<<<<<<< HEAD
import { reloadReactNative, launchApp } from './utils/retries'
import { quickOnboarding, waitForElementId, waitForElementByIdAndTap } from './utils/utils'
=======
import { reloadReactNative } from './utils/retries'
import { quickOnboarding, waitForElementId } from './utils/utils'
>>>>>>> 35dcd31c

describe('Given QR Scanner', () => {
  beforeAll(async () => {
    await quickOnboarding()
  })

  describe('When opening QR scanner', () => {
    it('Then should display QR code', async () => {
      await reloadReactNative()
      await waitForElementByIdAndTap('Tab/Wallet')
      await waitForElementId('HomeAction-Receive')
      await element(by.id('HomeAction-Receive')).tap()
      await waitForElementId('QRCode')
      await expect(element(by.id('QRCode'))).toBeVisible()
    })

    it('Then should be able to toggle camera', async () => {
      await waitForElementId('Scan')
      await element(by.id('Scan')).tap()
      await waitForElementId('CameraScanInfo')
      await expect(element(by.id('CameraScanInfo'))).toBeVisible()
    })

    it('Then should be able to toggle to QR code', async () => {
      await waitForElementId('My Code')
      await element(by.id('My Code')).tap()
      await waitForElementId('QRCode')
      await expect(element(by.id('QRCode'))).toBeVisible()
    })

    it('Then should be able to close QR code scanner', async () => {
      await waitForElementId('Times')
      await element(by.id('Times')).tap()
      await waitForElementByIdAndTap('Tab/Wallet')
      await waitForElementId('HomeAction-Send')
      await expect(element(by.id('HomeAction-Send'))).toBeVisible()
    })
  })

  describe("When 'scanning' QR", () => {
    beforeEach(async () => {
      await reloadReactNative()
      await waitForElementByIdAndTap('Tab/Wallet')
      await waitForElementId('HomeAction-Receive')
      await element(by.id('HomeAction-Receive')).tap()
      await waitForElementId('Scan')
      await element(by.id('Scan')).tap()
      await waitForElementId('CameraScanInfo')
      await element(by.id('CameraScanInfo')).tap()
    })

    it('Then should be able to handle Celo pay QR', async () => {
      await waitForElementId('ManualInput')
      await element(by.id('ManualInput')).replaceText(
        'celo://wallet/pay?address=0xe5F5363e31351C38ac82DBAdeaD91Fd5a7B08846'
      )
      await waitForElementId('ManualSubmit')
      await element(by.id('ManualSubmit')).tap()

      await waitForElementId('SendEnterAmount/AmountOptions')
      await element(by.text('Done')).tap() // dismiss the keyboard to reveal the proceed button
      await expect(element(by.id('SendEnterAmount/ReviewButton'))).toBeVisible()
    })

    it('Then should handle address only QR', async () => {
      await waitForElementId('ManualInput')
      await element(by.id('ManualInput')).replaceText('0xe5F5363e31351C38ac82DBAdeaD91Fd5a7B08846')
      await waitForElementId('ManualSubmit')
      await element(by.id('ManualSubmit')).tap()

      await waitForElementId('SendEnterAmount/AmountOptions')
      await element(by.text('Done')).tap() // dismiss the keyboard to reveal the proceed button
      await expect(element(by.id('SendEnterAmount/ReviewButton'))).toBeVisible()
    })

    it.todo('Then should be able to wc QR')
  })
})<|MERGE_RESOLUTION|>--- conflicted
+++ resolved
@@ -1,10 +1,5 @@
-<<<<<<< HEAD
-import { reloadReactNative, launchApp } from './utils/retries'
-import { quickOnboarding, waitForElementId, waitForElementByIdAndTap } from './utils/utils'
-=======
 import { reloadReactNative } from './utils/retries'
-import { quickOnboarding, waitForElementId } from './utils/utils'
->>>>>>> 35dcd31c
+import { quickOnboarding, waitForElementByIdAndTap, waitForElementId } from './utils/utils'
 
 describe('Given QR Scanner', () => {
   beforeAll(async () => {
