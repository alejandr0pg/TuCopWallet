--- conflicted
+++ resolved
@@ -22,12 +22,8 @@
 
   describe('When multi-token send flow to address', () => {
     beforeAll(async () => {
-<<<<<<< HEAD
-      await launchApp({ newInstance: true })
-      await waitForElementByIdAndTap('Tab/Wallet')
-=======
       await launchApp()
->>>>>>> 35dcd31c
+      await waitForElementByIdAndTap('Tab/Wallet')
     })
 
     it('Then should navigate to send search input from home action', async () => {
@@ -54,25 +50,14 @@
 
     it('Then should be able to change token', async () => {
       await element(by.id('SendEnterAmount/TokenSelect')).tap()
-<<<<<<< HEAD
       await element(by.id('BottomSheetCELOSymbol')).tap()
-      await expect(element(by.text('CELO')).atIndex(0)).toBeVisible()
+      await expect(element(by.text('CELO on Celo')).atIndex(0)).toBeVisible()
       await element(by.id('SendEnterAmount/TokenSelect')).tap()
       await element(by.id('BottomSheetcUSDSymbol')).tap()
-      await expect(element(by.text('cUSD')).atIndex(0)).toBeVisible()
+      await expect(element(by.text('cUSD on Celo')).atIndex(0)).toBeVisible()
       await element(by.id('SendEnterAmount/TokenSelect')).tap()
       await element(by.id('BottomSheetcEURSymbol')).tap()
-      await expect(element(by.text('cEUR')).atIndex(0)).toBeVisible()
-=======
-      await element(by.id('CELOSymbol')).tap()
-      await expect(element(by.text('CELO on Celo')).atIndex(0)).toBeVisible()
-      await element(by.id('SendEnterAmount/TokenSelect')).tap()
-      await element(by.id('cUSDSymbol')).tap()
-      await expect(element(by.text('cUSD on Celo')).atIndex(0)).toBeVisible()
-      await element(by.id('SendEnterAmount/TokenSelect')).tap()
-      await element(by.id('cEURSymbol')).tap()
       await expect(element(by.text('cEUR on Celo')).atIndex(0)).toBeVisible()
->>>>>>> 35dcd31c
     })
 
     it('Then should be able to enter amount and navigate to review screen', async () => {
@@ -128,13 +113,8 @@
 
     it('Then should be able to choose token', async () => {
       await element(by.id('SendEnterAmount/TokenSelect')).tap()
-<<<<<<< HEAD
       await element(by.id('BottomSheetcEURSymbol')).tap()
-      await expect(element(by.text('cEUR')).atIndex(0)).toBeVisible()
-=======
-      await element(by.id('cEURSymbol')).tap()
       await expect(element(by.text('cEUR on Celo')).atIndex(0)).toBeVisible()
->>>>>>> 35dcd31c
     })
 
     it('Then should be able to enter amount and navigate to review screen', async () => {
@@ -195,13 +175,8 @@
 
     it('Then should be able to select token', async () => {
       await element(by.id('SendEnterAmount/TokenSelect')).tap()
-<<<<<<< HEAD
-      await element(by.id('BottomSheetcUSDSymbol')).tap()
-      await expect(element(by.text('cUSD')).atIndex(0)).toBeVisible()
-=======
       await element(by.id('cUSDSymbol')).tap()
       await expect(element(by.text('cUSD on Celo')).atIndex(0)).toBeVisible()
->>>>>>> 35dcd31c
     })
 
     it('Then should be able to enter amount and navigate to review screen', async () => {
