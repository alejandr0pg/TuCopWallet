import { Core } from '@walletconnect/core'
import Client from '@walletconnect/sign-client'
import { E2E_WALLET_CONNECT_PROJECT_ID } from 'react-native-dotenv'
import {
  createPublicClient,
  hashMessage,
  hexToNumber,
  http,
  verifyMessage,
  verifyTypedData,
} from 'viem'
import { parseTransaction } from 'viem/celo'
import { celo } from 'viem/chains'
import { sleep } from '../../../src/utils/sleep'
import WALLET_ADDRESS from '../utils/consts'
import { formatUri, utf8ToHex } from '../utils/encoding'
import { launchApp } from '../utils/retries'
import { enterPinUiIfNecessary, waitForElementByIdAndTap } from '../utils/utils'

import jestExpect from 'expect'

const dappName = 'WalletConnectV2 E2E'
<<<<<<< HEAD
const walletAddress = (
  process.env.E2E_WALLET_ADDRESS || '0x3f4f42aC3a5A3c54454F9d00C27bCAFA78Cc6856'
).toLowerCase()
=======
const walletAddress = (WALLET_ADDRESS || '0xebf95355cc5ea643179a02337f3f943fd8dd2bcb').toLowerCase()
>>>>>>> 35dcd31c

const client = createPublicClient({
  chain: celo,
  transport: http(),
})

async function formatTestTransaction(address) {
  try {
    const nonce = await client.getTransactionCount({ address })
    return {
      from: address,
      to: address,
      data: '0x',
      nonce,
      gas: '0x5208',
      maxFeePerGas: '0x1DCD65000',
      maxPriorityFeePerGas: '0x77359400',
      value: '0x01',
    }
  } catch (error) {
    throw new Error(`Failed to create test tx with error ${error.toString()}`)
  }
}

const verifySuccessfulConnection = async () => {
  await waitFor(element(by.text(`Success! Please go back to ${dappName} to continue`)))
    .toBeVisible()
    .withTimeout(15 * 1000)
  await waitForElementByIdAndTap('Tab/Wallet')
  await waitFor(element(by.id('HomeAction-Send')))
    .toBeVisible()
    .withTimeout(15 * 1000)
}

const verifySuccessfulSign = async (title = 'Verify wallet') => {
  await waitFor(element(by.text(title)))
    .toBeVisible()
    .withTimeout(15 * 1000)
  await waitFor(element(by.text(`${dappName} would like to verify ownership of your wallet.`)))
    .toBeVisible()
    .withTimeout(15 * 1000)
  await element(by.text('Allow')).tap()
  await enterPinUiIfNecessary()
  await verifySuccessfulConnection()
}

const verifySuccessfulTransaction = async (title = 'Confirm transaction', tx) => {
  await waitFor(element(by.text(title)))
    .toBeVisible()
    .withTimeout(15 * 1000)

  await element(by.id('WalletConnectActionRequest/Allow')).tap()
  await enterPinUiIfNecessary()
  await verifySuccessfulConnection()
}

export default WalletConnect = () => {
  let walletConnectClient, pairingUrl, core
  let intervalsToClear = []

  beforeAll(async () => {
    // @walletconnect/heartbeat keeps a setInterval running, which causes jest to hang, unable to shut down cleanly
    // https://github.com/WalletConnect/walletconnect-utils/blob/4484e47f24a5a82078c27a0cf0185db921cf60d7/misc/heartbeat/src/heartbeat.ts#L47
    // As a workaround, since no reference to the interval is kept, we capture them
    // during the WC client init, and then clear them after the test is done
    // Note: this is a hack, and should be removed once @walletconnect/heartbeat is fixed
    const originalSetInterval = global.setInterval
    const originalAbortController = global.AbortController
    global.setInterval = (...args) => {
      const id = originalSetInterval(...args)
      intervalsToClear.push(id)
      return id
    }
    // This is fixed in Jest 27, but we're still on 26
    const abortFn = jest.fn()
    global.AbortController = jest.fn(() => ({
      abort: abortFn,
    }))

    core = await Core.init({
      projectId: E2E_WALLET_CONNECT_PROJECT_ID,
      relayUrl: 'wss://relay.walletconnect.org',
    })

    walletConnectClient = await Client.init({
      core,
      metadata: {
        name: dappName,
        description: 'WalletConnect Client',
        url: 'https://valoraapp.com/',
        icons: [],
      },
    })

    // Now restore the original setInterval
    global.setInterval = originalSetInterval
    global.AbortController = originalAbortController

    const { uri } = await walletConnectClient.connect({
      requiredNamespaces: {
        eip155: {
          methods: [
            'eth_sendTransaction',
            'eth_signTransaction',
            'eth_sign',
            'personal_sign',
            'eth_signTypedData',
          ],
          chains: ['eip155:42220'],
          events: ['chainChanged', 'accountsChanged'],
        },
      },
    })

    pairingUrl = formatUri(uri)
  })

  beforeEach(async () => {
    // wait for any banners to disappear
    await sleep(5000)
  })

  afterAll(async () => {
    // Clear the captured intervals and the transport (connection), so jest can shut down cleanly
    intervalsToClear.forEach((id) => clearInterval(id))
    await walletConnectClient.core.relayer.transportClose()
  })

  it('Then is able to establish a session', async () => {
    if (device.getPlatform() === 'android') {
      await launchApp({ url: pairingUrl })
    } else {
      await device.openURL({ url: pairingUrl })
    }

    await waitFor(element(by.id('WalletConnectSessionRequestHeader')))
      .toBeVisible()
      .withTimeout(30 * 1000)

    await element(by.text('Connect wallet')).tap()
    await verifySuccessfulConnection()
  })

  it(
    'Then is able to send a transaction (eth_sendTransaction)',
    async () => {
      const tx = await formatTestTransaction(walletAddress)
      const [session] = walletConnectClient.session.map.values()
      const requestPromise = walletConnectClient.request({
        topic: session.topic,
        chainId: 'eip155:42220',
        request: {
          method: 'eth_sendTransaction',
          params: [tx],
        },
      })

      await waitFor(element(by.text(new RegExp(`^${dappName} would like to send a transaction.*`))))
        .toBeVisible()
        .withTimeout(15 * 1000)
      await verifySuccessfulTransaction('Send transaction', tx)

      const txHash = await requestPromise
      console.log('Received tx hash', txHash)

      const receipt = await client.waitForTransactionReceipt({ hash: txHash })
      console.log('Received receipt', receipt)
      jestExpect(receipt).toBeTruthy()
      const { status, from, to } = receipt

      jestExpect(status).toStrictEqual('success')
      jestExpect(from).toStrictEqual(walletAddress)
      jestExpect(to).toStrictEqual(walletAddress)
    },
    // Increase timeout for this test, since it's waiting for a transaction to be mined
    60 * 1000
  )

  it('Then is able to sign a transaction (eth_signTransaction)', async () => {
    const tx = await formatTestTransaction(walletAddress)
    const [session] = walletConnectClient.session.map.values()
    const requestPromise = walletConnectClient.request({
      topic: session.topic,
      chainId: 'eip155:42220',
      request: {
        method: 'eth_signTransaction',
        params: [tx],
      },
    })

    await waitFor(element(by.text(new RegExp(`^${dappName} would like to sign a transaction.*`))))
      .toBeVisible()
      .withTimeout(15 * 1000)

    await verifySuccessfulTransaction('Sign transaction', tx)

    const signedTx = await requestPromise
    console.log('Received signed tx', signedTx)

    // TODO: assert transaction signer address once Viem could provide it
    const recoveredTx = parseTransaction(signedTx)
    jestExpect(recoveredTx.nonce).toEqual(hexToNumber(tx.nonce))
    jestExpect(recoveredTx.to).toEqual(tx.to)
    jestExpect(recoveredTx.value).toEqual(BigInt(tx.value))
  })

  it('Then is able to sign a message (eth_sign)', async () => {
    const message = hashMessage(`My email is valora.test@mailinator.com - ${+new Date()}`)
    const params = [walletAddress, message]
    const [session] = walletConnectClient.session.map.values()
    const requestPromise = walletConnectClient.request({
      topic: session.topic,
      chainId: 'eip155:42220',
      request: {
        method: 'eth_sign',
        params,
      },
    })

    await verifySuccessfulSign()

    const signature = await requestPromise
    console.log('Received signature', signature)

    const isValidSignature = await verifyMessage({
      message: {
        raw: message,
      },
      signature,
      address: walletAddress,
    })
    jestExpect(isValidSignature).toStrictEqual(true)
  })

  it('Then is able to sign a personal message (personal_sign)', async () => {
    const message = `My email is valora.test@mailinator.com - ${+new Date()}`
    const params = [utf8ToHex(message), walletAddress]
    const [session] = walletConnectClient.session.map.values()
    const requetPromise = walletConnectClient.request({
      topic: session.topic,
      chainId: 'eip155:42220',
      request: {
        method: 'personal_sign',
        params,
      },
    })

    await verifySuccessfulSign()

    const signature = await requetPromise
    console.log('Received signature', signature)

    const isValidSignature = await verifyMessage({
      message,
      signature,
      address: walletAddress,
    })
    jestExpect(isValidSignature).toStrictEqual(true)
  })

  it('Then is able to sign typed data (eth_signTypedData)', async () => {
    const typedData = {
      types: {
        EIP712Domain: [
          { name: 'name', type: 'string' },
          { name: 'version', type: 'string' },
          { name: 'chainId', type: 'uint256' },
          { name: 'verifyingContract', type: 'address' },
        ],
        Person: [
          { name: 'name', type: 'string' },
          { name: 'wallet', type: 'address' },
        ],
        Mail: [
          { name: 'from', type: 'Person' },
          { name: 'to', type: 'Person' },
          { name: 'contents', type: 'string' },
          { name: 'other', type: 'OtherTypes' },
        ],
        // Ensure some "less" common types are supported
        OtherTypes: [
          { name: 'ui8', type: 'uint8' },
          { name: 'ui160', type: 'uint160' },
          { name: 'i8', type: 'int8' },
          { name: 'i160', type: 'int160' },
          { name: 'b1', type: 'bytes1' },
          { name: 'b17', type: 'bytes17' },
          { name: 'b32', type: 'bytes32' },
        ],
      },
      primaryType: 'Mail',
      domain: {
        name: 'Ether Mail',
        version: '1',
        chainId: 1,
        verifyingContract: '0xCcCCccccCCCCcCCCCCCcCcCccCcCCCcCcccccccC',
      },
      message: {
        from: { name: 'Cow', wallet: '0xCD2a3d9F938E13CD947Ec05AbC7FE734Df8DD826' },
        to: { name: 'Bob', wallet: '0xbBbBBBBbbBBBbbbBbbBbbbbBBbBbbbbBbBbbBBbB' },
        contents: 'Hello, Bob!',
        other: {
          ui8: 250,
          ui160: '0x1a2b3c4d5e6f7a8b9c0d1e2f3a4b5c6d7e8f9a0b',
          i8: -120,
          i160: '0x1a2b3c4d5e6f7a8b9c0d1e2f3a4b5c6d7e8f9a0b',
          b1: '0x01',
          b17: '0x0102030405060708090a0b0c0d0e0f1011',
          b32: '0x0102030405060708090a0b0c0d0e0f101112131415161718191a1b1c1d1e1f20',
        },
      },
    }
    const params = [walletAddress, JSON.stringify(typedData)]
    const [session] = walletConnectClient.session.map.values()
    const requestPromise = walletConnectClient.request({
      topic: session.topic,
      chainId: 'eip155:42220',
      request: {
        method: 'eth_signTypedData',
        params,
      },
    })

    await verifySuccessfulSign()

    const signature = await requestPromise
    console.log('Received signature', signature)

    const isValidSignature = await verifyTypedData({
      ...typedData,
      address: walletAddress,
      signature,
    })
    jestExpect(isValidSignature).toStrictEqual(true)
  })

  it('Then should be able to disconnect a session', async () => {
    await waitForElementByIdAndTap('WalletHome/SettingsGearButton')
    await element(by.id('SettingsMenu/ConnectedDapps')).tap()
    await element(by.text('Tap to Disconnect')).tap()
    await element(by.text('Disconnect')).tap()
    await element(by.id('BackChevron')).tap()
    await expect(element(by.id('SettingsMenu/ConnectedDapps/value'))).toHaveText('0')
  })
}<|MERGE_RESOLUTION|>--- conflicted
+++ resolved
@@ -20,13 +20,7 @@
 import jestExpect from 'expect'
 
 const dappName = 'WalletConnectV2 E2E'
-<<<<<<< HEAD
-const walletAddress = (
-  process.env.E2E_WALLET_ADDRESS || '0x3f4f42aC3a5A3c54454F9d00C27bCAFA78Cc6856'
-).toLowerCase()
-=======
 const walletAddress = (WALLET_ADDRESS || '0xebf95355cc5ea643179a02337f3f943fd8dd2bcb').toLowerCase()
->>>>>>> 35dcd31c
 
 const client = createPublicClient({
   chain: celo,
