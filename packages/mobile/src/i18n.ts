import locales from '@celo/mobile/locales'
import hoistStatics from 'hoist-non-react-statics'
import i18n, { LanguageDetectorModule } from 'i18next'
import {
  initReactI18next,
  WithTranslation,
  withTranslation as withTranslationI18Next,
} from 'react-i18next'
import * as RNLocalize from 'react-native-localize'
import { APP_NAME, TOS_LINK } from 'src/config'
import Logger from 'src/utils/Logger'

const TAG = 'i18n'
const TOS_LINK_DISPLAY = TOS_LINK.replace(/^https?\:\/\//i, '')

export enum Namespaces {
  accountScreen10 = 'accountScreen10',
  backupKeyFlow6 = 'backupKeyFlow6',
  exchangeFlow9 = 'exchangeFlow9',
  global = 'global',
  index = 'index',
  inviteFlow11 = 'inviteFlow11',
  goldEducation = 'goldEducation',
  nuxNamePin1 = 'nuxNamePin1',
  nuxVerification2 = 'nuxVerification2',
  receiveFlow8 = 'receiveFlow8',
  sendFlow7 = 'sendFlow7',
  paymentRequestFlow = 'paymentRequestFlow',
  walletFlow5 = 'walletFlow5',
  dappkit = 'dappkit',
  onboarding = 'onboarding',
  fiatExchangeFlow = 'fiatExchangeFlow',
}

function getAvailableResources() {
  const resources = {}
  for (const [key, value] of Object.entries(locales)) {
    Object.defineProperty(resources, key, {
      get: () => value!.strings,
      enumerable: true,
    })
  }
  return resources
}

const availableResources = getAvailableResources()

function getLanguage() {
  // We fallback to `undefined` to know we couldn't find the best language
  // In that case i18n.language will report `undefined` but will use fallbackLng internally
  const fallback = { languageTag: undefined }
  const { languageTag } =
    RNLocalize.findBestAvailableLanguage(Object.keys(availableResources)) || fallback
  return languageTag
}

const languageDetector: LanguageDetectorModule = {
  type: 'languageDetector',
  detect: getLanguage,
  init: () => {
    Logger.debug(TAG, 'Initing language detector')
  },
  cacheUserLanguage: (lng: string) => {
    Logger.debug(TAG, `Skipping user language cache ${lng}`)
  },
}

<<<<<<< HEAD
// TODO: Revert back to master when merging release branch in
const currencyInterpolator = (_text: string, _value: any) => {
  return ''
  // const key = value[1]
  // const translations = currencyTranslations[i18n.language]

  // if (translations && key in translations) {
  //   return translations[key]
  // } else {
  //   Logger.warn(
  //     '@currencyInterpolator',
  //     `Unexpected currency interpolation: ${text} in ${i18n.language}`
  //   )
  //   return ''
  // }
}

=======
>>>>>>> 812714d6
i18n
  .use(languageDetector)
  .use(initReactI18next)
  .init({
    fallbackLng: {
      default: ['en-US'],
      'es-US': ['es-LA'],
    },
    resources: availableResources,
    ns: ['common', ...Object.keys(Namespaces)],
    defaultNS: 'common',
    // Only enable for debugging as it forces evaluation of all our lazy loaded locales
    // and prints out all strings when initializing
    debug: false,
    interpolation: {
      escapeValue: false,
      defaultVariables: { appName: APP_NAME, tosLink: TOS_LINK_DISPLAY },
    },
  })
  .catch((reason: any) => Logger.error(TAG, 'Failed init i18n', reason))

// Disabling this for now as we have our own language selection within the app
// and this will change the displayed language only for the current session
// when the device locale is changed outside of the app.
// RNLocalize.addEventListener('change', () => {
//   i18n
//     .changeLanguage(getLanguage())
//     .catch((reason: any) => Logger.error(TAG, 'Failed to change i18n language', reason))
// })

// Create HOC wrapper that hoists statics
// https://react.i18next.com/latest/withtranslation-hoc#hoist-non-react-statics
export const withTranslation = <P extends WithTranslation>(namespace: Namespaces) => <
  C extends React.ComponentType<P>
>(
  component: C
) => hoistStatics(withTranslationI18Next(namespace)(component), component)

export default i18n<|MERGE_RESOLUTION|>--- conflicted
+++ resolved
@@ -65,26 +65,6 @@
   },
 }
 
-<<<<<<< HEAD
-// TODO: Revert back to master when merging release branch in
-const currencyInterpolator = (_text: string, _value: any) => {
-  return ''
-  // const key = value[1]
-  // const translations = currencyTranslations[i18n.language]
-
-  // if (translations && key in translations) {
-  //   return translations[key]
-  // } else {
-  //   Logger.warn(
-  //     '@currencyInterpolator',
-  //     `Unexpected currency interpolation: ${text} in ${i18n.language}`
-  //   )
-  //   return ''
-  // }
-}
-
-=======
->>>>>>> 812714d6
 i18n
   .use(languageDetector)
   .use(initReactI18next)
