--- conflicted
+++ resolved
@@ -156,11 +156,7 @@
         minSdkVersion rootProject.ext.minSdkVersion
         targetSdkVersion rootProject.ext.targetSdkVersion
         versionCode appVersionCode
-<<<<<<< HEAD
-        versionName "1.104.0"
-=======
         versionName "1.105.0"
->>>>>>> 54a954cb
         multiDexEnabled true
         ndk {
             abiFilters "armeabi-v7a", "arm64-v8a", "x86", "x86_64"
