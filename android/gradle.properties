--- conflicted
+++ resolved
@@ -37,11 +37,7 @@
 
 # Setting this manually based on version number until we have this deploying via Cloud Build
 # Example: v1.5.1 deployment number 1 = 1005001001 (1 005 001 001)
-<<<<<<< HEAD
-VERSION_CODE=1021071729
-=======
-VERSION_CODE=1021071733
->>>>>>> 54a954cb
+VERSION_CODE=1021071734
 # AndroidX package structure to make it clearer which packages are bundled with the
 # Android operating system, and which are packaged with your app's APK
 # https://developer.android.com/topic/libraries/support-library/androidx-rn
