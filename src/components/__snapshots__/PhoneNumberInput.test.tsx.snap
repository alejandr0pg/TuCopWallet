// Jest Snapshot v1, https://goo.gl/fbAQLP

exports[`PhoneNumberInput renders and behaves correctly 1`] = `
<View
  style={
    [
      {},
      undefined,
    ]
  }
>
  <Text
    style={
      [
        {
          "color": "#A49B80",
          "fontFamily": "Inter-SemiBold",
          "fontSize": 14,
          "lineHeight": 20,
        },
        {
          "marginBottom": 8,
        },
      ]
    }
  >
    Phone number
  </Text>
  <View
    style={
      {
        "alignItems": "center",
        "flexDirection": "row",
      }
    }
  >
    <View
      style={
        [
          {
            "borderRadius": 8,
          },
          {
            "overflow": "hidden",
          },
        ]
      }
    >
      <View
        accessibilityState={
          {
            "busy": undefined,
            "checked": undefined,
            "disabled": false,
            "expanded": undefined,
            "selected": undefined,
          }
        }
        accessibilityValue={
          {
            "max": undefined,
            "min": undefined,
            "now": undefined,
            "text": undefined,
          }
        }
        accessible={true}
        focusable={true}
        nativeBackgroundAndroid={
          {
            "attribute": "selectableItemBackground",
            "rippleRadius": undefined,
            "type": "ThemeAttrAndroid",
          }
        }
        onClick={[Function]}
        onResponderGrant={[Function]}
        onResponderMove={[Function]}
        onResponderRelease={[Function]}
        onResponderTerminate={[Function]}
        onResponderTerminationRequest={[Function]}
        onStartShouldSetResponder={[Function]}
        style={
          [
            {
              "alignItems": "stretch",
              "backgroundColor": "#FFFFFF",
              "borderRadius": 8,
              "height": 48,
              "paddingHorizontal": 12,
              "width": 80,
            },
            undefined,
          ]
        }
        testID="CountrySelectionButton"
      >
        <View
          style={
            {
              "flex": 1,
              "justifyContent": "center",
            }
          }
        >
          <View
            style={
              [
                {
                  "alignItems": "center",
                  "flexDirection": "row",
                  "flexWrap": "wrap",
                },
                {
                  "justifyContent": "center",
                },
              ]
            }
          >
<<<<<<< HEAD
            <Text
              style={
                {
                  "fontSize": 20,
                }
              }
              testID="countryCodeFlag"
            >
              🇫🇷
            </Text>
            <View
              style={
                {
                  "marginLeft": 7,
                  "transform": [
                    {
                      "rotate": "0deg",
                    },
                  ],
                }
              }
            >
              <svg
                fill="none"
                height={32}
                strokeWidth={1}
                style={{}}
                testID="downArrowIcon"
                viewBox="0 0 16 16"
                width={32}
              >
                <path
                  d="M3 6l5 5 5-5"
                  stroke="#757575"
                />
              </svg>
            </View>
=======
            <svg
              fill="none"
              height={38}
              strokeWidth={1}
              style={{}}
              testID="downArrowIcon"
              viewBox="0 0 24 24"
              width={38}
            >
              <path
                d="m16.59 8.707.703.703L12 14.703 6.707 9.41l.703-.703 4.237 4.227.353.352.353-.352 4.237-4.227Z"
                fill="#757575"
                stroke="#757575"
              />
            </svg>
>>>>>>> e8d491f3
          </View>
        </View>
      </View>
    </View>
    <View
      style={
        {
          "flex": 1,
          "marginLeft": 24,
        }
      }
    >
      <View
        style={
          [
            {
              "alignItems": "center",
              "flex": 1,
              "flexDirection": "row",
              "gap": 8,
              "justifyContent": "center",
            },
            undefined,
          ]
        }
      >
        <TextInput
          countryCallingCode="+33"
          editable={true}
          keyboardType="phone-pad"
          onBlur={[Function]}
          onChangeText={[Function]}
          onFocus={[Function]}
          placeholder="00 00 00 00 00"
          placeholderTextColor="#757575"
          style={
            [
              {
                "color": "#2E3338",
                "flex": 1,
                "fontFamily": "Inter-Regular",
                "fontSize": 16,
                "lineHeight": 22,
                "paddingHorizontal": 0,
                "paddingVertical": 12,
              },
              undefined,
              undefined,
            ]
          }
          testID="PhoneNumberField"
          textContentType="telephoneNumber"
          underlineColorAndroid="transparent"
          validator="phone"
          value=""
        />
      </View>
      <View
        style={
          {
            "backgroundColor": "#2E3338",
            "height": 1,
          }
        }
      />
    </View>
  </View>
</View>
`;<|MERGE_RESOLUTION|>--- conflicted
+++ resolved
@@ -117,7 +117,6 @@
               ]
             }
           >
-<<<<<<< HEAD
             <Text
               style={
                 {
@@ -142,36 +141,20 @@
             >
               <svg
                 fill="none"
-                height={32}
+                height={38}
                 strokeWidth={1}
                 style={{}}
                 testID="downArrowIcon"
-                viewBox="0 0 16 16"
-                width={32}
+                viewBox="0 0 24 24"
+                width={38}
               >
                 <path
-                  d="M3 6l5 5 5-5"
+                  d="m16.59 8.707.703.703L12 14.703 6.707 9.41l.703-.703 4.237 4.227.353.352.353-.352 4.237-4.227Z"
+                  fill="#757575"
                   stroke="#757575"
                 />
               </svg>
             </View>
-=======
-            <svg
-              fill="none"
-              height={38}
-              strokeWidth={1}
-              style={{}}
-              testID="downArrowIcon"
-              viewBox="0 0 24 24"
-              width={38}
-            >
-              <path
-                d="m16.59 8.707.703.703L12 14.703 6.707 9.41l.703-.703 4.237 4.227.353.352.353-.352 4.237-4.227Z"
-                fill="#757575"
-                stroke="#757575"
-              />
-            </svg>
->>>>>>> e8d491f3
           </View>
         </View>
       </View>
