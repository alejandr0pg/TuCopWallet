import { NativeStackScreenProps } from '@react-navigation/native-stack'
import React, { useState } from 'react'
import { useTranslation } from 'react-i18next'
import { StyleSheet, Text, View } from 'react-native'
import { getFontScaleSync } from 'react-native-device-info'
import { SafeAreaView } from 'react-native-safe-area-context'
import { isAddressFormat } from 'src/account/utils'
import AppAnalytics from 'src/analytics/AppAnalytics'
import { SendEvents } from 'src/analytics/Events'
import { SendOrigin } from 'src/analytics/types'
import BackButton from 'src/components/BackButton'
import Button, { BtnSizes } from 'src/components/Button'
import InLineNotification, { NotificationVariant } from 'src/components/InLineNotification'
import KeyboardAwareScrollView from 'src/components/KeyboardAwareScrollView'
import CustomHeader from 'src/components/header/CustomHeader'
import CircledIcon from 'src/icons/CircledIcon'
import { importContacts } from 'src/identity/actions'
import { RecipientVerificationStatus } from 'src/identity/types'
import { noHeader } from 'src/navigator/Headers'
import { navigate } from 'src/navigator/NavigationService'
import { Screens } from 'src/navigator/Screens'
import { StackParamList } from 'src/navigator/types'
import RecipientPicker from 'src/recipients/RecipientPickerV2'
import { Recipient, RecipientType } from 'src/recipients/recipient'
import { useDispatch, useSelector } from 'src/redux/hooks'
import InviteRewardsCard from 'src/send/InviteRewardsCard'
import PasteAddressButton from 'src/send/PasteAddressButton'
import SelectRecipientButtons from 'src/send/SelectRecipientButtons'
import { SendSelectRecipientSearchInput } from 'src/send/SendSelectRecipientSearchInput'
import { useMergedSearchRecipients, useSendRecipients } from 'src/send/hooks'
import { inviteRewardsActiveSelector } from 'src/send/selectors'
import useFetchRecipientVerificationStatus from 'src/send/useFetchRecipientVerificationStatus'
import colors from 'src/styles/colors'
import { typeScale } from 'src/styles/fonts'
import { Spacing } from 'src/styles/styles'
import variables from 'src/styles/variables'

type Props = NativeStackScreenProps<StackParamList, Screens.SendSelectRecipient>

function GetStartedSection() {
  const { t } = useTranslation()

  const renderOption = ({
    optionNum,
    title,
    subtitle,
  }: {
    optionNum: string
    title: string
    subtitle: string
  }) => {
    return (
      <View key={`getStartedOption-${optionNum}`} style={getStartedStyles.optionWrapper}>
        <CircledIcon
          radius={Math.min(24 * getFontScaleSync(), 50)}
          style={getStartedStyles.optionNum}
          backgroundColor={colors.white}
        >
          <Text adjustsFontSizeToFit={true} style={getStartedStyles.optionNumText}>
            {optionNum}
          </Text>
        </CircledIcon>
        <View style={getStartedStyles.optionText}>
          <Text style={getStartedStyles.optionTitle}>{title}</Text>
          <Text style={getStartedStyles.optionSubtitle}>{subtitle}</Text>
        </View>
      </View>
    )
  }

  const options = [
    {
      optionNum: '1',
      title: t('sendSelectRecipient.getStarted.options.one.title'),
      subtitle: t('sendSelectRecipient.getStarted.options.one.subtitle'),
    },
  ]

  return (
    <View style={getStartedStyles.container} testID={'SelectRecipient/GetStarted'}>
      <View>
        <Text style={getStartedStyles.subtitle}>
          {t('sendSelectRecipient.getStarted.subtitle')}
        </Text>
        <Text style={getStartedStyles.title}>{t('sendSelectRecipient.getStarted.title')}</Text>
      </View>
      {options.map((params) => renderOption(params))}
    </View>
  )
}

const getStartedStyles = StyleSheet.create({
  container: {
    backgroundColor: colors.gray1,
    padding: Spacing.Thick24,
    margin: Spacing.Regular16,
    marginTop: Spacing.Large32,
    borderRadius: 10,
    gap: Spacing.Regular16,
  },
  subtitle: {
    ...typeScale.labelXXSmall,
    color: colors.gray3,
  },
  title: {
    ...typeScale.labelMedium,
    color: colors.gray5,
  },
  optionWrapper: {
    flexDirection: 'row',
  },
  optionNum: {
    borderWidth: 1,
    borderColor: colors.gray2,
  },
  optionNumText: {
    ...typeScale.labelXSmall,
    color: colors.black,
  },
  optionText: {
    paddingLeft: Spacing.Smallest8,
    flex: 1,
  },
  optionTitle: {
    ...typeScale.labelSmall,
    color: colors.gray5,
    paddingBottom: Spacing.Tiny4,
  },
  optionSubtitle: {
    ...typeScale.bodyXSmall,
    color: colors.gray3,
  },
})

function SendOrInviteButton({
  recipient,
  recipientVerificationStatus,
  onPress,
}: {
  recipient: Recipient | null
  recipientVerificationStatus: RecipientVerificationStatus
  onPress: (shouldInviteRecipient: boolean) => void
}) {
  const { t } = useTranslation()
  const sendOrInviteButtonDisabled =
    !!recipient && recipientVerificationStatus === RecipientVerificationStatus.UNKNOWN
  const shouldInviteRecipient =
    !sendOrInviteButtonDisabled &&
    recipient?.recipientType === RecipientType.PhoneNumber &&
    recipientVerificationStatus === RecipientVerificationStatus.UNVERIFIED
  return (
    <Button
      testID="SendOrInviteButton"
      style={styles.sendOrInviteButton}
      onPress={() => onPress(shouldInviteRecipient)}
      disabled={sendOrInviteButtonDisabled}
      text={
        shouldInviteRecipient
          ? t('sendSelectRecipient.buttons.invite')
          : t('sendSelectRecipient.buttons.send')
      }
      size={BtnSizes.FULL}
    />
  )
}
enum SelectRecipientView {
  Recent = 'Recent',
  Contacts = 'Contacts',
}

function SendSelectRecipient({ route }: Props) {
  const { t } = useTranslation()
  const dispatch = useDispatch()
  const inviteRewardsActive = useSelector(inviteRewardsActiveSelector)

  const forceTokenId = route.params?.forceTokenId
  const defaultTokenIdOverride = route.params?.defaultTokenIdOverride

  const [showSendOrInviteButton, setShowSendOrInviteButton] = useState(false)

  const [showSearchResults, setShowSearchResults] = useState(false)

  const [activeView, setActiveView] = useState(SelectRecipientView.Recent)

  const [_showInviteModal, setShowInviteModal] = useState(false)

  const onSearch = (searchQuery: string) => {
    // Always unset the selected recipient and hide the send/invite button
    // when the search query is changed in order to prevent edge cases
    // where the button appears but is bound to a recipient that is
    // not present on the page.
    unsetSelectedRecipient()
    setShowSendOrInviteButton(false)
    setShowSearchResults(!!searchQuery)
  }
  const { recentRecipients } = useSendRecipients()
  const { mergedRecipients, searchQuery, setSearchQuery } = useMergedSearchRecipients(onSearch)

  const { recipientVerificationStatus, recipient, setSelectedRecipient, unsetSelectedRecipient } =
    useFetchRecipientVerificationStatus()

  const showUnknownAddressInfo =
    showSendOrInviteButton &&
    showSearchResults &&
    recipient &&
    recipient.recipientType !== RecipientType.PhoneNumber &&
    recipientVerificationStatus === RecipientVerificationStatus.UNVERIFIED

  const setSelectedRecipientWrapper = (selectedRecipient: Recipient) => {
    setSelectedRecipient(selectedRecipient)
    setShowSendOrInviteButton(true)
  }

  const onContactsPermissionGranted = () => {
    dispatch(importContacts())
    setActiveView(SelectRecipientView.Contacts)
  }

  const shouldShowClipboard = (content: string) => {
    return content !== searchQuery && isAddressFormat(content)
  }

  const onSelectRecentRecipient = (recentRecipient: Recipient) => {
    AppAnalytics.track(SendEvents.send_select_recipient_recent_press, {
      recipientType: recentRecipient.recipientType,
    })
    setSelectedRecipient(recentRecipient)
    nextScreen(recentRecipient)
  }

  const nextScreen = (selectedRecipient: Recipient) => {
    // use the address from the recipient object
    const address = selectedRecipient.address

    if (!address) {
      // this should never happen
      throw new Error(
        'No address found, this should never happen. Should have routed to invite or secure send.'
      )
    }

    navigate(Screens.SendEnterAmount, {
      isFromScan: false,
      defaultTokenIdOverride,
      forceTokenId,
      recipient: {
        ...selectedRecipient,
        address,
      },
      origin: SendOrigin.AppSendFlow,
    })
  }

  const onPressSendOrInvite = (shouldInviteRecipient: boolean) => {
    if (!recipient) {
      return
    }
    if (shouldInviteRecipient) {
      AppAnalytics.track(SendEvents.send_select_recipient_invite_press, {
        recipientType: recipient.recipientType,
      })
      setShowSendOrInviteButton(false)
      setShowInviteModal(true)
    } else {
      AppAnalytics.track(SendEvents.send_select_recipient_send_press, {
        recipientType: recipient.recipientType,
      })
      nextScreen(recipient)
    }
  }

  const renderSearchResults = () => {
    if (mergedRecipients.length) {
      return (
        <>
          <Text style={styles.searchResultsHeader}>{t('sendSelectRecipient.results')}</Text>
          <RecipientPicker
            testID={'SelectRecipient/AllRecipientsPicker'}
            recipients={mergedRecipients}
            onSelectRecipient={setSelectedRecipientWrapper}
            selectedRecipient={recipient}
            isSelectedRecipientLoading={
              !!recipient && recipientVerificationStatus === RecipientVerificationStatus.UNKNOWN
            }
          />
        </>
      )
    } else {
      return (
        <View testID={'SelectRecipient/NoResults'} style={styles.noResultsWrapper}>
          <Text style={styles.noResultsTitle}>
            {t('noResultsFor')}
            <Text style={styles.noResultsTitle}>{` "${searchQuery}"`}</Text>
          </Text>
          <Text style={styles.noResultsSubtitle}>{t('searchForSomeone')}</Text>
        </View>
      )
    }
  }

  return (
    <SafeAreaView style={styles.body} edges={['top']}>
      <CustomHeader
        style={{ paddingHorizontal: variables.contentPadding }}
        left={<BackButton />}
        title={
          activeView === SelectRecipientView.Contacts
            ? t('sendSelectRecipient.contactsHeader')
            : t('sendSelectRecipient.header')
        }
      />
      <View style={styles.inputContainer}>
        <SendSelectRecipientSearchInput input={searchQuery} onChangeText={setSearchQuery} />
      </View>
      <KeyboardAwareScrollView keyboardDismissMode="on-drag">
        <PasteAddressButton
          shouldShowClipboard={shouldShowClipboard}
          onChangeText={setSearchQuery}
          value={''}
        />
        {showSearchResults ? (
          renderSearchResults()
<<<<<<< HEAD
=======
        ) : activeView === SelectRecipientView.Contacts ? (
          <RecipientPicker
            testID={'SelectRecipient/ContactRecipientPicker'}
            recipients={contactRecipients}
            onSelectRecipient={setSelectedRecipientWrapper}
            selectedRecipient={recipient}
            isSelectedRecipientLoading={
              !!recipient && recipientVerificationStatus === RecipientVerificationStatus.UNKNOWN
            }
          />
>>>>>>> 6b3487a3
        ) : (
          <>
            {inviteRewardsActive && <InviteRewardsCard />}
            <SelectRecipientButtons onContactsPermissionGranted={onContactsPermissionGranted} />
            {activeView === SelectRecipientView.Recent && recentRecipients.length ? (
              <RecipientPicker
                testID={'SelectRecipient/RecentRecipientPicker'}
                recipients={recentRecipients}
                title={t('sendSelectRecipient.recents')}
                onSelectRecipient={onSelectRecentRecipient}
                selectedRecipient={recipient}
                isSelectedRecipientLoading={
                  !!recipient && recipientVerificationStatus === RecipientVerificationStatus.UNKNOWN
                }
                style={styles.recentRecipientPicker}
              />
            ) : (
              <GetStartedSection />
            )}
          </>
        )}
      </KeyboardAwareScrollView>
      {showUnknownAddressInfo && (
        <InLineNotification
          variant={NotificationVariant.Info}
          description={t('sendSelectRecipient.unknownAddressInfo')}
          testID="UnknownAddressInfo"
          style={styles.unknownAddressInfo}
        />
      )}
      {showSendOrInviteButton && (
        <SendOrInviteButton
          recipient={recipient}
          recipientVerificationStatus={recipientVerificationStatus}
          onPress={onPressSendOrInvite}
        />
      )}
    </SafeAreaView>
  )
}

SendSelectRecipient.navigationOptions = noHeader

const styles = StyleSheet.create({
  inputContainer: {
    padding: Spacing.Regular16,
    paddingTop: Spacing.Smallest8,
  },
  body: {
    flex: 1,
    paddingBottom: variables.contentPadding,
  },
  recentRecipientPicker: {
    paddingTop: Spacing.Regular16,
  },
  searchResultsHeader: {
    ...typeScale.labelXSmall,
    color: colors.gray3,
    paddingHorizontal: Spacing.Regular16,
    paddingVertical: Spacing.Smallest8,
  },
  noResultsWrapper: {
    textAlign: 'center',
    marginTop: Spacing.Small12,
    padding: Spacing.Regular16,
  },
  noResultsTitle: {
    ...typeScale.bodyMedium,
    color: colors.gray3,
    textAlign: 'center',
  },
  noResultsSubtitle: {
    ...typeScale.labelXSmall,
    color: colors.gray3,
    justifyContent: 'center',
    padding: Spacing.Regular16,
    textAlign: 'center',
  },
  unknownAddressInfo: {
    margin: Spacing.Regular16,
    marginBottom: variables.contentPadding,
  },
  sendOrInviteButton: {
    margin: Spacing.Regular16,
    marginTop: variables.contentPadding,
  },
})

export default SendSelectRecipient<|MERGE_RESOLUTION|>--- conflicted
+++ resolved
@@ -320,19 +320,6 @@
         />
         {showSearchResults ? (
           renderSearchResults()
-<<<<<<< HEAD
-=======
-        ) : activeView === SelectRecipientView.Contacts ? (
-          <RecipientPicker
-            testID={'SelectRecipient/ContactRecipientPicker'}
-            recipients={contactRecipients}
-            onSelectRecipient={setSelectedRecipientWrapper}
-            selectedRecipient={recipient}
-            isSelectedRecipientLoading={
-              !!recipient && recipientVerificationStatus === RecipientVerificationStatus.UNKNOWN
-            }
-          />
->>>>>>> 6b3487a3
         ) : (
           <>
             {inviteRewardsActive && <InviteRewardsCard />}
