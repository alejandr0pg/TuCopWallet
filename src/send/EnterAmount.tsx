import BigNumber from 'bignumber.js'
import React, { ComponentType, useEffect, useRef, useState } from 'react'
import { useTranslation } from 'react-i18next'
import {
  Keyboard,
  Platform,
  TextInput as RNTextInput,
  StyleProp,
  StyleSheet,
  Text,
  TextStyle,
} from 'react-native'
import { View } from 'react-native-animatable'
import { SafeAreaView, useSafeAreaInsets } from 'react-native-safe-area-context'
import AppAnalytics from 'src/analytics/AppAnalytics'
import { SendEvents } from 'src/analytics/Events'
import BackButton from 'src/components/BackButton'
import { BottomSheetModalRefType } from 'src/components/BottomSheet'
import Button, { BtnSizes } from 'src/components/Button'
import InLineNotification, { NotificationVariant } from 'src/components/InLineNotification'
import KeyboardAwareScrollView from 'src/components/KeyboardAwareScrollView'
import { LabelWithInfo } from 'src/components/LabelWithInfo'
import TextInput from 'src/components/TextInput'
import TokenBottomSheet, {
  TokenBottomSheetProps,
  TokenPickerOrigin,
} from 'src/components/TokenBottomSheet'
import TokenDisplay from 'src/components/TokenDisplay'
import TokenEnterAmount, {
  FETCH_UPDATED_TRANSACTIONS_DEBOUNCE_TIME_MS,
  useEnterAmount,
} from 'src/components/TokenEnterAmount'
import CustomHeader from 'src/components/header/CustomHeader'
import { useSelector } from 'src/redux/hooks'
import EnterAmountOptions from 'src/send/EnterAmountOptions'
import { AmountEnteredIn } from 'src/send/types'
import Colors from 'src/styles/colors'
import { typeScale } from 'src/styles/fonts'
import { Spacing } from 'src/styles/styles'
import { feeCurrenciesSelector } from 'src/tokens/selectors'
import { TokenBalance } from 'src/tokens/slice'
import { PreparedTransactionsResult, getFeeCurrencyAndAmounts } from 'src/viem/prepareTransactions'

export interface ProceedArgs {
  tokenAmount: BigNumber
  localAmount: BigNumber | null
  token: TokenBalance
  amountEnteredIn: AmountEnteredIn
}

type ProceedComponentProps = Omit<ProceedArgs, 'tokenAmount'> & {
  onPressProceed(args: ProceedArgs): void
  disabled: boolean
  tokenAmount: BigNumber | null
  showLoading?: boolean
}

interface Props {
  tokens: TokenBalance[]
  defaultToken?: TokenBalance
  prepareTransactionsResult?: PreparedTransactionsResult
  prepareTransactionsLoading: boolean
  onClearPreparedTransactions(): void
  onRefreshPreparedTransactions(
    amount: BigNumber,
    token: TokenBalance,
    feeCurrencies: TokenBalance[]
  ): void
  prepareTransactionError?: Error
  tokenSelectionDisabled?: boolean
  onPressProceed(args: ProceedArgs): void
  disableProceed?: boolean
  children?: React.ReactNode
  ProceedComponent: ComponentType<ProceedComponentProps>
  disableBalanceCheck?: boolean
}

export const SendProceed = ({
  tokenAmount,
  localAmount,
  token,
  amountEnteredIn,
  disabled,
  onPressProceed,
  showLoading,
}: ProceedComponentProps) => {
  const { t } = useTranslation()
  return (
    <Button
      onPress={() =>
        tokenAmount && onPressProceed({ tokenAmount, localAmount, token, amountEnteredIn })
      }
      text={t('review')}
      style={styles.reviewButton}
      size={BtnSizes.FULL}
      disabled={disabled}
      showLoading={showLoading}
      testID="SendEnterAmount/ReviewButton"
    />
  )
}

export default function EnterAmount({
  tokens,
  defaultToken,
  prepareTransactionsLoading,
  prepareTransactionsResult,
  onClearPreparedTransactions,
  onRefreshPreparedTransactions,
  prepareTransactionError,
  tokenSelectionDisabled = false,
  onPressProceed,
  disableProceed = false,
  children,
  ProceedComponent,
  disableBalanceCheck = false,
}: Props) {
  const { t } = useTranslation()
  const insets = useSafeAreaInsets()
  const [token, setToken] = useState<TokenBalance>(() => defaultToken ?? tokens[0])
  const [selectedPercentage, setSelectedPercentage] = useState<number | null>(null)
  const feeCurrencies = useSelector((state) => feeCurrenciesSelector(state, token.networkId))
  const { maxFeeAmount, feeCurrency } = getFeeCurrencyAndAmounts(prepareTransactionsResult)
  const { tokenId: feeTokenId } = feeCurrency ?? feeCurrencies[0]

  const inputRef = useRef<RNTextInput>(null)
  const tokenBottomSheetRef = useRef<BottomSheetModalRefType>(null)

  const {
    amount,
    amountType,
    processedAmounts,
    replaceAmount,
    handleAmountInputChange,
    handleToggleAmountType,
    handleSelectPercentageAmount,
  } = useEnterAmount({
    token,
    inputRef,
    onHandleAmountInputChange: () => {
      setSelectedPercentage(null)
    },
  })

  useEffect(() => {
    onClearPreparedTransactions()

    const canRefresh =
      processedAmounts.token.bignum &&
      processedAmounts.token.bignum.gt(0) &&
      processedAmounts.token.bignum.lte(token.balance)
    if (!canRefresh) return

    const debouncedRefreshTransactions = setTimeout(() => {
      return onRefreshPreparedTransactions(processedAmounts.token.bignum!, token, feeCurrencies)
    }, FETCH_UPDATED_TRANSACTIONS_DEBOUNCE_TIME_MS)

    return () => clearTimeout(debouncedRefreshTransactions)
  }, [processedAmounts.token.bignum?.toString(), token])

  const onOpenTokenPicker = () => {
    tokenBottomSheetRef.current?.snapToIndex(0)
    AppAnalytics.track(SendEvents.token_dropdown_opened, {
      currentTokenId: token.tokenId,
      currentTokenAddress: token.address,
      currentNetworkId: token.networkId,
    })
  }

  const onSelectToken: TokenBottomSheetProps['onTokenSelected'] = (selectedToken) => {
    setToken(selectedToken)
    replaceAmount('')
    setSelectedPercentage(null)
    tokenBottomSheetRef.current?.close()

    // NOTE: analytics is already fired by the bottom sheet, don't need one here
  }

  const onSelectPercentageAmount = (percentage: number) => {
    handleSelectPercentageAmount(percentage)
    setSelectedPercentage(percentage)

    AppAnalytics.track(SendEvents.send_percentage_selected, {
      tokenId: token.tokenId,
      tokenAddress: token.address,
      networkId: token.networkId,
      percentage: percentage * 100,
      flow: 'send',
    })
  }

  const showLowerAmountError =
    processedAmounts.token.bignum &&
    !processedAmounts.token.bignum.lte(token.balance) &&
    !disableBalanceCheck
  const showMaxAmountWarning =
    !showLowerAmountError &&
    prepareTransactionsResult &&
    prepareTransactionsResult.type === 'need-decrease-spend-amount-for-gas'
  const showNotEnoughBalanceForGasWarning =
    !showLowerAmountError &&
    prepareTransactionsResult &&
    prepareTransactionsResult.type === 'not-enough-balance-for-gas'
  const transactionIsPossible =
    !showLowerAmountError &&
    prepareTransactionsResult &&
    prepareTransactionsResult.type === 'possible' &&
    prepareTransactionsResult.transactions.length > 0

  const disabled =
    disableProceed ||
    (disableBalanceCheck ? !!processedAmounts.token.bignum?.isZero() : !transactionIsPossible)

  return (
    <SafeAreaView style={styles.safeAreaContainer} edges={['top']}>
      <CustomHeader style={{ paddingHorizontal: Spacing.Thick24 }} left={<BackButton />} />
      <KeyboardAwareScrollView
        contentContainerStyle={[
          styles.contentContainer,
          { paddingBottom: Math.max(insets.bottom, Spacing.Thick24) },
        ]}
        onScrollBeginDrag={() => {
          Keyboard.dismiss()
        }}
      >
        <View style={styles.inputContainer}>
          <Text style={styles.title}>{t('sendEnterAmountScreen.title')}</Text>
          <TokenEnterAmount
            autoFocus
            testID="SendEnterAmount"
            token={token}
            inputValue={amount}
            inputRef={inputRef}
            tokenAmount={processedAmounts.token.displayAmount}
            localAmount={processedAmounts.local.displayAmount}
            onInputChange={handleAmountInputChange}
            amountType={amountType}
            toggleAmountType={handleToggleAmountType}
            onOpenTokenPicker={tokenSelectionDisabled ? undefined : onOpenTokenPicker}
          />

          {!!maxFeeAmount && !!amount && (
            <View style={styles.feeContainer} testID="SendEnterAmount/Fee">
              <LabelWithInfo
                label={t('sendEnterAmountScreen.networkFeeV1_97')}
                labelStyle={{ color: Colors.gray3 }}
                testID="SendEnterAmount/FeeLabel"
                style={styles.feeLabelContainer}
              />
              <View testID="SendEnterAmount/FeeInCrypto" style={styles.feeInCryptoContainer}>
                <TokenDisplay
                  showApprox
                  showLocalAmount={false}
                  style={styles.feeValue}
                  tokenId={feeTokenId}
                  amount={maxFeeAmount}
                />
                <Text style={styles.feeValue}>
                  {'('}
                  <TokenDisplay
                    tokenId={feeTokenId}
                    amount={maxFeeAmount}
                    style={styles.feeValue}
                  />
                  {')'}
                </Text>
              </View>
            </View>
          )}
        </View>

        {showLowerAmountError && (
          <InLineNotification
            variant={NotificationVariant.Warning}
            title={t('sendEnterAmountScreen.insufficientBalanceWarning.title', {
              tokenSymbol: token.symbol,
            })}
            description={t('sendEnterAmountScreen.insufficientBalanceWarning.description', {
              tokenSymbol: token.symbol,
            })}
            style={styles.warning}
            testID="SendEnterAmount/NotEnoughBalanceWarning"
          />
        )}
        {showMaxAmountWarning && (
          <InLineNotification
            variant={NotificationVariant.Warning}
            title={t('sendEnterAmountScreen.maxAmountWarning.title')}
            description={t('sendEnterAmountScreen.maxAmountWarning.description', {
              feeTokenSymbol: prepareTransactionsResult.feeCurrency.symbol,
            })}
            style={styles.warning}
            testID="SendEnterAmount/MaxAmountWarning"
          />
        )}
        {showNotEnoughBalanceForGasWarning && (
          <InLineNotification
            variant={NotificationVariant.Warning}
            title={t('sendEnterAmountScreen.notEnoughBalanceForGasWarning.title', {
              feeTokenSymbol: prepareTransactionsResult.feeCurrencies[0].symbol,
            })}
            description={t('sendEnterAmountScreen.notEnoughBalanceForGasWarning.description', {
              feeTokenSymbol: prepareTransactionsResult.feeCurrencies[0].symbol,
            })}
            style={styles.warning}
            testID="SendEnterAmount/NotEnoughForGasWarning"
          />
        )}
        {prepareTransactionError && (
          <InLineNotification
            variant={NotificationVariant.Error}
            title={t('sendEnterAmountScreen.prepareTransactionError.title')}
            description={t('sendEnterAmountScreen.prepareTransactionError.description')}
            style={styles.warning}
            testID="SendEnterAmount/PrepareTransactionError"
          />
        )}

        {children}

        <EnterAmountOptions
          onPressAmount={onSelectPercentageAmount}
          selectedAmount={selectedPercentage}
          testID="SendEnterAmount/AmountOptions"
        />

        <ProceedComponent
          tokenAmount={processedAmounts.token.bignum}
          localAmount={processedAmounts.local.bignum}
          token={token}
          amountEnteredIn={amountType}
          onPressProceed={onPressProceed}
          disabled={disabled}
          showLoading={prepareTransactionsLoading}
        />
      </KeyboardAwareScrollView>
      <TokenBottomSheet
        forwardedRef={tokenBottomSheetRef}
        snapPoints={['90%']}
        origin={TokenPickerOrigin.Send}
        onTokenSelected={onSelectToken}
        tokens={tokens}
        title={t('sendEnterAmountScreen.selectToken')}
        titleStyle={styles.title}
      />
    </SafeAreaView>
  )
}

const styles = StyleSheet.create({
  safeAreaContainer: {
    flex: 1,
  },
  contentContainer: {
    paddingHorizontal: Spacing.Thick24,
    paddingTop: Spacing.Thick24,
    flexGrow: 1,
  },
  title: {
    ...typeScale.titleMedium,
    marginBottom: Spacing.Thick24,
  },

  inputContainer: {
    flex: 1,
  },
  input: {
    flex: 1,
    marginRight: Spacing.Smallest8,
  },
  feeContainer: {
    marginVertical: Spacing.Regular16,
    padding: Spacing.Regular16,
    borderColor: Colors.gray2,
    borderWidth: 1,
    borderRadius: 12,
    gap: Spacing.Smallest8,
    flexDirection: 'row',
  },
  feeLabelContainer: {
    flex: 0,
    alignItems: 'flex-start',
  },
  feeInCryptoContainer: {
    flex: 1,
    flexDirection: 'row',
    gap: Spacing.Tiny4,
    alignItems: 'center',
    flexWrap: 'wrap',
    justifyContent: 'flex-end',
  },
  feeValue: {
    ...typeScale.bodyMedium,
    color: Colors.gray3,
    flexWrap: 'wrap',
    textAlign: 'right',
  },
  reviewButton: {
    paddingTop: Spacing.Thick24,
  },
  warning: {
    marginBottom: Spacing.Regular16,
    paddingHorizontal: Spacing.Regular16,
    borderRadius: 16,
  },
})

export function AmountInput({
  inputValue,
  onInputChange,
  inputRef,
  inputStyle,
  autoFocus,
  placeholder = '0',
  testID = 'AmountInput',
  editable = true,
}: {
  inputValue: string
  onInputChange(value: string): void
  inputRef: React.MutableRefObject<RNTextInput | null>
  inputStyle?: StyleProp<TextStyle>
  autoFocus?: boolean
  placeholder?: string
  testID?: string
  editable?: boolean
}) {
  // the startPosition and inputRef variables exist to ensure TextInput
  // displays the start of the value for long values on Android
  // https://github.com/facebook/react-native/issues/14845
  const [startPosition, setStartPosition] = useState<number | undefined>(0)

  const handleSetStartPosition = (value?: number) => {
    if (Platform.OS === 'android') {
      setStartPosition(value)
    }
  }

  return (
    <View style={styles.input}>
      <TextInput
        forwardedRef={inputRef}
        onChangeText={(value) => {
          handleSetStartPosition(undefined)
          onInputChange(value)
        }}
        editable={editable}
        value={inputValue || undefined}
        placeholder={placeholder}
        keyboardType="decimal-pad"
        // Work around for RN issue with Samsung keyboards
        // https://github.com/facebook/react-native/issues/22005
        autoCapitalize="words"
        autoFocus={autoFocus}
        // unset lineHeight to allow ellipsis on long inputs on iOS. For
        // android, ellipses doesn't work and unsetting line height causes
        // height changes when amount is entered
        inputStyle={[inputStyle, Platform.select({ ios: { lineHeight: undefined } })]}
        testID={testID}
        onBlur={() => {
          handleSetStartPosition(0)
        }}
        onFocus={() => {
          handleSetStartPosition(inputValue?.length ?? 0)
        }}
        onSelectionChange={() => {
          handleSetStartPosition(undefined)
        }}
        selection={
          Platform.OS === 'android' && typeof startPosition === 'number'
            ? { start: startPosition }
            : undefined
        }
      />
    </View>
  )
<<<<<<< HEAD
}

const styles = StyleSheet.create({
  safeAreaContainer: {
    flex: 1,
  },
  contentContainer: {
    paddingHorizontal: Spacing.Thick24,
    paddingTop: Spacing.Thick24,
    flexGrow: 1,
  },
  title: {
    ...typeScale.titleSmall,
  },
  inputContainer: {
    flex: 1,
  },
  inputBox: {
    marginTop: Spacing.Large32,
    borderWidth: 1,
    borderRadius: 16,
    borderColor: Colors.black,
  },
  inputRow: {
    paddingHorizontal: Spacing.Regular16,
    paddingTop: Spacing.Smallest8,
    flexDirection: 'row',
    alignItems: 'center',
  },
  localAmountRow: {
    marginTop: Spacing.Thick24,
    paddingLeft: Spacing.Regular16,
    paddingRight: Spacing.Regular16,
    paddingBottom: Spacing.Regular16,
    paddingTop: Spacing.Thick24,
    borderTopColor: Colors.black,
    borderTopWidth: 1,
    flexDirection: 'row',
    alignItems: 'center',
  },
  input: {
    flex: 1,
    marginRight: Spacing.Smallest8,
  },
  inputText: {
    ...typeScale.titleMedium,
  },
  tokenSelectButton: {
    flexDirection: 'row',
    alignItems: 'center',
    backgroundColor: Colors.white,
    borderWidth: 1,
    borderColor: Colors.black,
    borderRadius: TOKEN_SELECTOR_BORDER_RADIUS,
    paddingHorizontal: Spacing.Smallest8,
    paddingVertical: Spacing.Tiny4,
  },
  tokenName: {
    ...typeScale.labelSmall,
    paddingLeft: Spacing.Tiny4,
    paddingRight: Spacing.Smallest8,
  },
  localAmount: {
    ...typeScale.labelMedium,
  },
  maxTouchable: {
    paddingHorizontal: 12,
    paddingVertical: 6,
    borderWidth: 1,
    borderColor: Colors.black,
    borderRadius: MAX_BORDER_RADIUS,
  },
  maxText: {
    ...typeScale.labelSmall,
  },
  feeContainer: {
    flexDirection: 'row',
    marginVertical: Spacing.Regular16,
  },
  feeLabel: {
    flex: 1,
    ...typeScale.bodyXSmall,
    color: Colors.gray4,
    paddingLeft: 2,
  },
  feeAmountContainer: {
    alignItems: 'flex-end',
    paddingRight: 2,
  },
  feeInCryptoContainer: {
    flexDirection: 'row',
  },
  feeInCrypto: {
    color: Colors.gray4,
    ...typeScale.labelXSmall,
  },
  feeInFiat: {
    color: Colors.gray4,
    ...typeScale.bodyXSmall,
  },
  feesLoadingInternal: {
    ...typeScale.labelXSmall,
    width: 46,
    borderRadius: 100,
  },
  lowerAmountError: {
    color: Colors.errorDark,
    ...typeScale.labelXSmall,
    paddingLeft: Spacing.Regular16,
  },
  reviewButton: {
    paddingVertical: Spacing.Thick24,
  },
  warning: {
    marginBottom: Spacing.Regular16,
    paddingHorizontal: Spacing.Regular16,
    borderRadius: 16,
  },
})

export default EnterAmount
=======
}
>>>>>>> e8d491f3
<|MERGE_RESOLUTION|>--- conflicted
+++ resolved
@@ -371,7 +371,7 @@
   feeContainer: {
     marginVertical: Spacing.Regular16,
     padding: Spacing.Regular16,
-    borderColor: Colors.gray2,
+    borderColor: Colors.black,
     borderWidth: 1,
     borderRadius: 12,
     gap: Spacing.Smallest8,
@@ -473,128 +473,4 @@
       />
     </View>
   )
-<<<<<<< HEAD
-}
-
-const styles = StyleSheet.create({
-  safeAreaContainer: {
-    flex: 1,
-  },
-  contentContainer: {
-    paddingHorizontal: Spacing.Thick24,
-    paddingTop: Spacing.Thick24,
-    flexGrow: 1,
-  },
-  title: {
-    ...typeScale.titleSmall,
-  },
-  inputContainer: {
-    flex: 1,
-  },
-  inputBox: {
-    marginTop: Spacing.Large32,
-    borderWidth: 1,
-    borderRadius: 16,
-    borderColor: Colors.black,
-  },
-  inputRow: {
-    paddingHorizontal: Spacing.Regular16,
-    paddingTop: Spacing.Smallest8,
-    flexDirection: 'row',
-    alignItems: 'center',
-  },
-  localAmountRow: {
-    marginTop: Spacing.Thick24,
-    paddingLeft: Spacing.Regular16,
-    paddingRight: Spacing.Regular16,
-    paddingBottom: Spacing.Regular16,
-    paddingTop: Spacing.Thick24,
-    borderTopColor: Colors.black,
-    borderTopWidth: 1,
-    flexDirection: 'row',
-    alignItems: 'center',
-  },
-  input: {
-    flex: 1,
-    marginRight: Spacing.Smallest8,
-  },
-  inputText: {
-    ...typeScale.titleMedium,
-  },
-  tokenSelectButton: {
-    flexDirection: 'row',
-    alignItems: 'center',
-    backgroundColor: Colors.white,
-    borderWidth: 1,
-    borderColor: Colors.black,
-    borderRadius: TOKEN_SELECTOR_BORDER_RADIUS,
-    paddingHorizontal: Spacing.Smallest8,
-    paddingVertical: Spacing.Tiny4,
-  },
-  tokenName: {
-    ...typeScale.labelSmall,
-    paddingLeft: Spacing.Tiny4,
-    paddingRight: Spacing.Smallest8,
-  },
-  localAmount: {
-    ...typeScale.labelMedium,
-  },
-  maxTouchable: {
-    paddingHorizontal: 12,
-    paddingVertical: 6,
-    borderWidth: 1,
-    borderColor: Colors.black,
-    borderRadius: MAX_BORDER_RADIUS,
-  },
-  maxText: {
-    ...typeScale.labelSmall,
-  },
-  feeContainer: {
-    flexDirection: 'row',
-    marginVertical: Spacing.Regular16,
-  },
-  feeLabel: {
-    flex: 1,
-    ...typeScale.bodyXSmall,
-    color: Colors.gray4,
-    paddingLeft: 2,
-  },
-  feeAmountContainer: {
-    alignItems: 'flex-end',
-    paddingRight: 2,
-  },
-  feeInCryptoContainer: {
-    flexDirection: 'row',
-  },
-  feeInCrypto: {
-    color: Colors.gray4,
-    ...typeScale.labelXSmall,
-  },
-  feeInFiat: {
-    color: Colors.gray4,
-    ...typeScale.bodyXSmall,
-  },
-  feesLoadingInternal: {
-    ...typeScale.labelXSmall,
-    width: 46,
-    borderRadius: 100,
-  },
-  lowerAmountError: {
-    color: Colors.errorDark,
-    ...typeScale.labelXSmall,
-    paddingLeft: Spacing.Regular16,
-  },
-  reviewButton: {
-    paddingVertical: Spacing.Thick24,
-  },
-  warning: {
-    marginBottom: Spacing.Regular16,
-    paddingHorizontal: Spacing.Regular16,
-    borderRadius: 16,
-  },
-})
-
-export default EnterAmount
-=======
-}
->>>>>>> e8d491f3
+}