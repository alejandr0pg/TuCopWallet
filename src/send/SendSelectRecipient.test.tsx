import Clipboard from '@react-native-clipboard/clipboard'
import { act, fireEvent, render, waitFor } from '@testing-library/react-native'
import * as React from 'react'
import { Provider } from 'react-redux'
import { SendEvents } from 'src/analytics/Events'
import AppAnalytics from 'src/analytics/AppAnalytics'
import { SendOrigin } from 'src/analytics/types'
import { fetchAddressVerification, fetchAddressesAndValidate } from 'src/identity/actions'
import { AddressValidationType } from 'src/identity/reducer'
import { RecipientVerificationStatus } from 'src/identity/types'
import { navigate } from 'src/navigator/NavigationService'
import { Screens } from 'src/navigator/Screens'
import { RecipientType, getRecipientVerificationStatus } from 'src/recipients/recipient'
import SendSelectRecipient from 'src/send/SendSelectRecipient'
import { createMockStore, getMockStackScreenProps } from 'test/utils'
import {
  mockAccount,
  mockAccount2,
  mockAccount3,
  mockAddressRecipient,
  mockDisplayNumber2Invite,
  mockE164Number2Invite,
  mockE164Number3,
  mockPhoneRecipientCache,
  mockRecipient,
  mockRecipient2,
} from 'test/values'

jest.mock('@react-native-clipboard/clipboard')
jest.mock('src/utils/IosVersionUtils')
jest.mock('src/recipients/resolve-id')
jest.mock('src/recipients/recipient', () => ({
  ...(jest.requireActual('src/recipients/recipient') as any),
  getRecipientVerificationStatus: jest.fn(),
}))

jest.mock('react-native-device-info', () => ({ getFontScaleSync: () => 1 }))

const mockScreenProps = ({
  defaultTokenIdOverride,
  forceTokenId,
}: {
  defaultTokenIdOverride?: string
  forceTokenId?: boolean
}) =>
  getMockStackScreenProps(Screens.SendSelectRecipient, {
    defaultTokenIdOverride,
    forceTokenId,
  })

const defaultStore = {
  send: {
    recentRecipients: [mockRecipient, mockRecipient2],
  },
  recipients: {
    phoneRecipientCache: mockPhoneRecipientCache,
  },
}
const storeWithPhoneVerified = {
  ...defaultStore,
  app: { phoneNumberVerified: true },
}

describe('SendSelectRecipient', () => {
  beforeEach(() => {
    jest.clearAllMocks()
    jest.mocked(Clipboard.getString).mockResolvedValue('')
    jest.mocked(Clipboard.hasString).mockResolvedValue(false)
  })

  // TODO(mobilestack): Un-skip these tests if CPV is ever supported.
  // eslint-disable-next-line jest/no-disabled-tests
  it.skip('shows contacts when send to contacts button is pressed and conditions are satisfied', async () => {
    const store = createMockStore(storeWithPhoneVerified)

    const { getByTestId, queryByTestId } = render(
      <Provider store={store}>
        <SendSelectRecipient {...mockScreenProps({})} />
      </Provider>
    )
    await act(() => {
      fireEvent.press(getByTestId('SelectRecipient/Contacts'))
    })
    expect(getByTestId('SelectRecipient/ContactRecipientPicker')).toBeTruthy()
    expect(queryByTestId('SelectRecipient/QR')).toBeFalsy()
    expect(queryByTestId('SelectRecipient/Contacts')).toBeFalsy()
    expect(queryByTestId('SelectRecipient/GetStarted')).toBeFalsy()
    expect(queryByTestId('SelectRecipient/RecentRecipientPicker')).toBeFalsy()
  })
  // eslint-disable-next-line jest/no-disabled-tests
  it.skip('does not show contacts when send to contacts button is pressed and conditions are not satisfied', async () => {
    const store = createMockStore(defaultStore)

    const { getByTestId, queryByTestId } = render(
      <Provider store={store}>
        <SendSelectRecipient {...mockScreenProps({})} />
      </Provider>
    )
    await act(() => {
      fireEvent.press(getByTestId('SelectRecipient/Contacts'))
    })
    expect(getByTestId('SelectRecipient/RecentRecipientPicker')).toBeTruthy()
    expect(queryByTestId('SelectRecipient/ContactRecipientPicker')).toBeFalsy()
  })

  it('navigates to QR screen when QR button is pressed', async () => {
    const store = createMockStore(defaultStore)

    const { getByTestId } = render(
      <Provider store={store}>
        <SendSelectRecipient {...mockScreenProps({})} />
      </Provider>
    )
    fireEvent.press(getByTestId('SelectRecipient/QR'))
    expect(AppAnalytics.track).toHaveBeenCalledWith(SendEvents.send_select_recipient_scan_qr)
    expect(navigate).toHaveBeenCalledWith(Screens.QRNavigator, {
      screen: Screens.QRScanner,
      params: {
        defaultTokenIdOverride: undefined,
      },
    })
  })
  it('navigates to QR screen with an override when QR button is pressed', async () => {
    const store = createMockStore(defaultStore)

    const { getByTestId } = render(
      <Provider store={store}>
        <SendSelectRecipient {...mockScreenProps({ defaultTokenIdOverride: 'some-token-id' })} />
      </Provider>
    )
    fireEvent.press(getByTestId('SelectRecipient/QR'))
    expect(AppAnalytics.track).toHaveBeenCalledWith(SendEvents.send_select_recipient_scan_qr)
    expect(navigate).toHaveBeenCalledWith(Screens.QRNavigator, {
      screen: Screens.QRScanner,
      params: {
        defaultTokenIdOverride: 'some-token-id',
      },
    })
  })
<<<<<<< HEAD
  it('shows QR and get started section when no prior recipients', async () => {
=======

  it('shows QR, sync contacts and get started section when no prior recipients', async () => {
>>>>>>> 35dcd31c
    const store = createMockStore({})

    const { getByTestId, queryByTestId } = render(
      <Provider store={store}>
        <SendSelectRecipient {...mockScreenProps({})} />
      </Provider>
    )
    expect(queryByTestId('SelectRecipient/Contacts')).toBeFalsy()
    expect(getByTestId('SelectRecipient/QR')).toBeTruthy()
    expect(getByTestId('SelectRecipient/GetStarted')).toBeTruthy()
  })
  it('shows QR and recents when prior recipients exist', async () => {
    const store = createMockStore(defaultStore)

    const { getByTestId, queryByTestId } = render(
      <Provider store={store}>
        <SendSelectRecipient {...mockScreenProps({})} />
      </Provider>
    )
    expect(queryByTestId('SelectRecipient/Contacts')).toBeFalsy()
    expect(getByTestId('SelectRecipient/QR')).toBeTruthy()
    expect(getByTestId('SelectRecipient/RecentRecipientPicker')).toBeTruthy()
  })
  it('shows search when text is entered and result is present', async () => {
    const store = createMockStore(defaultStore)

    const { getByTestId } = render(
      <Provider store={store}>
        <SendSelectRecipient {...mockScreenProps({})} />
      </Provider>
    )
    const searchInput = getByTestId('SendSelectRecipientSearchInput')
    await act(() => {
      fireEvent.changeText(searchInput, 'John Doe')
    })
    expect(getByTestId('SelectRecipient/AllRecipientsPicker')).toBeTruthy()
  })
  it('shows no results available when text is entered and no results', async () => {
    const store = createMockStore(defaultStore)

    const { getByTestId } = render(
      <Provider store={store}>
        <SendSelectRecipient {...mockScreenProps({})} />
      </Provider>
    )
    const searchInput = getByTestId('SendSelectRecipientSearchInput')
    await act(() => {
      fireEvent.changeText(searchInput, 'Fake Name')
    })
    expect(getByTestId('SelectRecipient/NoResults')).toBeTruthy()
  })
  // eslint-disable-next-line jest/no-disabled-tests
  it.skip('navigates to send amount when search result next button is pressed', async () => {
    jest.mocked(getRecipientVerificationStatus).mockReturnValue(RecipientVerificationStatus.UNKNOWN)

    const store = createMockStore(storeWithPhoneVerified)

    const { getByTestId } = render(
      <Provider store={store}>
        <SendSelectRecipient {...mockScreenProps({})} />
      </Provider>
    )
    const searchInput = getByTestId('SendSelectRecipientSearchInput')

    await act(() => {
      fireEvent.changeText(searchInput, 'George Bogart')
    })
    await act(() => {
      fireEvent.press(getByTestId('RecipientItem'))
    })

    expect(getByTestId('SendOrInviteButton')).toBeTruthy()
    expect(getByTestId('SendOrInviteButton')).toHaveTextContent('sendSelectRecipient.buttons.send')

    await act(() => {
      fireEvent.press(getByTestId('SendOrInviteButton'))
    })
    expect(AppAnalytics.track).toHaveBeenCalledWith(SendEvents.send_select_recipient_send_press, {
      recipientType: RecipientType.PhoneNumber,
    })

    expect(navigate).toHaveBeenCalledWith(Screens.SendEnterAmount, {
      isFromScan: false,
      defaultTokenIdOverride: undefined,
      forceTokenId: undefined,
      recipient: expect.any(Object),
      origin: SendOrigin.AppSendFlow,
    })
  })
  it('navigates to send amount when address recipient is pressed', async () => {
    const store = createMockStore(defaultStore)

    const { getByTestId } = render(
      <Provider store={store}>
        <SendSelectRecipient {...mockScreenProps({})} />
      </Provider>
    )
    const searchInput = getByTestId('SendSelectRecipientSearchInput')

    await act(() => {
      fireEvent.changeText(searchInput, mockAddressRecipient.address)
    })
    await act(() => {
      fireEvent.press(getByTestId('RecipientItem'))
    })

    expect(getByTestId('SendOrInviteButton')).toBeTruthy()
    expect(getByTestId('SendOrInviteButton')).toHaveTextContent('sendSelectRecipient.buttons.send')

    await act(() => {
      fireEvent.press(getByTestId('SendOrInviteButton'))
    })
    expect(AppAnalytics.track).toHaveBeenCalledWith(SendEvents.send_select_recipient_send_press, {
      recipientType: RecipientType.Address,
    })
    expect(navigate).toHaveBeenCalledWith(Screens.SendEnterAmount, {
      isFromScan: false,
      defaultTokenIdOverride: undefined,
      forceTokenId: undefined,
      recipient: expect.any(Object),
      origin: SendOrigin.AppSendFlow,
    })
  })
  // eslint-disable-next-line jest/no-disabled-tests
  it.skip('navigates to invite modal when search result next button is pressed', async () => {
    jest
      .mocked(getRecipientVerificationStatus)
      .mockReturnValue(RecipientVerificationStatus.UNVERIFIED)

    const store = createMockStore(storeWithPhoneVerified)

    const { getByTestId } = render(
      <Provider store={store}>
        <SendSelectRecipient {...mockScreenProps({})} />
      </Provider>
    )
    const searchInput = getByTestId('SendSelectRecipientSearchInput')

    await act(() => {
      fireEvent.changeText(searchInput, 'George Bogart')
    })
    await act(() => {
      fireEvent.press(getByTestId('RecipientItem'))
    })

    expect(getByTestId('SendOrInviteButton')).toBeTruthy()
    expect(getByTestId('SendOrInviteButton')).toHaveTextContent(
      'sendSelectRecipient.buttons.invite'
    )

    await act(() => {
      fireEvent.press(getByTestId('SendOrInviteButton'))
    })

    expect(getByTestId('InviteModalContainer')).toBeTruthy()
  })
  // eslint-disable-next-line jest/no-disabled-tests
  it.skip('does not show unknown address info text when searching for known app address', async () => {
    jest
      .mocked(getRecipientVerificationStatus)
      .mockReturnValue(RecipientVerificationStatus.VERIFIED)

    const store = createMockStore(storeWithPhoneVerified)

    const { getByTestId, queryByTestId } = render(
      <Provider store={store}>
        <SendSelectRecipient {...mockScreenProps({})} />
      </Provider>
    )
    await waitFor(() => {
      expect(getByTestId('SendSelectRecipientSearchInput')).toBeTruthy()
    })
    const searchInput = getByTestId('SendSelectRecipientSearchInput')

    await act(() => {
      fireEvent.changeText(searchInput, mockAccount2)
    })

    expect(getByTestId('RecipientItem')).toHaveTextContent(
      'feedItemAddress, {"address":"0x1ff4...bc42"}'
    )

    await act(() => {
      fireEvent.press(getByTestId('RecipientItem'))
    })

    expect(store.getActions()).toEqual([fetchAddressVerification(mockAccount2.toLowerCase())])
    expect(queryByTestId('UnknownAddressInfo')).toBeFalsy()
    expect(getByTestId('SendOrInviteButton')).toBeTruthy()
  })
  // eslint-disable-next-line jest/no-disabled-tests
  it.skip('does not show unknown address info text when searching for phone number', async () => {
    jest
      .mocked(getRecipientVerificationStatus)
      .mockReturnValue(RecipientVerificationStatus.UNVERIFIED)

    const store = createMockStore(storeWithPhoneVerified)

    const { getByTestId, queryByTestId } = render(
      <Provider store={store}>
        <SendSelectRecipient {...mockScreenProps({})} />
      </Provider>
    )
    await waitFor(() => {
      expect(getByTestId('SendSelectRecipientSearchInput')).toBeTruthy()
    })
    const searchInput = getByTestId('SendSelectRecipientSearchInput')

    await act(() => {
      fireEvent.changeText(searchInput, mockE164Number2Invite)
    })
    expect(getByTestId('RecipientItem')).toHaveTextContent(mockDisplayNumber2Invite)
    await act(() => {
      fireEvent.press(getByTestId('RecipientItem'))
    })

    expect(store.getActions()).toEqual([fetchAddressesAndValidate(mockE164Number2Invite)])
    expect(queryByTestId('UnknownAddressInfo')).toBeFalsy()
    expect(getByTestId('SendOrInviteButton')).toBeTruthy()
  })

  it('shows unknown address info text when searching for unknown address after making address verification request', async () => {
    jest
      .mocked(getRecipientVerificationStatus)
      .mockReturnValue(RecipientVerificationStatus.UNVERIFIED)

    const store = createMockStore(storeWithPhoneVerified)

    const { getByTestId } = render(
      <Provider store={store}>
        <SendSelectRecipient {...mockScreenProps({})} />
      </Provider>
    )
    await waitFor(() => {
      expect(getByTestId('SendSelectRecipientSearchInput')).toBeTruthy()
    })
    const searchInput = getByTestId('SendSelectRecipientSearchInput')

    await act(() => {
      fireEvent.changeText(searchInput, mockAccount2)
    })

    // ensure its an address recipient (not an address that's tied to a contact)
    expect(getByTestId('RecipientItem')).toHaveTextContent(
      'feedItemAddress, {"address":"0x1ff4...bc42"}'
    )

    await act(() => {
      fireEvent.press(getByTestId('RecipientItem'))
    })

    expect(store.getActions()).toEqual([fetchAddressVerification(mockAccount2.toLowerCase())])
    expect(getByTestId('UnknownAddressInfo')).toBeTruthy()
    expect(getByTestId('SendOrInviteButton')).toBeTruthy()
  })
  // eslint-disable-next-line jest/no-disabled-tests
  it('shows unknown address info text and skips CPV request when searching for any address if PN not verified', async () => {
    const store = createMockStore(defaultStore)

    const { getByTestId } = render(
      <Provider store={store}>
        <SendSelectRecipient {...mockScreenProps({})} />
      </Provider>
    )
    await waitFor(() => {
      expect(getByTestId('SendSelectRecipientSearchInput')).toBeTruthy()
    })
    const searchInput = getByTestId('SendSelectRecipientSearchInput')

    await act(() => {
      fireEvent.changeText(searchInput, mockAccount2)
    })

    // ensure its an address recipient (not an address that's tied to a contact)
    expect(getByTestId('RecipientItem')).toHaveTextContent(
      'feedItemAddress, {"address":"0x1ff4...bc42"}'
    )

    await act(() => {
      fireEvent.press(getByTestId('RecipientItem'))
    })

    expect(store.getActions()).toEqual([])
    expect(getByTestId('UnknownAddressInfo')).toBeTruthy()
    expect(getByTestId('SendOrInviteButton')).toBeTruthy()
  })
  // eslint-disable-next-line jest/no-disabled-tests
  it.skip('shows unknown address info text and send button when searching for address with cached phone number but no longer connected to the phone number', async () => {
    jest
      .mocked(getRecipientVerificationStatus)
      .mockReturnValue(RecipientVerificationStatus.UNVERIFIED)

    const store = createMockStore(storeWithPhoneVerified)

    const { getByTestId } = render(
      <Provider store={store}>
        <SendSelectRecipient {...mockScreenProps({})} />
      </Provider>
    )
    await waitFor(() => {
      expect(getByTestId('SendSelectRecipientSearchInput')).toBeTruthy()
    })
    const searchInput = getByTestId('SendSelectRecipientSearchInput')

    await act(() => {
      fireEvent.changeText(searchInput, mockAccount)
    })

    expect(getByTestId('RecipientItem')).toHaveTextContent(mockRecipient.name)
    expect(getByTestId('RecipientItem')).toHaveTextContent(mockRecipient.displayNumber)

    await act(() => {
      fireEvent.press(getByTestId('RecipientItem'))
    })

    expect(store.getActions()).toEqual([fetchAddressVerification(mockAccount)])
    expect(getByTestId('UnknownAddressInfo')).toBeTruthy()
    expect(getByTestId('SendOrInviteButton')).toBeTruthy()
    expect(getByTestId('SendOrInviteButton')).toHaveTextContent('send')
  })
  it('shows paste button if clipboard has address content', async () => {
    const store = createMockStore(defaultStore)

    const { findByTestId } = render(
      <Provider store={store}>
        <SendSelectRecipient {...mockScreenProps({})} />
      </Provider>
    )
    await act(() => {
      jest.mocked(Clipboard.getString).mockResolvedValue(mockAccount)
      jest.mocked(Clipboard.hasString).mockResolvedValue(true)
    })

    jest.runOnlyPendingTimers()
    const pasteButton = await findByTestId('PasteAddressButton')
    expect(pasteButton).toBeTruthy()

    await act(() => {
      fireEvent.press(pasteButton)
    })
    const pasteButtonAfterPress = findByTestId('PasteAddressButton')
    await expect(pasteButtonAfterPress).rejects.toThrow()
  })

  // eslint-disable-next-line jest/no-disabled-tests
  describe.skip('Invite Rewards', () => {
    it('shows invite rewards card when invite rewards are active and number is verified', async () => {
      const store = createMockStore({
        ...storeWithPhoneVerified,
        send: {
          ...storeWithPhoneVerified.send,
          inviteRewardsVersion: 'v5',
        },
      })

      const { findByTestId } = render(
        <Provider store={store}>
          <SendSelectRecipient {...mockScreenProps({})} />
        </Provider>
      )

      const inviteRewardsCard = await findByTestId('InviteRewardsCard')
      expect(inviteRewardsCard).toHaveTextContent('inviteRewardsBannerCUSD.title')
      expect(inviteRewardsCard).toHaveTextContent('inviteRewardsBannerCUSD.body')
    })

    it('does not show invite rewards card when invite rewards are not active', async () => {
      const store = createMockStore({
        ...storeWithPhoneVerified,
        send: {
          ...storeWithPhoneVerified.send,
          inviteRewardsVersion: 'none',
        },
      })

      const { queryByTestId } = render(
        <Provider store={store}>
          <SendSelectRecipient {...mockScreenProps({})} />
        </Provider>
      )

      expect(queryByTestId('InviteRewardsCard')).toBeFalsy()
    })

    it('does not show invite rewards card when invite rewards are active and number is not verified', async () => {
      const store = createMockStore({
        ...defaultStore,
        send: {
          ...defaultStore.send,
          inviteRewardsVersion: 'v5',
        },
      })

      const { queryByTestId } = render(
        <Provider store={store}>
          <SendSelectRecipient {...mockScreenProps({})} />
        </Provider>
      )

      expect(queryByTestId('InviteRewardsCard')).toBeFalsy()
    })
  })
  // eslint-disable-next-line jest/no-disabled-tests
  it.skip('navigates to send amount when phone number recipient with single address', async () => {
    jest
      .mocked(getRecipientVerificationStatus)
      .mockReturnValue(RecipientVerificationStatus.VERIFIED)

    const store = createMockStore({
      ...storeWithPhoneVerified,
      identity: {
        secureSendPhoneNumberMapping: {
          [mockE164Number3]: { addressValidationType: AddressValidationType.NONE },
        },
        e164NumberToAddress: { [mockE164Number3]: [mockAccount3] },
      },
    })

    const { getByTestId } = render(
      <Provider store={store}>
        <SendSelectRecipient {...mockScreenProps({})} />
      </Provider>
    )
    const searchInput = getByTestId('SendSelectRecipientSearchInput')

    await act(() => {
      fireEvent.changeText(searchInput, mockE164Number3)
    })
    await act(() => {
      fireEvent.press(getByTestId('RecipientItem'))
    })

    expect(getByTestId('SendOrInviteButton')).toBeTruthy()

    await act(() => {
      fireEvent.press(getByTestId('SendOrInviteButton'))
    })
    expect(AppAnalytics.track).toHaveBeenCalledWith(SendEvents.send_select_recipient_send_press, {
      recipientType: RecipientType.PhoneNumber,
    })
    expect(navigate).toHaveBeenCalledWith(Screens.SendEnterAmount, {
      isFromScan: false,
      defaultTokenIdOverride: undefined,
      forceTokenId: undefined,
      recipient: {
        address: mockAccount3,
        displayNumber: '(415) 555-0123',
        e164PhoneNumber: mockE164Number3,
        recipientType: 'PhoneNumber',
      },
      origin: SendOrigin.AppSendFlow,
    })
  })
  // eslint-disable-next-line jest/no-disabled-tests
  it.skip('navigates to secure send flow when phone number recipient with multiple addresses, first time seeing it', async () => {
    jest
      .mocked(getRecipientVerificationStatus)
      .mockReturnValue(RecipientVerificationStatus.VERIFIED)

    const store = createMockStore({
      ...storeWithPhoneVerified,
      identity: {
        secureSendPhoneNumberMapping: {
          [mockE164Number3]: { addressValidationType: AddressValidationType.PARTIAL },
        },
        e164NumberToAddress: {
          [mockE164Number3]: [mockAccount2.toLowerCase(), mockAccount3.toLowerCase()],
        },
        addressToE164Number: {
          [mockAccount2.toLowerCase()]: mockE164Number3,
          [mockAccount3.toLowerCase()]: mockE164Number3,
        },
      },
    })

    const { getByTestId } = render(
      <Provider store={store}>
        <SendSelectRecipient {...mockScreenProps({})} />
      </Provider>
    )
    const searchInput = getByTestId('SendSelectRecipientSearchInput')

    await act(() => {
      fireEvent.changeText(searchInput, mockE164Number3)
    })
    await act(() => {
      fireEvent.press(getByTestId('RecipientItem'))
    })

    expect(getByTestId('SendOrInviteButton')).toBeTruthy()

    await act(() => {
      fireEvent.press(getByTestId('SendOrInviteButton'))
    })
    expect(AppAnalytics.track).toHaveBeenCalledWith(SendEvents.send_select_recipient_send_press, {
      recipientType: RecipientType.PhoneNumber,
    })
    expect(navigate).toHaveBeenCalledWith(Screens.ValidateRecipientIntro, {
      defaultTokenIdOverride: undefined,
      forceTokenId: undefined,
      recipient: expect.any(Object),
      origin: SendOrigin.AppSendFlow,
    })
  })
  // eslint-disable-next-line jest/no-disabled-tests
  it.skip('navigates to send enter amount when phone number recipient with multiple addresses, already done secure send', async () => {
    jest
      .mocked(getRecipientVerificationStatus)
      .mockReturnValue(RecipientVerificationStatus.VERIFIED)

    const store = createMockStore({
      ...storeWithPhoneVerified,
      identity: {
        secureSendPhoneNumberMapping: {
          [mockE164Number3]: {
            addressValidationType: AddressValidationType.NONE,
            address: mockAccount3,
          },
        },
        e164NumberToAddress: {
          [mockE164Number3]: [mockAccount2.toLowerCase(), mockAccount3.toLowerCase()],
        },
        addressToE164Number: {
          [mockAccount2.toLowerCase()]: mockE164Number3,
          [mockAccount3.toLowerCase()]: mockE164Number3,
        },
      },
    })

    const { getByTestId } = render(
      <Provider store={store}>
        <SendSelectRecipient {...mockScreenProps({})} />
      </Provider>
    )
    const searchInput = getByTestId('SendSelectRecipientSearchInput')

    await act(() => {
      fireEvent.changeText(searchInput, mockE164Number3)
    })
    await act(() => {
      fireEvent.press(getByTestId('RecipientItem'))
    })

    expect(getByTestId('SendOrInviteButton')).toBeTruthy()

    await act(() => {
      fireEvent.press(getByTestId('SendOrInviteButton'))
    })
    expect(AppAnalytics.track).toHaveBeenCalledWith(SendEvents.send_select_recipient_send_press, {
      recipientType: RecipientType.PhoneNumber,
    })
    expect(navigate).toHaveBeenCalledWith(Screens.SendEnterAmount, {
      isFromScan: false,
      defaultTokenIdOverride: undefined,
      forceTokenId: undefined,
      recipient: {
        address: mockAccount3,
        displayNumber: '(415) 555-0123',
        e164PhoneNumber: mockE164Number3,
        recipientType: 'PhoneNumber',
      },
      origin: SendOrigin.AppSendFlow,
    })
  })
  // eslint-disable-next-line jest/no-disabled-tests
  it.skip.each([{ searchAddress: mockAccount2 }, { searchAddress: mockAccount3 }])(
    'navigates to send enter amount with correct address if a an address is entered which also has a phone number with secure send not done',
    async ({ searchAddress }) => {
      jest
        .mocked(getRecipientVerificationStatus)
        .mockReturnValue(RecipientVerificationStatus.VERIFIED)

      const store = createMockStore({
        ...storeWithPhoneVerified,
        identity: {
          secureSendPhoneNumberMapping: {
            [mockE164Number3]: {
              addressValidationType: AddressValidationType.PARTIAL,
            },
          },
          e164NumberToAddress: {
            [mockE164Number3]: [mockAccount2.toLowerCase(), mockAccount3.toLowerCase()],
          },
          addressToE164Number: {
            [mockAccount2.toLowerCase()]: mockE164Number3,
            [mockAccount3.toLowerCase()]: mockE164Number3,
          },
        },
      })

      const { getByTestId } = render(
        <Provider store={store}>
          <SendSelectRecipient {...mockScreenProps({})} />
        </Provider>
      )
      const searchInput = getByTestId('SendSelectRecipientSearchInput')

      await act(() => {
        fireEvent.changeText(searchInput, searchAddress)
      })
      await act(() => {
        fireEvent.press(getByTestId('RecipientItem'))
      })

      expect(getByTestId('SendOrInviteButton')).toBeTruthy()

      await act(() => {
        fireEvent.press(getByTestId('SendOrInviteButton'))
      })
      expect(AppAnalytics.track).toHaveBeenCalledWith(SendEvents.send_select_recipient_send_press, {
        recipientType: RecipientType.Address,
      })
      expect(navigate).toHaveBeenCalledWith(Screens.SendEnterAmount, {
        isFromScan: false,
        defaultTokenIdOverride: undefined,
        forceTokenId: undefined,
        recipient: {
          address: searchAddress.toLowerCase(),
          e164PhoneNumber: mockE164Number3,
          recipientType: RecipientType.Address,
          contactId: undefined,
          displayNumber: undefined,
          name: undefined,
          thumbnailPath: undefined,
        },
        origin: SendOrigin.AppSendFlow,
      })
    }
  )
  // eslint-disable-next-line jest/no-disabled-tests
  it.skip.each([{ searchAddress: mockAccount2 }, { searchAddress: mockAccount3 }])(
    'navigates to send enter amount with correct address if a an address is entered which also has a phone number with secure send done with different address',
    async ({ searchAddress }) => {
      jest
        .mocked(getRecipientVerificationStatus)
        .mockReturnValue(RecipientVerificationStatus.VERIFIED)

      const store = createMockStore({
        ...storeWithPhoneVerified,
        identity: {
          secureSendPhoneNumberMapping: {
            [mockE164Number3]: {
              addressValidationType: AddressValidationType.NONE,
              address: mockAccount3,
            },
          },
          e164NumberToAddress: {
            [mockE164Number3]: [mockAccount2.toLowerCase(), mockAccount3.toLowerCase()],
          },
          addressToE164Number: {
            [mockAccount2.toLowerCase()]: mockE164Number3,
            [mockAccount3.toLowerCase()]: mockE164Number3,
          },
        },
      })

      const { getByTestId } = render(
        <Provider store={store}>
          <SendSelectRecipient {...mockScreenProps({})} />
        </Provider>
      )
      const searchInput = getByTestId('SendSelectRecipientSearchInput')

      await act(() => {
        fireEvent.changeText(searchInput, searchAddress)
      })
      await act(() => {
        fireEvent.press(getByTestId('RecipientItem'))
      })

      expect(getByTestId('SendOrInviteButton')).toBeTruthy()

      await act(() => {
        fireEvent.press(getByTestId('SendOrInviteButton'))
      })
      expect(AppAnalytics.track).toHaveBeenCalledWith(SendEvents.send_select_recipient_send_press, {
        recipientType: RecipientType.Address,
      })
      expect(navigate).toHaveBeenCalledWith(Screens.SendEnterAmount, {
        isFromScan: false,
        defaultTokenIdOverride: undefined,
        forceTokenId: undefined,
        recipient: {
          address: searchAddress.toLowerCase(),
          e164PhoneNumber: mockE164Number3,
          recipientType: RecipientType.Address,
          contactId: undefined,
          displayNumber: undefined,
          name: undefined,
          thumbnailPath: undefined,
        },
        origin: SendOrigin.AppSendFlow,
      })
    }
  )
})<|MERGE_RESOLUTION|>--- conflicted
+++ resolved
@@ -2,8 +2,8 @@
 import { act, fireEvent, render, waitFor } from '@testing-library/react-native'
 import * as React from 'react'
 import { Provider } from 'react-redux'
+import AppAnalytics from 'src/analytics/AppAnalytics'
 import { SendEvents } from 'src/analytics/Events'
-import AppAnalytics from 'src/analytics/AppAnalytics'
 import { SendOrigin } from 'src/analytics/types'
 import { fetchAddressVerification, fetchAddressesAndValidate } from 'src/identity/actions'
 import { AddressValidationType } from 'src/identity/reducer'
@@ -137,12 +137,8 @@
       },
     })
   })
-<<<<<<< HEAD
-  it('shows QR and get started section when no prior recipients', async () => {
-=======
 
   it('shows QR, sync contacts and get started section when no prior recipients', async () => {
->>>>>>> 35dcd31c
     const store = createMockStore({})
 
     const { getByTestId, queryByTestId } = render(
