--- conflicted
+++ resolved
@@ -203,25 +203,6 @@
     height: '100%',
     width: '100%',
   },
-<<<<<<< HEAD
-  maxButtonWrapper: {
-    marginLeft: Spacing.Smallest8,
-  },
-  maxButton: {
-    backgroundColor: Colors.white,
-    borderWidth: 1,
-    borderColor: Colors.gray2,
-    borderRadius: Spacing.Tiny4,
-    paddingVertical: Spacing.Tiny4,
-    paddingHorizontal: Spacing.Tiny4,
-  },
-  maxText: {
-    ...typeScale.labelXXSmall,
-    color: Colors.black,
-    fontSize: 10,
-  },
-=======
->>>>>>> e8d491f3
   tokenName: {
     ...typeScale.labelSemiBoldXSmall,
     paddingHorizontal: 4,
