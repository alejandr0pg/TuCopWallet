--- conflicted
+++ resolved
@@ -5,6 +5,7 @@
 import { StyleSheet } from 'react-native'
 import TabActivity from 'src/home/TabActivity'
 import TabHome from 'src/home/TabHome'
+import ClockIcon from 'src/icons/ClockIcon'
 import Home from 'src/icons/navigator/Home'
 import Wallet from 'src/icons/navigator/Wallet'
 import { tabHeader } from 'src/navigator/Headers'
@@ -15,7 +16,6 @@
 import { Spacing } from 'src/styles/styles'
 import variables from 'src/styles/variables'
 import TabWallet from 'src/tokens/TabWallet'
-import ClockIcon from 'src/icons/ClockIcon'
 
 const Tab = createBottomTabNavigator()
 
@@ -67,20 +67,9 @@
         name={Screens.TabActivity}
         component={TabActivity}
         options={{
-<<<<<<< HEAD
           tabBarLabel: t('bottomTabsNavigator.activity.tabName') as string,
           tabBarIcon: ({ color }) => <ClockIcon color={color} />,
-          tabBarTestID: 'Tab/Activity',
-=======
-          tabBarLabel: t('bottomTabsNavigator.discover.tabName') as string,
-          tabBarIcon: Discover,
-          tabBarButtonTestID: 'Tab/Discover',
-          // Special case for the Dapps explorer,
-          // so it reloads the list when the user comes back to it
-          // Note: we generally want to avoid this as it resets the scroll position (and all other component state)
-          // but here it's the right expectation
-          popToTopOnBlur: true,
->>>>>>> 35dcd31c
+          tabBarButtonTestID: 'Tab/Activity',
         }}
       />
     </Tab.Navigator>
