--- conflicted
+++ resolved
@@ -2125,11 +2125,7 @@
   "sendSelectRecipient": {
     "searchText": "Tìm kiếm theo địa chỉ ví",
     "searchInputLabel": "Đến",
-<<<<<<< HEAD
-    "searchInputPlaceholder": "Địa chỉ ví",
-=======
     "searchInputPlaceholder": "Địa chỉ ví hoặc số điện thoại",
->>>>>>> 35dcd31c
     "paste": "Dán từ bảng nhớ tạm",
     "title": "Chọn người nhận",
     "contactsTitle": "Chọn một liên hệ",
