--- conflicted
+++ resolved
@@ -2124,13 +2124,9 @@
     "importButton": "İçe Aktar"
   },
   "sendSelectRecipient": {
-<<<<<<< HEAD
     "searchText": "Cüzdan adresine göre ara",
-=======
-    "searchText": "İsme, telefona, cüzdana göre arama yapın...",
     "searchInputLabel": "Şu Token’a",
-    "searchInputPlaceholder": "Cüzdan Adresi veya Telefon Numarası",
->>>>>>> 6b3487a3
+    "searchInputPlaceholder": "Cüzdan Adresi",
     "paste": "Panodan yapıştır",
     "title": "Bir alıcı seçin",
     "contactsTitle": "Bir kişi seçin",
