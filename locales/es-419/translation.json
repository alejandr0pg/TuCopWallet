{
  "invite": "Invitar",
  "celoRewards": "Recompensas Celo",
  "languageSettings": "Idioma",
  "localCurrencySetting": "Moneda",
  "licenses": "Licencias",
  "removeAccountTitle": "Restablecer {{appName}}",
  "removeAccountDetails": "Si seleccionas esta opción, se borrará tu cuenta de este dispositivo. No se perderán los fondos, pero solo podrás acceder a ellos con tu Frase de recuperación.",
  "deleteAccountTitle": "Borrar {{appName}}",
  "deleteAccountDetails": "Borrar tu cuenta la eliminará de {{appName}}. Tus fondos permanecerán en la cuenta, pero sólo serán accesibles con tu Frase de recuperación",
  "deleteAccountWarning": {
    "title": "Estas seguro",
    "description": "Al borrar tu cuenta de {{appName}} también se elimina cualquier número de teléfono vinculado. Tus fondos permanecerán en la cuenta, pero sólo serán accesibles con tu Frase de recuperación.",
    "buttonLabel": "Continuar",
    "buttonLabelRevokingPhoneNumber": "Desvinculando número de teléfono..."
  },
  "legal": "Legal",
  "appPreferences": "Preferencias de la app",
  "preferences": "Preferencias",
  "security": "Seguridad",
  "securityPrivacy": "Seguridad y privacidad",
  "changePin": "Cambiar PIN",
  "pinChanged": "Se cambió el PIN",
  "pinChangeFailed": "Error al cambiar el PIN",
  "requirePinOnAppOpen": "Requerir PIN al abrir la app",
  "connectedApplications": "Dapps conectadas",
  "analytics": "Estadísticas de uso",
  "shareAnalytics": "Compartir estadísticas de uso",
  "hapticFeedback": "Respuesta háptica",
  "shareAnalytics_detail": "Recopilamos datos anónimos sobre cómo utilizas {{appName}} para mejorar la aplicación para todos.",
  "dataSaver": "Ahorrar datos",
  "enableDataSaver": "Ahorrar datos",
  "dataSaverDetail": "El modo de Ahorro de datos te permite comunicarte con la red a través de un nodo de confianza. Siempre puedes cambiar este modo en los ajustes de la aplicación.",
  "keylessBackupSetupTitle": "Crear inicio rápido",
  "keylessBackupSettingsTitle": "Copia de seguridad con email y teléfono",
  "keylessBackupSettingsDeleteError": "No se ha podido eliminar tu copia de seguridad, espera e inténtalo de nuevo más tarde.",
  "setup": "Configurar",
  "restartModalSwitchOff": {
    "header": "Reinicia la app para desactivar el modo de Ahorro de datos",
    "body": "Para activar y desactivar el modo Ahorro de datos, tendrás que reiniciar la aplicación y volver a esta pantalla.",
    "restart": "Reiniciar"
  },
  "revokePhoneNumber": {
    "title": "Desvincular número de teléfono",
    "bottomSheetTitle": "Desvincular número de teléfono",
    "description": "Se eliminará tu número de teléfono asociado a esta wallet. Puedes conectar otro número de teléfono en cualquier momento.",
    "confirmButton": "Desvincular",
    "revokeSuccess": "Tu número de teléfono ha sido desvinculado",
    "revokeError": "No fue posible desvincular el número de teléfono. Vuelve a intentarlo más tarde.",
    "addNewNumberButton": "Conectar otro número de teléfono"
  },
  "promptFornoModal": {
    "header": "¿Cambiar el modo de conexión?",
    "body": "Notamos que tienes problemas para conectarte. Te recomendamos habilitar la opción Ahorrar datos para seguir usando {{appName}} con conexión intermitente.",
    "switchToDataSaver": "Habilitar la opción Ahorrar datos"
  },
  "accountKeyModal": {
    "header": "Sin tu Frase de recuperación perderás acceso a tu dinero para siempre",
    "body1": "Para restablecer {{appName}}, deberás confirmar que has anotado tu Frase de recuperación.",
    "body2": "Nadie, ni siquiera {{appName}}, puede recuperar tu cuenta sin tu Frase."
  },
  "promptConfirmRemovalModal": {
    "header": "¿Estás seguro de que quieres continuar?",
    "body": "Estás a punto de borrar tu wallet de este dispositivo. Este paso es definitivo y no se puede revertir. No hay forma de recuperar tu Frase de recuperación si no la has escrito.",
    "resetNow": "Continuar"
  },
  "protectWallet": {
    "title": "Protege tu wallet",
    "subtitle": "Protege tu wallet",
    "body": "Si pierdes o te roban el teléfono, tu frase de recuperación de 12 palabras es la única forma de acceder a tus fondos.",
    "recoveryPhrase": {
      "title": "Usar frase de recuperación",
      "subtitle": "Escribe tu frase de recuperación"
    }
  },
  "recoveryPhrase": {
    "title": "Tu frase de recuperación",
    "titleV1_90": "Tu Frase de recuperación",
    "body": "Escribe estas 12 palabras en algún lugar seguro, donde no puedan robarlas ni dañarlas.",
    "bodyV1_90": "Si pierdes tu frase de recuperación, perderás el acceso a todos los fondos que tengas en {{appName}}.",
    "continue": "¡Ya la guardé!",
    "copy": "Copiar al portapapeles",
    "mnemonicCopied": "Frase de recuperación copiada",
    "bottomSheet": {
      "title": "Cómo guardar la frase de recuparación",
      "writeDownPhrase": "Anotar la frase de recuperación en un papel y almacenarla en un lugar seguro es una de las opciones más segura para resguardar tu wallet.",
      "phraseLocation": "El mejor lugar para guardarla es junto a otra documentación importante, de modo que no se pierda o te la roben fácilmente. ¡Tú eliges!"
    }
  },
  "walletSecurityPrimer": {
    "title": "Resguarda tu wallet",
    "description": "Sólo tú puedes acceder a tu wallet. Si pierdes o te roban el teléfono, {{appName}} no puede recuperarlo por ti.\n\nTendrás que establecer un método para mantener a salvo tu wallet y proteger tus fondos."
  },
  "keylessBackupIntro": {
    "emailAddress": "Dirección de email",
    "phoneNumber": "Número de teléfono",
    "setup": {
      "title": "Configurar la copia de seguridad de la billetera",
      "description": "Utilizarás lo siguiente para configurar la copia de seguridad de tu correo electrónico y número de teléfono",
      "useRecoveryPhrase": "Utiliza en su lugar una frase de recuperación",
      "reminder": "<0>Recuerda</0> que esta información es la única forma de acceder a tu billetera si pierdes o te roban el dispositivo. {{appName}} no almacena tu correo electrónico ni tu número de teléfono. ¡Mantenla a salvo!"
    },
    "restore": {
      "description": "Asegúrate de que dispones de lo siguiente para restaurar tu wallet.",
      "reminder": "<0>Recuerda</0> que necesitas acceder al mismo correo electrónico y número de teléfono que utilizaste cuando hiciste la copia de seguridad"
    }
  },
  "signInWithEmail": {
    "title": "Iniciar sesión con email",
    "subtitle": "Inicia sesión con tu correo electrónico para configurarlo como copia de seguridad. Se te pedirá que inicies sesión de nuevo si pierdes tu wallet.",
    "subtitleRestore": "Inicia sesión con el correo electrónico que usaste para configurar la copia de seguridad de tu wallet.",
    "google": "Iniciar sesión con Google",
    "apple": "Iniciar sesión con Apple",
    "signInAnotherWay": "Inicia sesión de otra manera",
    "bottomSheet": {
      "title": "Guarda tu frase de recuperación para crear una wallet",
      "description": "Pronto agregaremos nuevos proveedores de correo electrónico. Mientras tanto, tendrás que guardar tu frase de recuperación para terminar de crear una billetera.",
      "continue": "Continuar",
      "skip": "Omitir (no recomendado)"
    }
  },
  "keylessBackupPhoneInput": {
    "setup": {
      "title": "Agrega tu número de teléfono",
      "subtitle": "Necesitarás utilizar este número de teléfono para restaurar tu wallet.\n\nTe enviaremos un código para verificar que este número es tuyo."
    },
    "restore": {
      "title": "Verifica tu número de teléfono",
      "subtitle": "Ingresa el número de teléfono que utilizaste para configurar la copia de seguridad.\n\nTe enviaremos un código para verificar que este número es tuyo."
    }
  },
  "keylessBackupStatus": {
    "setup": {
      "inProgress": {
        "title": "Copia de seguridad en curso..."
      },
      "completed": {
        "title": "Copia de seguridad completa",
        "body": "Ya puedes recuperar tu wallet con tu dirección de correo electrónico y tu número de teléfono."
      },
      "failed": {
        "title": "Copia de seguridad no disponible",
        "body": "Puedes configurar una copia de seguridad de tu wallet más adelante o proteger tu cuenta ahora guardando tu frase de recuperación.",
        "later": "Configuraré una copia de seguridad más tarde",
        "manual": "Guardar frase de recuperación",
        "skip": "Saltar (no recomendado)"
      }
    },
    "restore": {
      "inProgress": {
        "title": "Restaurando wallet"
      },
      "completed": {
        "title": "¡Tu wallet ha sido restaurada!",
        "bodyZeroBalance": "Puedes agregar fondos a tu wallet una vez que hayas terminado de configurarla.",
        "bodyBalance": "Tienes un saldo de <0></0>"
      },
      "failed": {
        "title": "Tu wallet no ha sido restaurada",
        "body": "Hubo un problema técnico al restaurar tu wallet. Ponte en contacto con el equipo de soporte técnico para obtener más información.",
        "tryAgain": "Reintentar",
        "createNewWallet": "Crear wallet",
        "help": "Ayuda"
      },
      "notFound": {
        "title": "No se encontró la wallet",
        "body": "Para restaurar tu wallet, usa la <0>misma dirección de correo electrónico y el mismo número de teléfono</0> que usaste al configurarla.\n\nTambién puedes restaurar tu wallet con tu frase de recuperación.",
        "tryAgain": "Reintentar",
        "createNewWallet": "Crear wallet"
      }
    }
  },
  "testFaqLink": "Preguntas frecuentes sobre {{appName}}",
  "termsOfServiceLink": "Condiciones de uso",
  "privacyPolicy": "Política de privacidad",
  "editProfile": "Editar perfil",
  "profileName": "Nombre de perfil",
  "profile": "Perfil",
  "confirmNumber": "Conecta tu número",
  "cancel": "Cancelar",
  "changeProfilePhoto": "Cambia tu foto de perfil",
  "name": "Nombre",
  "editName": "Edita tu nombre",
  "submit": "Enviar",
  "selectLanguage": "Selecciona tu idioma",
  "selectCurrency": "Selecciona una moneda",
  "continue": "Continuar",
  "yourName": "Tu nombre",
  "version": "Versión {{appVersion}}",
  "appVersion": "Versión",
  "addressCopied": "Dirección copiada al portapapeles",
  "support": "Soporte",
  "contact": "Contacto",
  "faq": "Preguntas frecuentes",
  "raiseLimit": "Aumentar el límite de envío de la cuenta",
  "forum": "Foro",
  "contactText": "¿No encuentras lo que estás buscando?",
  "contactMessagePlaceholder": "Escribe tu mensaje aquí...",
  "attachLogs": "Adjuntar registros",
  "supportLegalCheckbox": "Al enviar, acepto compartir la información anterior y cualquier otro dato de registro de la aplicación adjunto con el soporte técnico de {{appName}}.",
  "contactSuccess": "Tu problema ha sido informado con éxito. Espera una respuesta por correo electrónico pronto.",
  "namePictureSaved": "Tu nombre y foto fueron guardados con éxito.",
  "nameSaved": "Tu nombre se ha guardado correctamente.",
  "addPhoto": "Agregar foto",
  "chooseFromLibrary": "Elegir de la galería de fotos",
  "takePhoto": "Tomar foto",
  "removePhoto": "Eliminar foto",
  "applicationCompleted": "Finalizada",
  "applicationCompletedDescription": "Tu solicitud fue aceptada. Ya puedes enviar una cantidad ilimitada diariamente.",
  "raiseLimitBegin": "Comenzar verificación de identidad",
  "storeRecoveryTitle": "Necesitamos que vuelvas a configurar tu cuenta.",
  "storeRecoveryBody": "Ha habido un error. Estamos al tanto del problema y estamos trabajamos para solucionarlo. Mientras tanto, tendrás que volver a completar el proceso de configuración.",
  "storeRecoveryButton": "Restaurar cuenta",
  "havingTrouble": "¿Tienes problemas?",
  "shakeForSupport": "Este menú aparece cuando agitas tu dispositivo.",
  "contactSupport": "Contactar a Soporte",
  "tapToCopy": "Toca para copiar",
  "headerTitle": "Recuperación",
  "introBackUpPhrase": "Respalda tu frase de recuperación",
  "introCompleteQuiz": "Completa la prueba de respaldo para confirmar que podrás restaurar tu wallet si lo necesitas.\n\nSi no la anotaste correctamente, no podrás acceder a tu wallet en caso de que necesites restaurarla.",
  "postSetupTitle": "Esta es tu Frase de recuperación",
  "postSetupBody": "Si pierdes tu Frase de recuperación, perderás el acceso a todos tus activos en {{appName}}. Nadie, ni siquiera {{appName}}, podrá ayudarte a recuperar tu cuenta sin tu Frase de recuperación. Guárdala en un lugar seguro y no la compartas.",
  "postSetupCTA": "Conoce más sobre la Frase de recuperación",
  "failedFetchMnemonic": "Error al intentar obtener la Frase de recuperación",
  "backupAndRecovery": "Respaldo y recuperación",
  "writeDownKey": "Por favor, anota tu frase.",
  "writeDownKeyExperimental": "Por favor, anota tu frase.",
  "completeEducation": "Entiendo",
  "yourAccountKey": "Esta es tu Frase de recuperación",
  "backupKeyNotification2": "Resguarda tus fondos. Respalda tu frase de recuperación.",
  "keylessBackupCTA": "Hacer copia de seguridad ahora",
  "keylessBackupNotification": "Configura tu correo electrónico y número de teléfono para respaldar tu frase semilla",
  "backupKeyCTA": "Finalizar respaldo",
  "backupKeySummary": "Encuentra un lugar privado y anota tu Frase de recuperación. Por favor, guárdala en un lugar seguro. No la guardes en tu celular.",
  "backupKeyWarning": "Si pierdes tu frase de recuperación, perderás el acceso a todos los fondos que tengas en {{appName}}.",
  "copied": "Frase copiada al portapapeles",
  "moreInfo": "Más Información",
  "savedConfirmation": "Sí, ya anoté mi frase.",
  "backupQuizWordCount": "¿Cuál es la <0>{{ordinal}}</0> palabra de tu Frase de recuperación?",
  "backupQuizWordCountV1_83": "¿Cuál es la <0>{{wordNumber}}</0> palabra de tu Frase de recuperación?",
  "importBackupFailed": "No se pudo importar la cuenta",
  "backupQuizFailed": "La Frase de recuperación ingresada es incorrecta. Vuelve a intentarlo.",
  "invalidBackupPhrase": "La Frase de recuperación no es válida.",
  "invalidWordsInBackupPhrase": "Algunas palabras en la Frase de recuperación no son válidas: {{ invalidWords }}",
  "backupComplete": {
    "header": "Copia de seguridad completa",
    "0": "¡Excelente!",
    "1": "Ahora puedes configurar las medidas de protección.",
    "2": "¡Todo listo!"
  },
  "cancelDialog": {
    "title": "Termina de configurar tu Frase de recuperación",
    "body": "Las Frases de recuperación son extremadamente importantes. Sin tu frase, puedes perder el acceso a tu cuenta para siempre. No podrás realizar transacciones hasta que termines de configurar tu Frase de recuperación.",
    "action": "Completar configuración",
    "secondary": "Configurar más tarde"
  },
  "backupPhrasePlaceholder": "caballo leopardo perro mono tiburón tigre lémur ballena calamar lobo ardilla ratón león elefante gato langostino oso pingüino ciervo tortuga zorro cebra cabra jirafa",
  "guide": [
    {
      "title": "Tu Frase de recuperación es un tipo de contraseña especial",
      "text": "La Frase de recuperación es la única manera de acceder a tu cuenta."
    },
    {
      "title": "Sin tu frase, puedes perder el acceso a tu cuenta",
      "text": "Si pierdes tu celular, debes tener tu frase para recuperar tu cuenta. Nadie, ni siquiera {{appName}}, podrá recuperar tus fondos sin ella."
    },
    {
      "title": "Anótala",
      "text": "Anota tu Frase de recuperación y guárdala en un lugar seguro. No la guardes en tu celular."
    },
    {
      "title": "Mantén tu frase privada",
      "text": "Cualquier persona que acceda a tu frase tendrá acceso a tu cuenta y a todos tus fondos. No la compartas con nadie."
    }
  ],
  "consumerIncentivesTitle": "Supercharge llega a su fin",
  "consumerIncentivesSummary": "Pero te esperan más recompensas. Hasta el 28 de mayo, obtén {{percent}}% en recompensas anuales sobre tu saldo más alto de cUSD, cEUR o cREAL. Así funciona:",
  "earnWeekly": {
    "header": "Conecta tu número de teléfono",
    "text": "Toca Conecta tu número si aún no lo haz hecho."
  },
  "noMinCommitment": {
    "header": "Agrega fondos",
    "earningText": "Recibe recompensas sobre tu saldo de 10-1000 cUSD, 10-1000 cEUR o 50-6000 cREAL.",
    "connectText": "Solo debes tener un saldo de al menos {{minBalance}} {{currency}} y conectar tu número de teléfono para empezar a obtener recompensas."
  },
  "saveMoreEarnMore": {
    "header": "Configura tu Frase de recuperación",
    "text": "Esto garantizará que tus fondos estén seguros y siempre tengas acceso a ellos."
  },
  "conclusion": "Es así de simple. ¡Recárgate de cripto hoy!",
  "superchargeTitle": "Supercharge llega a su fin",
  "superchargeDescription": "Pero te esperan más recompensas. Hasta el 28 de mayo, obtén {{apy}}% en recompensas anuales sobre tu saldo más alto de {{token}} . Así es como funciona:",
  "superchargeConnectNumber": "Conecta tu número de teléfono",
  "superchargeReconnectNumber": "Reconecta tu número de teléfono\n<0>Lanzamos un experiencia mejorada de Supercharge. Reconecta tu número de teléfono para seguir recibiendo recompensas sobre tus {{token}}.</0>",
  "superchargeMinimumBalance": "Agrega un saldo mínimo de {{amount}} {{token}}",
  "superchargeDisclaimer": "Esto no afectará tu saldo ni tus ganancias anteriores.",
  "superchargeDisclaimerMaxRewards": "Esto no afectará tu saldo ni tus ganancias anteriores.",
  "superchargeDisclaimerDayLimit": "Esto no afectará tu saldo ni tus ganancias anteriores. <0>Más información</0>",
  "superchargeTokenDetailsDialog": {
    "title": "¿Qué activos generan recompensas con Supercharge?",
    "body": "Recibirás recompensas semanales sobre tu stablecoin Celo con mayor saldo (cEUR, cUSD, cREAL).",
    "dismiss": "Ignorar"
  },
  "superchargingTitle": "Actualización de aplicación necesaria",
  "superchargingDescription": "Actualiza la app {{appName}} para seguir recibiendo tus recompensas semanales Supercharge.",
  "superchargingTitleV1_54": "Supercharge llega a su fin",
  "superchargingDescriptionV1_54": "Podrás reclamar las recompensas semanales hasta el martes 28 de mayo a las 23:59 UTC. A partir del 29 de mayo, ya no podrás reclamar recompensas de Supercharge.",
  "superchargeRewardsAvailable": "¡Has acumulado {{amount}} {{token}} en recompensas!",
  "superchargeRewardsAvailableMultipleTokens": "¡Has acumulado {{amounts}} en recompensas!",
  "superchargeClaimText": "Reclama tus recompensas hasta el martes 28 de mayo a las 23:59 UTC. A partir del 29 de mayo, ya no podrás reclamar recompensas de Supercharge.",
  "superchargeClaimButton": "Reclamar recompensas",
  "superchargeFetchRewardsFailed": "Hubo un error al recuperar tus recompensas de Supercharge pendientes. Vuelve a intentarlo más tarde.",
  "superchargeClaimSuccess": "Se agregaron tus recompensas de Supercharge a tu saldo total.",
  "superchargeClaimFailure": "Hubo un error al reclamar tus recompensas de Supercharge.",
  "superchargeNotificationBody": "¡Recibiste tus recompensas de Supercharge! Reclámalas hoy mismo",
  "superchargeNotificationStart": "Reclamar recompensas",
  "superchargingNotificationBody": "Estás recibiendo recompensas con Supercharge ⚡",
  "superchargingNotificationBodyV1_33": "Estás recibiendo un {{apy}}% en recompensas con Supercharge ⚡",
  "superchargingNotificationStart": "Más información",
  "startSuperchargingNotificationBody": "Gana recompensas semanales. ¡Súmate a Supercharge!",
  "startSuperchargingNotificationStart": "Primeros pasos",
  "cashIn": "Agregar {{currency}}",
  "connectNumber": "Conectar número",
  "connectToWallet": "Conectarse a {{dappName}}",
  "confirmTransaction": "Confirmar transacción",
  "allow": "Permitir",
  "address": "Dirección de wallet",
  "supportedNetwork": "Red soportada: {{network}}",
  "supportedNetworks": "Redes soportadas: {{networks}}",
  "and": "y",
  "phoneNumber": "Número de teléfono",
  "transaction": {
    "operation": "Operación",
    "data": "Datos",
    "signTX": "Aprobar transacción",
    "details": "Detalles"
  },
  "shareInfo": "Debes conectar tu wallet para aprobar transacciones en esta dapp. Una vez conectada, tendrá acceso a tu dirección de wallet.",
  "connectWalletInfoDappkit": "Debes conectar tu wallet para aprobar transacciones en esta dapp. Una vez conectada, tendrá acceso a tu dirección de wallet y número de teléfono.",
  "data": "Datos",
  "firebaseDisabled": "FireBase está desactivado, la carga de notificaciones y registros no funcionará.",
  "learnMore": "Más información",
  "equalToAmount": "Equivale a <1></1>",
  "whatIsGold": "{{appName}} te permite comprar y vender CELO",
  "manageCelo": "Administrar Celo Dollars",
  "exchangeRate": "Tasa de cambio",
  "exchangeRateValue": "<0></0> : 1 {{takerTokenCode}}",
  "history": "Historial",
  "exchange": "Intercambiar",
  "buy": "Comprar",
  "sell": "Vender",
  "withdrawCelo": "Transferir CELO",
  "buyGold": "Comprar CELO",
  "sellGold": "Vender CELO",
  "exchangeAmount": "Monto ({{tokenName}})",
  "switchTo": "Cambiar a {{tokenName}}",
  "subtotalAmount": "Subtotal @ <1></1>",
  "inputSubtotal": "Subtotal @ <2></2>",
  "inputSubtotal_gold": "$t(celoGold) @ <2></2>",
  "buyGoldAmount": "Comprar <0></0> $t(gold)",
  "sellGoldAmount": "Vender <0></0> $t(gold)",
  "includeExchangeFee": "*incluye tarifa de cambio",
  "available": "Disponible",
  "newBalance": "Saldo nuevo",
  "reviewExchange": "Revisar cambio",
  "fee": "Tarifas",
  "securityFee": "Tarifa de red",
  "exchangeFee": "Tarifa de cambio",
  "edit": "Editar",
  "notEnoughDollars": "No tienes suficientes Celo Dollars para hacer el cambio",
  "notEnoughGold": "No tienes suficientes CELO para hacer el cambio",
  "pending": "Pendiente",
  "loadingExchangeRate": "Cargando tasa de cambio...",
  "errorRefreshingRate": "No se pudo actualizar la tasa de cambio",
  "exchangeRateChange": "La tasa de cambio ha cambiado, vuelve a intentarlo",
  "feeExchangeEducation": "Cuando intercambias activos, se te cobra una pequeña tarifa que se utiliza para mantener el valor de las stablecoins Celo estable en relación con la divisa a la que están sujetas.\n\nConsulta nuestras preguntas frecuentes para obtener más información.",
  "goldPrice": "Precio del CELO",
  "yourGoldBalance": "Tu saldo en CELO",
  "goldAmount": "Monto en CELO",
  "purchasedGold": "Compra de CELO",
  "soldGold": "CELO vendidos",
  "exchangeRateInfo": "El precio del CELO es estimativo",
  "rateInfoTitle": "El precio del CELO es estimativo",
  "rateInfoBody": "El monto puede variar en función de las condiciones de mercado. El monto final no variará más de un 1% sobre el estimado.",
  "accountAddressLabel": "Dirección de cuenta",
  "celoAmountLabel": "Monto (CELO)",
  "maxSymbol": "Max",
  "percentage": "{{percentage}}%",
  "withdrawCeloReview": "Revisar",
  "withdrawCeloTo": "Para",
  "withdrawCeloAmount": "Monto (CELO)",
  "withdrawScanQrTitle": "Escanear",
  "tokenBalance": "Saldo en {{token}}",
  "addFunds": "Agregar fondos",
  "addFundsHeaderWithCurrency": "Agregar {{token}}",
  "addFundsSubtitle": "Agrega fondos en tu cuenta {{appName}}",
  "exchanges": "Exchanges cripto",
  "noExchanges": "No hay exchanges disponibles para {{digitalAsset}} en tu región.",
  "buySellOnExchanges": "Comprar o vender en exchanges cripto",
  "cashOut": "Retirar fondos",
  "cashOutSubtitle": "Adquiere tarjetas de regalo, haz compras o envía fondos a un exchange de criptomonedas",
  "cashOutComingSoon": "Retirar fondos (próximamente)",
  "spend": "Usar fondos",
  "spendSubtitle": "Usa tu saldo para pagar en comercios asociados",
  "amountCelo": "Monto (CELO)",
  "onlyCeloDollars": "Solo cUSD",
  "onlyCelo": "Solo CELO",
  "celoDollar": "Celo Dollar",
  "celoEuro": "Celo Euro",
  "celoReal": "Celo Real",
  "celoDollars": "Celo Dollars",
  "ether": "Ether",
  "tapToCopyCeloDollarsAddress": "`Toca para copiar tu dirección de cUSD de {{appName}}",
  "disclaimerFiat": "Los valores en {{currency}} son estimativos.",
  "dollarsNotYetEnabledNote": "Los Celo Dollars aún no están disponibles en ningún proveedor. Para obtener Celo Dollars, compra CELO y cámbialos por Celo Dollars directamente en Valora, desde la pestaña CELO.",
  "selectDigitalCurrency": "Selecciona un activo",
  "selectPaymentMethod": "Seleccionar método:",
  "payWithBank": "Cuenta bancaria",
  "payWithCard": "Tarjeta de débito",
  "payWithExchange": "Exchange de criptomonedas",
  "selectCashOutMethod": "Seleccionar método:",
  "receiveOnAddress": "Dirección de wallet",
  "receiveWithBidali": "Tarjetas de regalo y recargas móviles",
  "fundingEducationDialog": {
    "title": "Agregar fondos a {{appName}}",
    "body": "Para fondear tu wallet de {{appName}}, compra tu activo preferido a uno de los proveedores externos disponibles en tu región. Para más información, visita <0>{{link}}</0>.",
    "dismiss": "OK"
  },
  "cashOutEducationDialog": {
    "title": "Retira fondos de {{appName}}",
    "body": "Para retirar tu saldo de {{appName}}, vende el activo deseado con uno de los proveedores externos disponibles en tu región. Para más información, visita <0>{{link}}</0>.",
    "dismiss": "OK"
  },
  "explanationModal": {
    "title": "Proveedores",
    "body": "Los proveedores integrados te permiten agregar o retirar fondos de tu cuenta. Los proveedores determinan sus propias tarifas y restricciones, en función de diversos factores. Visita la web del proveedor para obtener ayuda específica."
  },
  "invalidAmountDialog": {
    "minAmount": "Nuestros proveedores no permiten montos totales inferiores a {{usdLimit}}{{localLimit}}. Por favor, ingresa un monto mayor.",
    "maxAmount": "Nuestros proveedores no permiten montos totales superiores a {{usdLimit}}{{localLimit}}. Por favor, ingresa un monto más pequeño.",
    "dismiss": "OK"
  },
  "providerFeesDialog": {
    "title": "Tarifas de proveedores",
    "body1": "Cada proveedor fija sus tarifas de forma individual, y estas incluyen una tasa de cambio y una tasa de liquidez, entre otras. Para obtener más información, visita ",
    "body2": "la web de {{providerName}}."
  },
  "providerFeeDiscountDialog": {
    "title": "Descuento de tarifa",
    "body": "¡Como promoción, las tasas están temporalmente subvencionadas para celebrar el lanzamiento de {{appName}}!"
  },
  "pleaseSelectProvider": "Selecciona un proveedor de la lista a continuación. Estos enlaces te conectarán a servicios proporcionados por terceros.",
  "otherFundingOptions": "Para conocer más formas de agregar y retirar fondos, consulta <0>¿Cómo puedo agregar fondos a mi cuenta de Valora?</0>",
  "youCanTransferIn": "Puedes usar un exchange de terceros para enviar {{digitalAsset}} a tu cuenta de {{appName}}. Necesitarás tu Dirección de cuenta para esto.",
  "youCanTransferOut": "Puedes retirar tus fondos enviándolos a un exchange de terceros que soporte {{digitalAsset}}.",
  "useBalanceWithMerchants": "Usa tu saldo para pagar en comercios asociados",
  "findMerchants": "Encuentra comercios asociados cerca tuyo",
  "celoDeposit": "Compra de CELO",
  "cUsdDeposit": "Compra de cUSD",
  "cEurDeposit": "Compra de cEUR",
  "providerUnavailable": "No disponible actualmente",
  "pricePer": "Precio por {{coin}}",
  "feeDiscount": "Descuento de tarifa",
  "continueToProvider": "Continuar a {{provider}}",
  "cicoSuccess": {
    "title": "Orden enviada",
    "bodyWithProvider": "{{provider}} está procesando tu orden. Recibirás tus fondos en un par de días.",
    "bodyWithoutProvider": "El proveedor de servicios está procesando tu orden. Recibirás tus fondos dentro de un par de días."
  },
  "restrictedRegion": "Soporte limitado en la región",
  "unsupportedLocation": "{{appName}} no está disponible en tu ubicación",
  "unsupportedPaymentMethod": "No es posible pagar con {{paymentMethod}} en tu región.",
  "noProviders": "No hay proveedores disponibles para {{digitalAsset}} en tu región.",
  "noPaymentMethods": "No hay métodos de pago disponibles para {{digitalAsset}} en tu región.",
  "switchCurrency": "Cambiar moneda",
  "accept": "Aceptar",
  "at": "a",
  "yourClockIsBroke": "La fecha y hora de tu celular son incorrectas",
  "adjustYourClock": "Ajusta la hora o tu reloj para leer la hora automáticamente.",
  "adjustDate": "Ajustar hora",
  "connect": "Conectar",
  "save": "Guardar",
  "scan": "Escanear",
  "next": "Siguiente",
  "skip": "Omitir",
  "copy": "Copiar",
  "goBack": "Regresar",
  "reset": "Restablecer",
  "done": "Listo",
  "tip": "Consejo: ",
  "warning": "Advertencia ",
  "downloadRewards": "Descargar Recompensas Celo",
  "wallet": "Wallet",
  "send": "Enviar",
  "search": "Buscar",
  "namePhoneAddress": "Nombre, teléfono o dirección",
  "payments": "Pagos",
  "activity": "Actividad",
  "earnRewards": "Gana recompensas",
  "notEnoughStableError": "No tienes suficientes {{token}} para hacer el cambio",
  "notEnoughGoldError": "No tienes suficientes CELO para hacer el cambio",
  "exchangeFailed": "No fue posible hacer el cambio, vuelve a intentarlo",
  "transactionFailed": "No fue posible completar la transacción, vuelve a intentarlo",
  "paste": "Pegar",
  "choose": "Elegir",
  "receivedPayment": "Pago recibido",
  "receivedNft": "NFT recibido",
  "sentNft": "NFT enviado",
  "getStarted": "Primeros pasos",
  "manageCeloDollars": "Administrar Celo Dollars",
  "sendCeloDollars": "Enviar Celo Dollars",
  "startEarning": "Comienza a ganar",
  "backToWallet": "Volver a la wallet",
  "exchangeForGold": "Intercambiar por CELO",
  "missingFullName": "El nombre no puede estar vacío",
  "invalidPhone": "Número de teléfono inválido",
  "needMoreFundsToSend": "Debes tener {{amountNeeded}} {{currencySymbol}} para realizar esta transacción. Agrega fondos a tu cuenta o intenta enviar un monto menor.",
  "invalidAmount": "Monto invalido",
  "invalidCode": "Código inválido",
  "confirm": "Confirmar",
  "readCodesAuto": "Leer códigos automáticamente",
  "enterManually": "Ingresar manualmente",
  "incorrectPin": "PIN incorrecto",
  "pinInputCanceled": "Debes ingresar un PIN. Vuelve a intentarlo.",
  "setPinFailed": "Error de configuración del PIN",
  "optIn": "Suscribirse",
  "inviteFriends": "Invitar amigos",
  "account": "Cuenta",
  "invalidAccount": "Cuenta inválida",
  "delete": "Eliminar",
  "remind": "Recordar",
  "pay": "Pagar",
  "decline": "Rechazar",
  "to": "Para",
  "for": "Motivo",
  "reclaim": "Recuperar",
  "claimed": "Ganancias",
  "celoGold": "CELO",
  "celoEuros": "Celo Euros",
  "balanceAvailable": "<0></0> disponibles",
  "subtotal": "Subtotal",
  "total": "Total",
  "totalInDollars": "Celo Dollars @ <0></0>",
  "totalInEuros": "Celo Euros @ <0></0>",
  "totalInCelo": "Celo @ <0></0>",
  "totalInToken": "<0></0> @ <1></1>",
  "tokenExchanteRate": "{{symbol}} @ <0></0>",
  "tokenExchangeRateApprox": "1 {{symbol}} ≈ <0></0>",
  "oops": "¡Uy!",
  "somethingWrong": "Algo salió mal.",
  "verifyFailed": "Error de conexión",
  "restartApp": "Reiniciar la aplicación",
  "quitApp": "Salir",
  "loading": "Cargando…",
  "importContactsFailed": "Error al importar contactos",
  "sendPaymentFailed": "Error en el envío del pago",
  "paymentRequestFailed": "No se pudo enviar la solicitud de pago",
  "reclaimingEscrowedPaymentFailed": "No se pudo recuperar el pago",
  "connectingToCelo": "Conectando…",
  "poorConnection": {
    "0": "Mala Conexión",
    "1": "algunas funciones no están disponibles"
  },
  "networkConnectionFailed": "No pudimos conectarnos a la red, verifica tu conexión.",
  "firebaseFailed": "Error de conexión con el servidor. No es posible actualizar tu información de cuenta hasta que se restablezca la conexión.",
  "gasPriceUpdateFailed": "No se pudo actualizar la tarifa",
  "appUpdateAvailable": "Actualización disponible",
  "appIsOutdated": "Tu versión actual está desactualizada, actualiza la app para usar la última versión",
  "update": "Actualizar",
  "qrFailedNoAddress": "Error al leer el código QR. Motivo: no se encontró la dirección de wallet.",
  "qrFailedInvalidAddress": "Error al leer el código QR. Motivo: dirección de la wallet inválida.",
  "qrFailedInvalidRecipient": "El código QR no pertenece al destinatario seleccionado.",
  "qrFailedNoPhoneNumber": "El código QR no está asociado al número de teléfono de tu contacto.",
  "corruptedChainDeleted": "Se ha borrado información corrupta, reinicia la aplicación.",
  "contractKitInitFailed": "Hubo un error al inicializar el kit de contrato, intenta reiniciar la aplicación o enviar un correo electrónico al equipo de soporte.",
  "web3FailedToSync": "Error de sincronización, verifica tu conexión",
  "errorDuringSync": "Error de sincronización, vuelve a intentarlo más tarde.",
  "accountUnlockFailed": "Error al desbloquear tu cuenta",
  "calculateFeeFailed": "No se pudo calcular la tarifa",
  "failedToSwitchSyncModes": "Error al cambiar el modo de sincronización",
  "gold": "CELO",
  "localCurrencyTitle": "Selecciona una moneda",
  "or": "o",
  "accepted": "Aceptadas",
  "processing": "Procesando",
  "unknown": "Desconocido",
  "emptyList": "Vaciar lista",
  "timeframes": {
    "30d": "30 dias"
  },
  "message": "Mensaje",
  "addressLookupFailure": "Error al buscar la dirección del número de teléfono",
  "ordinals": [
    "cero",
    "primera",
    "segunda",
    "tercera",
    "cuarta",
    "quinta",
    "sexta",
    "séptima",
    "octava",
    "novena",
    "décima",
    "undécima",
    "duodécima",
    "décimotercera",
    "décimocuarta",
    "décimoquinta",
    "décimosexta",
    "décimoséptima",
    "décimooctava",
    "decimonovena",
    "vigésima",
    "vigésimoprimera",
    "vigésimosegunda",
    "vigésimotercera",
    "vigésimocuarta",
    "vigésimoquinta",
    "vigésimosexta",
    "vigésimoséptima",
    "vigésimooctava",
    "vigésimonovena",
    "trigésima"
  ],
  "addressValidationError": "Dirección de wallet incorrecta",
  "addressValidationNoMatch": "Dirección de wallet incorrecta",
  "addressValidationFullPoorlyFormatted": "Las direcciones de wallet empiezan con \"0x\" y tienen 42 caracteres.",
  "addressValidationPartialPoorlyFormatted": "Las direcciones de wallet empiezan con \"0x\" y tienen 42 caracteres.",
  "addressValidationFullOwnAddress": "Esta es tu dirección, ingresa la dirección de tu contacto.",
  "addressValidationPartialOwnAddress": "Esta es tu dirección, ingresa la dirección de tu contacto.",
  "providerRateFetchFailed": "No se pudo obtener la tasa del proveedor. Puedes continuar sin una tasa precargada.",
  "helpFindAccount": "Ayuda a tu contacto a encontrar su Dirección de cuenta",
  "close": "Cerrar",
  "home": "Inicio",
  "accountKey": "Recuperación",
  "walletSecurity": "Seguridad de la wallet",
  "addAndWithdraw": "Agregar y retirar",
  "settings": "Configuración",
  "help": "Ayuda",
  "dismiss": "Ignorar",
  "review": "Revisar",
  "insufficientBalance": "Tu saldo es demasiado bajo para realizar esta transacción.",
  "insufficientBalanceStable": "No tienes suficientes cUSD o cEUR para completar esta transacción",
  "amount": "Monto",
  "currentBalance": "Tu saldo actual (cUSD)",
  "restore": "Restaurar",
  "commentUnavailable": "Comentario no disponible",
  "accountClearFailed": "Hubo un error al borrar tu Frase de recuperación. Es posible que debas reinstalar la app para usar todas las funcionalidades.",
  "withdraw": "Transferir",
  "countryNotAvailable": "{{appName}} no está disponible en tu país.",
  "fetchFailed": "Error de conexión con el servidor",
  "pictureLoadFailed": "Hubo un error al cargar la imagen.",
  "simplexPurchaseFetchFailed": "Hubo un error al obtener la cotización de Simplex. Vuelve a intentarlo más tarde.",
  "providerFetchFailed": "No pudimos conectarnos con el servicio. Comunícate con el equipo de soporte.",
  "ok": "OK",
  "cashOutLimitExceeded": "No puedes retirar más de tu saldo de {{balance}} {{currency}}.",
  "appDescription": "Una wallet de pagos móvil que funciona en todo el mundo",
  "earn": "Gana",
  "free": "Gratis",
  "notNow": "Omitir",
  "goldEducationSteps": [
    {
      "title": "¿Qué es CELO?",
      "text": "El CELO es una moneda digital que ayuda a mantener los demás activos Celo estables."
    },
    {
      "title": "El precio del CELO cambia.",
      "text": "Cuantas más personas usen Celo Dollars, más aumenta el valor del CELO. A diferencia del CELO, el valor del Celo Dollar no cambia."
    },
    {
      "title": "Ayuda a dar forma a la red Celo",
      "text": "Si tienes CELO, tienes la posibilidad de elegir los cambios y las funciones que te gustaría ver en la red Celo."
    },
    {
      "title": "Por favor, compra y vende activos con responsabilidad.",
      "text": "{{appName}} te permite comprar y vender CELO. El CELO supone un riesgo de pérdida financiera, por favor participa en la comunidad de manera responsable."
    }
  ],
  "inviteWithWhatsapp": "Invitar por WhatsApp",
  "inviteWithSMS": "Invitar por SMS",
  "whySendFees": "Esta tarifa cubre los costos de conexión del número de teléfono del nuevo usuario",
  "whyReceiveFees": "Te enviaron cripto para confirmar tu cuenta.",
  "inviteSent": "Invitación enviada",
  "accountSetupFailed": "Error al crear la cuenta",
  "accountSetupFailedDescription": "Elimina {{appName}} de tu dispositivo y vuelve a intentarlo. Si sigues teniendo problemas, ponte en contacto con el equipo de soporte técnico.",
  "closeApp": "Cerrar app",
  "transferDollarsToAccount": "¡Hemos transferidos los fondos a tu cuenta!",
  "inviteAnyone": "Haz que enviar fondos a tus amigos sea aún más fácil con solo conectar tu lista de contactos",
  "inviteReceived": "Invitación recibida",
  "escrowPaymentNotificationTitle": "{{mobile}} no podrá redimir su invitación",
  "sendAndInvite": "Envía e invita",
  "inviteRewardsBanner": {
    "title": "Invita a tus amigos y obtén NFTs",
    "body": "Por cada amigo que configure su cuenta y conecte su número, ambos obtendrán un NFT exclusivo de regalo."
  },
  "inviteRewardsBannerCUSD": {
    "title": "Invita a amigos y consigue hasta 12 cUSD",
    "body": "Una vez que conecten su número y agreguen fondos a {{appName}}, ambos recibirán 0,50 cUSD."
  },
  "inviteWithUrl": {
    "title": "Invita a un amigo",
    "body": "Conéctate y comparte valor con tus amigos y familiares en {{appName}}.",
    "button": "Enviar invitación",
    "error": "Hubo un error al crear el enlace compartible",
    "share": "Hola, regístrate en la wallet {{appName}}. Yo la utilizo para multiplicar mis ahorros en USD y cripto, y puedes configurarla en segundos con solo un número de teléfono. Asegúrate de registrarte con mi enlace de referencia aquí: {{shareUrl}}.",
    "help": "Para recibir esta recompensa, el invitado debe descargar la app a través del enlace de recomendación, conectar su número de teléfono, agregar fondos y mantenerlos en {{appName}} durante 7 días. <0>Ver todas las condiciones</0>",
    "rewardsActive": {
      "title": "Invita a tus amigos y obtén NFTs",
      "body": "Invita a tus amigos y familiares a descargar {{appName}} y cada uno obtendrá un NFT exclusivo."
    },
    "rewardsActiveCUSD": {
      "title": "¡GANA HASTA 12 cUSD por invitar a tus amigos a {{appName}}!",
      "body": "Obtén 0,50 cUSD por cada amigo que invites a {{appName}}. Una vez que conecten su número, agreguen fondos y los mantengan durante 7 días, ambos obtendrán 0,50 cUSD. Date prisa, ¡los fondos son limitados! (límite de 25 amigos)."
    }
  },
  "getReward": "Obtén ${{reward}}",
  "welcomeCelo": "Te damos la bienvenida a {{appName}}",
  "chooseCountryCode": "Código de país",
  "chooseCountry": "País",
  "joinText": "{{appName}} te ayuda a enviar, recibir y ahorrar valor en la blockchain.",
  "terms": {
    "title": "Condiciones de uso",
    "heading1": "Datos y privacidad",
    "heading2": "Activos digitales y {{appName}}",
    "info": "Para poder usar nuestros servicios, lee nuestro <0>Acuerdo de condiciones de uso</0> y toca el botón Aceptar para indicar que estás de acuerdo.",
    "privacy": "Al unirte a esta red, nos das permiso para recopilar información anónima sobre tu uso de la app. Además, si conectas tu número de teléfono, se guardará una copia cifrada. Si decides conectar tu lista de contactos, {{appName}} importará el nombre, número de teléfono y foto de perfil de tus contactos para permitirte conectar con ellos a través de la app {{appName}}. Para obtener más información sobre cómo recopilamos y usamos tus datos, consulta nuestra <0>Política de privacidad</0>.",
    "goldDisclaimer": "Cuando creas una \"cuenta\" en {{appName}}, estás creando una wallet digital de la que sólo tú tienes las claves. Ninguna otra persona o entidad, incluyendo {{appName}}, puede recuperar tu clave, cambiar o deshacer transacciones, o recuperar fondos perdidos. Ten en cuenta que los Activos digitales forman parte de una nueva clase de activos y presentan un riesgo de pérdida financiera. Considera cuidadosamente tu circunstancia financiera y tu tolerancia al riesgo financiero antes de comprar cualquier activo.",
    "goldDisclaimerWithPoints": "Cuando creas una \"cuenta\" en {{appName}}, estás creando una wallet digital de la que sólo tú tienes las claves. Ninguna otra persona o entidad, incluyendo {{appName}}, puede recuperar tu clave, cambiar o deshacer transacciones, o recuperar fondos perdidos. {{appName}} concede recompensas de fidelidad tokenizadas (\"Puntos\") a los Usuarios por participar en determinadas actividades dentro de la app. Los Puntos son tokens coleccionables, intransferibles y no canjeables. No se garantiza la disponibilidad ni el valor de los Puntos. Ten en cuenta que las cripto forman parte de una nueva clase de activos y presentan un riesgo de pérdida financiera. Considera cuidadosamente tu circunstancia financiera y tu tolerancia al riesgo financiero antes de comprar cualquier activo."
  },
  "termsColloquial": {
    "title": "Empecemos por crear tu wallet",
    "privacyHeading": "Tu información y privacidad:",
    "privacy1": "Recopilamos datos de uso que nos ayudan a mejorar la aplicación y la seguridad. Puedes consultar el tipo de información que recopilamos, cómo la utilizamos y tus derechos relacionados con esa información en nuestra <0>Política de privacidad</0>.",
    "privacy2": "Si decides vincular tu número de teléfono, almacenaremos una copia encriptada de este.",
    "privacy3": "Si decides conectar tus contactos, utilizaremos sus nombres, números y fotos de perfil para que sea más fácil encontrarlos.",
    "walletHeading": "Tu Wallet Digital con {{appName}}:",
    "wallet1": "Estás a punto de crear una wallet digital. Sólo tú tienes la clave de tu wallet. No podemos recuperar tu clave o tus activos si pierdes tu clave. Tampoco podemos revertir las acciones tomadas a través de {{appName}} en blockchains.",
    "wallet2": "Los activos digitales, los activos con los que interactuarás con {{appName}}, conllevan riesgos únicos. Al utilizar {{appName}}, aceptas estos riesgos y te responsabilizas de ellos. Por favor, considera tus finanzas y tu tolerancia al riesgo antes de tomar decisiones.",
    "fullTerms": "Lee nuestros <0>Términos y condiciones</0>."
  },
  "fullNameOrPsuedonym": "Nombre o alias",
  "namePlaceholder": "p. ej. nombre",
  "nameAndPicGuideCopyTitle": "¿Cómo te llamas?",
  "nameAndPicGuideCopyContent": "Nos gustaría saber cómo llamarte.",
  "important": "Importante",
  "confirmPin": {
    "title": "Ingresa tu PIN"
  },
  "goToSystemSecuritySettingsActionLabel": "Dirígete a Seguridad",
  "enableSystemScreenLockFailedMessage": "Hubo un error al habilitar el bloqueo de pantalla",
  "initKeystoreFailureMessage": "Error al recuperar la clave",
  "pinLostForeverMessage": "Eliminaste el bloqueo de pantalla, el PIN se perdió",
  "importContactsPermission": {
    "title": "Importar contactos",
    "0": "Conectar tu lista de contactos facilita el envío y la solicitud de pagos a tus amigos. Si no deseas conectar tus contactos, deberás ingresar su información manualmente.",
    "1": "No te preocupes: no enviaremos invitaciones a tus contactos sin que nos lo pidas.",
    "enable": "Habilitar acceso a contactos",
    "loading": "Encontrar amigos en {{appName}}..."
  },
  "getVerified": "Conectar número de teléfono",
  "notReadyForCode": "Aún no estoy listo para ingresar el código",
  "errorRequestCode": "Error al solicitar los códigos",
  "errorRedeemingCode": "Error al canjear el código",
  "pleaseRetry": "Por favor, reinicia la conexión.",
  "retryVerification": "Reintentar",
  "education": {
    "header": "Conecta tu teléfono",
    "body1": "Ahora, conecta tu número de teléfono.",
    "body2": "Esto facilita el envío y la recepción de fondos entre amigos. Puedes omitir este paso ahora y hacerlo después.",
    "learnMore": "Más información sobre la conexión del número de teléfono",
    "start": "Conexión del número de teléfono",
    "skip": "Omitir por ahora"
  },
  "verificationLoading": {
    "confirming": "Conectando número de teléfono…",
    "pleaseKeepAppOpen": "Por favor, no salgas de esta pantalla o tendrás que reiniciar",
    "learnMore": "Más información",
    "card1": "Para asegurarnos de que tu número sea realmente tuyo, te enviaremos tres mensajes de texto.",
    "card2": "Una vez que se conecte tu número, podrás enviar y recibir fondos fácilmente a tu número de teléfono.",
    "card3": "Conectar tu número de teléfono también te permite ver quiénes de tus amigos están en {{appName}}.",
    "card4": "Necesitamos tres mensajes de texto para conectar tu número de teléfono de forma segura."
  },
  "skipModal": {
    "header": "¿Quieres omitir este paso?",
    "body1": "Conectar tu número te permite enviar y recibir fondos más fácilmente, y te pone un paso más cerca de las recompensas Supercharge."
  },
  "failModal": {
    "header": "Error de conexión",
    "body1": "Hubo un error al conectar tu número de teléfono.",
    "body2": "Puedes omitir la conexión y completarla más tarde.",
    "body1InsufficientBalance": "Tu saldo actual no es suficiente para completar el proceso de conexión.",
    "body2InsufficientBalance": "Agrega fondos a tu cuenta y vuelve a intentarlo.",
    "body1SaltQuotaExceeded": "Llegaste al límite de búsqueda de números de teléfono.",
    "body2SaltQuotaExceeded": "Compra más búsquedas y vuelve a intentarlo.",
    "enterCodesBody": "Si ya recibiste tres códigos por SMS, aún puedes ingresarlos.",
    "enterCodesButton": "Ingresar códigos"
  },
  "retryWithFornoModal": {
    "header": "¿Quieres volver a intentarlo en modo de Ahorro de datos?",
    "body1": "Se ha producido un problema al intentar conectar tu número de teléfono. Te recomendamos volver a intentarlo en modo Ahorro de datos.",
    "body2": "El modo de Ahorro de datos te permite comunicarte con la red de manera más consistente a través de una conexión confiable.",
    "retryButton": "Reintentar con Ahorro de datos"
  },
  "congratsVerified": "¡Felicitaciones! tu número de teléfono está conectado.",
  "notification": {
    "body": "Conecta tu número para reclamar fondos y conectarte con tus amigos",
    "cta": "Conectar"
  },
  "quotaLookup": {
    "title": "Límite de búsqueda excedido",
    "body1": "Para mantener tu número de teléfono seguro y privado, {{appName}} limita cuántos números de teléfono pueden buscar los usuarios.",
    "body2": "Puedes comprar más búsquedas por una pequeña tarifa.",
    "cta": "Comprar búsquedas (2)"
  },
  "onboardingEducation": {
    "step1": "Cripto tan fácil como enviar mensajes. Convierte tu teléfono en una wallet cripto.",
    "step2": "Con {{appName}}, accede y multiplica tus criptomonedas en pocos pasos.",
    "step3": "Solo necesitas tu teléfono para enviar, gastar y explorar el mundo cripto.",
    "payment": "Paga en segundos y a tarifas bajísimas",
    "impact": "Apoya iniciativas de cambio climático y social",
    "spend": "Usa tu cripto para comprar tus marcas favoritas"
  },
  "enableBiometry": {
    "title": "Asegura tu wallet",
    "description": "{{biometryType}} matiene tu cuenta segura y facilita el uso de {{appName}}",
    "cta": "Habilitar {{biometryType}}",
    "guideTitle": "¿Te gustaría habilitar {{biometryType}}?",
    "guideDescription": "{{biometryType}} hace que conectar tu wallet a las dapps y aprobar transacciones sea más fácil, rápido y seguro."
  },
  "biometryType": {
    "FaceID": "Face ID",
    "TouchID": "Touch ID",
    "Fingerprint": "Reconocimiento de huella digital",
    "Face": "Reconocimiento facial",
    "Iris": "Reconocimiento de iris"
  },
  "useBiometryType": "Usar {{biometryType}}",
  "unlockWithBiometryPrompt": "Autenticar para desbloquear {{appName}}",
  "welcome": {
    "title": "Entra de lleno al futuro de las criptomonedas con {{appName}}.",
    "titleGuided": "¡Te damos la bienvenida a {{appName}}!\nDemos el primer paso juntos, creemos tu wallet.",
    "createAccount": "Crear una cuenta",
    "restoreAccount": "Restaurar cuenta existente",
    "createNewWallet": "Crear wallet",
    "restoreWallet": "Restaurar wallet",
    "hasWallet": "Ya tengo una wallet",
    "hasWalletV1_88": "Tengo una wallet",
    "header": "¡Te damos la bienvenida a {{appName}}! Demos el primer paso, creemos tu wallet.",
    "getStarted": "Primeros pasos",
    "agreeToTerms": "Al crear una wallet aceptas nuestros <0>Términos y condiciones</0>."
  },
  "accessContacts": {
    "disclosure": {
      "title": "Importar contactos",
      "body": "{{appName}} quiere importar tus contactos. Al tocar más abajo, doy acceso a los números de teléfono, nombres y fotos de perfil de mis contactos con fines de conectarme con ellos a través de {{appName}}"
    }
  },
  "createAccount": "Crear Cuenta",
  "createProfile": "Crear perfil",
  "restoreAccount": "Restaurar cuenta existente",
  "registrationSteps": "Paso {{step}} de {{totalSteps}}",
  "selectCountryCode": "Seleccionar código de país",
  "pincodeSet": {
    "createNew": "Crear un nuevo PIN",
    "verify": "Ingresa tu PIN de nuevo para confirmar",
    "changePIN": "Cambiar PIN",
    "pinsDontMatch": "Los PIN no coinciden",
    "invalidPin": "Por favor use un PIN más fuerte",
    "onboardingTitle": "Elige un PIN de 6 dígitos",
    "onboardingConfirm": "Ingresa tu PIN de nuevo",
    "onboardingSubtitle": "El PIN te ayuda a asegurar tu wallet",
    "pin": "PIN"
  },
  "inviteCode": {
    "title": "Código de invitación",
    "body": "¿Recibiste un pago o una invitación? Si es así, copia y pega el código de invitación a continuación.",
    "label": "Código de invitación",
    "codePlaceholder": "Ingresa tu código de invitación",
    "noCode": "No tengo un código de invitación",
    "nodeCodeInviteLink": "¿No tienes un código de invitación? Solicite uno en <0>celo.org/developers/wallet</0> o <1>continúe sin</1>",
    "loadingHeader": "Creando una cuenta...",
    "loadingBody": "Esto puede tardar hasta 90 segundos"
  },
  "verificationEducation": {
    "title": "Número de Teléfono",
    "header": "Conecta tu número de teléfono",
    "body": "Para asegurarnos de que tu número sea realmente tuyo, te enviaremos tres mensajes de texto que costarán alrededor de 0,05 cUSD cada uno.\n\nConectar tu número tomará unos tres minutos.",
    "feelessBody": "Recibirás tres mensajes para conectar tu número de teléfono de forma segura. Conectar tu número tomará unos tres minutos.",
    "start": "Comenzar",
    "resume": "Reanudar",
    "doINeedToConfirm": "¿Necesito conectar mi número?",
    "skipForNow": "Omitir por ahora",
    "bodyInsufficientBalance": "Tu saldo actual no es suficiente para completar el proceso de confirmación.\n\nVuelve a intentarlo cuando hayas agregado fondos a tu wallet.",
    "bodyAlreadyVerified": "¡Tu número ya está conectado!"
  },
  "verificationSkipDialog": {
    "title": "¿Quieres omitir este paso?",
    "body": "Conectar tu número de teléfono te permite enviar y recibir fondos con facilidad.\n\nLas cuentas que no están conectadas solo pueden enviar pagos usando direcciones de wallet o códigos QR.",
    "cancel": "Regresar",
    "confirm": "Omitir por ahora"
  },
  "verificationPrematureRevealMessage": "Por favor espera 1 minuto antes de volver a enviar",
  "verificationLearnMoreDialog": {
    "title": "Números de teléfono y {{appName}}",
    "body": "Conectarte te permite enviar y recibir fondos con tu número de teléfono.\n\n<0>¿Puedo hacerlo más tarde?</0>\n\nSí, pero las wallets que no están conectadas sólo pueden enviar pagos con códigos QR o direcciones de cuenta.\n\n<1>Seguro y privado</1>\n\n{{appName}} utiliza criptografía de última generación para mantener la privacidad de tu número de teléfono.",
    "dismiss": "Omitir"
  },
  "phoneVerificationScreen": {
    "screenTitle": "Número de teléfono",
    "title": "Conecta tu número de teléfono a {{appName}}",
    "description": "Esto vincula tu dirección de wallet a tu número de teléfono para que enviar cripto sea fácil.",
    "startButtonLabel": "Conectar",
    "learnMore": {
      "buttonLabel": "¿Necesito conectar mi número?",
      "title": "¿Necesito conectar mi número?",
      "body": "Conectar tu número de teléfono te permitirá enviar fondos a tus contactos y a otros números de teléfono.\n\nSi decides omitir este paso, no podrás acceder a tus contactos y solo podrás enviar cripto con el código QR o la dirección de wallet."
    },
    "skip": {
      "title": "¿Quieres omitir este paso?",
      "body": "Esta conexión te permite enviar y recibir fondos con tu número de teléfono.",
      "cancel": "Regresar",
      "confirm": "Omitir por ahora"
    }
  },
  "phoneVerificationInput": {
    "title": "Ingresa el código",
    "description": "Hemos enviado un código a {{phoneNumber}}. Ingrésalo a continuación.",
    "help": "Ayuda",
    "codeInputPlaceholder": "123456",
    "helpDialog": {
      "title": "Ayuda",
      "body": "Hemos enviado un SMS a tu número de teléfono. Busca el código de 6 dígitos en tus mensajes.\n\nSi tienes problemas para recibir los mensajes, puedes omitir este paso por ahora e intentarlo más tarde.",
      "bodyCloudBackupOnboarding": "Enviamos un SMS a tu número de teléfono. Revisa entre tus mensajes de texto el código de 6 dígitos. \n \nSi tienes problemas para recibir mensajes, te recomendamos que hagas una copia de seguridad con tu Frase de recuperación. Puedes intentar iniciar sesión con tu correo electrónico y teléfono más tarde.",
      "skip": "Omitir",
      "dismiss": "Regresar",
      "useRecoveryPhrase": "Usar frase de recuperación"
    },
    "verificationFailure": "Algo salió mal, inténtalo de nuevo más tarde.",
    "resendButtonNotYetAvailable": "Reenvío disponible en {{secondsRemaining}} segundo(s)",
    "resendButton": "¿No has recibido el código?"
  },
  "importExistingKey": {
    "keyPlaceholder": "caballo leopardo perro mono...",
    "header": "Restaurar wallet",
    "title": "Ingresa tu frase de recuperación",
    "description": "Usa la frase de 12 ó 24 palabras que guardaste cuando configuraste tu wallet para restaurarla.",
    "descriptionV1_90": "Tu frase de recuperación es la frase de 12 o 24 palabras que escribiste y guardaste cuando configuraste tu wallet. Ingrésala aquí para recuperarla.",
    "emptyWalletDialog": {
      "description": "Esta wallet no tiene fondos. ¿Quieres usarla de todos modos?",
      "action": "Usar wallet",
      "title": "Saldo\n<0></0>"
    }
  },
  "importSelect": {
    "title": "Restaura tu wallet",
    "description": "Si configuras una copia de seguridad para proteger tu wallet, elige una de las siguientes opciones.",
    "emailAndPhone": {
      "title": "Desde copia de seguridad de correo electrónico y teléfono",
      "description": "Restaura tu wallet con el número de teléfono y el correo electrónico que configuraste anteriormente"
    },
    "recoveryPhrase": {
      "title": "Desde la frase de recuperación",
      "description": "Ingresa tu frase de recuperación de 12 palabras para recuperar el acceso a {{appName}}"
    }
  },
  "verificationInput": {
    "title": "Confirmar",
    "body": "Te enviamos tres mensajes de texto (SMS). Por favor cópialos y pégalos a continuación.",
    "body_ios": "Te enviamos tres mensajes de texto (SMS). Toca el link en cada mensaje para completar los códigos a continuación o cópialos y pégalos manualmente.",
    "body_short": "Enviamos tres códigos al número {{phoneNumber}}, ingrésalos a continuación.",
    "codeLabel1": "Primer código",
    "codeLabel2": "Segundo código",
    "codeLabel3": "Tercer código",
    "codePlaceholder1": "Copia el primer mensaje",
    "codePlaceholder1_ios": "Toca o copia el primer mensaje",
    "codePlaceholder2": "Copia el segundo mensaje",
    "codePlaceholder2_ios": "Toca o copia el segundo mensaje",
    "codePlaceholder3": "Copia el tercer mensaje",
    "codePlaceholder3_ios": "Toca o copia el tercer mensaje",
    "codePlaceholderWithCodeInClipboard": "¡Excelente! Pégalo aquí",
    "resendMessages_all": "Reenviar todos los mensajes",
    "resendMessages": "Reenviar el último mensaje",
    "resendMessages_plural": "Reenviar {{count}} mensajes"
  },
  "verificationInputHelpDialog": {
    "title": "Ayuda",
    "bodySection1": {
      "title": "¿Recibiste los tres mensajes?",
      "content": "Si tus mensajes contienen un enlace, simplemente toca los enlaces para confirmar.\n\nSi no hay enlaces, copia y pega los mensajes en los campos. Puedes pegar todo el mensaje."
    },
    "bodySection2": {
      "title": "¿No te llegó alguno de los mensajes?",
      "defaultContent": "Si tienes problemas para recibir mensajes, puedes omitir este paso por ahora e completarlo más tarde. A veces los mensajes pueden tardar unos minutos en llegar.",
      "content": "$t(verificationInputHelpDialog.bodySection2.defaultContent)",
      "content_countdown": "$t(verificationInputHelpDialog.bodySection2.defaultContent) La opción de omisión estará disponible en {{count}} segundo.",
      "content_countdown_plural": "$t(verificationInputHelpDialog.bodySection2.defaultContent) La opción de omisión estará disponible en {{count}} segundos."
    },
    "body": "<0>$t(verificationInputHelpDialog.bodySection1.title)</0>\n\n$t(verificationInputHelpDialog.bodySection1.content)\n\n<1>$t(verificationInputHelpDialog.bodySection2.title)</1>\n\n$t(verificationInputHelpDialog.bodySection2.content)",
    "skip": "Omitir por ahora",
    "back": "Regresar"
  },
  "success": {
    "message": "¡Todo listo!"
  },
  "verificationUnavailable": "La conexión del número de teléfono no está disponible actualmente. ingresa tu número de teléfono y te notificaremos cuando sea posible conectarlo.\n\nMientras tanto, ¡puedes seguir usando {{appName}} con direcciones de cuenta o códigos QR. No te preocupes, los fondos enviados a tu número de teléfono te estarán esperando hasta que completes la conexión.",
  "requests": "Solicitudes",
  "empty": "No tienes solicitudes de pago",
  "celoDollarBalance": "Saldo en Celo Dollars",
  "requestDeclined": "Solicitud rechazada",
  "requestPaid": "Solicitud pagada",
  "paymentRequestUpdateFailed": "No se pudo actualizar la solicitud de pago",
  "incomingPaymentRequestNotificationTitle": "Solicitud de {{name}}",
  "outgoingPaymentRequestNotificationTitle": "Esperando a {{name}}",
  "requesting": "Solicitar a",
  "request": "Solicitar",
  "requestToken": "Solicitar {{token}}",
  "requestSent": "Solicitud enviada",
  "from": "de",
  "verificationMessage": "Pagaste la tarifa de conexión. ¡Te damos la bienvenida a {{appName}}!",
  "receivedAmountFromCelo": "¡Recibiste esta cantidad del Faucet!",
  "dollarsSent": "Dólares enviados",
  "withdrawToken": "Retirar {{token}}",
  "sendToken": "Enviar {{token}}",
  "payment": "Pago",
  "sendOrRequest": "Enviar o solicitar",
  "recent": "Recientes",
  "contacts": "Contactos",
  "characterLimitExceeded": "Límite de {{max}} caracteres superado",
  "payRequest": "Pagar la solicitud",
  "sendTo": "Enviar a",
  "addDescription": "Agregar descripción",
  "sentTo": "Para",
  "withdrawnTo": "Para",
  "receivedFrom": "De",
  "commentLabel": "Mensaje",
  "amountSent": "Monto enviado",
  "amountReceived": "Monto recibido",
  "amountCeloWithdrawn": "Monto (CELO)",
  "feeEducation": "Las blockchains cobran una tarifa de transacción para mantener el soporte de la red y que funcione sin problemas.",
  "reviewPayment": "Revisar pago",
  "requestPayment": "Solicitar pago",
  "max": "MAX",
  "inviteSendTo": "Invitar y enviar a",
  "keepMoneySafe": "Mantendremos los fondos seguros hasta que tu amigo cree una cuenta de {{appName}}.",
  "searchFriends": "Ingresa un número de teléfono si no encuentras a la persona que buscas.",
  "inviteVerifyPayment": "Invitar y confirmar el pago",
  "noResultsFor": "Sin resultados para",
  "noContacts": "No se encontraron contactos",
  "searchForSomeone": "Buscar a alguien usando su dirección de billetera",
  "sentPayment": "Pago enviado",
  "sentEscrowPayment": "Pago de garantía enviado",
  "mobileNumber": "Número de teléfono",
  "sendToMobileNumber": "Enviar a número de teléfono",
  "requestFromMobileNumber": "propietario del número de teléfono",
  "sendToAddress": "Enviar a dirección",
  "walletAddress": "Dirección de wallet",
  "inviteWithoutPayment": "¡Hola! Estoy usando {{appName}} para enviar cripto en todo el mundo. Es fácil de usar y me gustaría invitarte a probarla con este link: {{link}}",
  "inviteWithEscrowedPayment": "¡Hola! Estoy usando {{appName}} para enviar dinero en todo el mundo. Acabo de enviarte {{amount}} {{token}}. Puedes descargar la app de {{appName}} y reclamar tus {{token}} con este link: {{link}}",
  "inviteWithRewards": "¡Hola! 👋 Estoy usando la wallet cripto de {{appName}}. Descargarla y conectar tu número es muy fácil, y si lo haces ahora ambos recibiremos un NFT como recompensa 💫 \n\nUsa este enlace: {{link}}",
  "inviteWithRewardsCUSD": "¡Hola! Ahora ambos podemos obtener una recompensa gratuita de $0,50 si te registras, conectas tu número y agregas fondos en tu wallet {{appName}}. Yo la utilizo para hacer crecer mis ahorros en USD y cripto, y puedes configurarla en segundos con sólo un número de teléfono. Asegúrate de registrarte con mi enlace de referencia aquí: \n\n{{link}} \n\nPero date prisa, la promoción de referencia termina pronto.",
  "loadingContacts": "Estamos encontrando tus contactos",
  "myCode": "Mi código",
  "scanCode": "Escanear",
  "scanQRCode": "Escanear código QR",
  "enterQRCode": "Ingresar código QR",
  "writeStorageNeededForQrDownload": "Se necesita permiso de escritura de almacenamiento para descargar el código QR",
  "cameraScanInfo": "Centra el código QR en el cuadro",
  "cameraNotAuthorizedTitle": "Habilitar cámara",
  "cameraNotAuthorizedDescription": "Habilita la cámara en la configuración de tu teléfono. Lo necesitarás para escanear códigos QR.",
  "cameraSettings": "Configuración",
  "toSentOrRequestPayment": "para enviar o solicitar pagos",
  "reminderSent": "Recordatorio enviado",
  "reclaimPayment": "Recuperar pago",
  "totalRefunded": "Total reembolsado",
  "loadingVerificationStatus": "Comprobando que el destinatario tenga un número conectado…",
  "askForContactsPermissionAction": "Acceder a mis contactos",
  "newAccountBalance": "Nuevo saldo de cuenta: ",
  "estimatingFee": "Estimando tarifa ",
  "estimatedFee": "Tarifa estimada: ",
  "selectBalance": "Seleccionar saldo",
  "stableBalance": "Saldo en {{token}}",
  "selectToken": "Seleccionar activo",
  "verificationCta": {
    "header": "¡Envía cripto en un mensaje!",
    "body": "Conecta tu número de teléfono a tu dirección de wallet para enviar y recibir cripto entre tus contactos.",
    "cta": "Conecta tu número"
  },
  "importContactsCta": {
    "header": "Habilita el acceso a contactos",
    "body": "Habilita el acceso a tus contactos en la configuración de tu teléfono para encontrar a tus personas preferidas por nombre.",
    "cta": "Configuración"
  },
  "contactSyncProgress": {
    "header": "Sincronizando contactos",
    "progress": "{{current}} de {{total}}",
    "importing": "Importando..."
  },
  "confirmAccount": {
    "header": "{{displayName}} tiene múltiples wallets.",
    "headerNoDisplayName": "Este número de teléfono tiene varias wallets.",
    "button": "Confirma la dirección de wallet"
  },
  "secureSendExplanation": {
    "body1": "Hay múltiples wallets asociadas a {{e164PhoneNumber}}. Para confirmar que tienes la cuenta correcta, por favor escanea su código QR o introduce su dirección de wallet.",
    "body2": "Debes escanear un código QR o confirmar la Dirección de cuenta antes de realizar una transacción."
  },
  "confirmAccountNumber": {
    "title": "Confirma la dirección de wallet",
    "bodyPartial": "Pídele a {{displayName}} los últimos cuatro dígitos de su dirección de wallet. Lo más seguro es hacerlo en persona o por teléfono.",
    "bodyPartialNoDisplayName": "Pídele a tu contacto los cuatro últimos dígitos de su dirección de wallet. Lo más seguro es hacerlo en persona o por teléfono.",
    "body1Full": "Pídele a {{displayName}} su dirección de wallet.",
    "body1FullNoDisplayName": "Pídele a tu contacto su dirección de wallet.",
    "body2Full": "La forma más segura de hacerlo es en persona. Por seguridad, no utilices mensajes de texto (SMS).",
    "help": "¿Dónde puedo encontrar la dirección de wallet?",
    "submit": "Enviar"
  },
  "accountInputHeaderPartial": "Los últimos 4 dígitos",
  "accountInputHeaderFull": "Dirección de cuenta",
  "helpModal": {
    "header": "Localizar una dirección de wallet",
    "body1": "Tu dirección de wallet se encuentra en el menú. Abre el menú tocando el icono del menú en la esquina superior izquierda.",
    "body2": "Tu dirección de wallet está cerca de la parte inferior del menú.",
    "body3": "Las direcciones de wallet empiezan con \"0x\" y tienen 42 caracteres"
  },
  "transferAddressChanged": "Este contacto cambió su Dirección de cuenta desde la última transacción. Este pago fue enviado a:",
  "addressConfirmed": "Dirección de cuenta confirmada",
  "sending": "Enviar a",
  "feeActual": "Tarifas",
  "feeEstimate": "Tarifas estimadas",
  "encryption": {
    "warningLabel": "Este comentario no tendrá cifrado",
    "warningModalHeader": "Sobre el cifrado",
    "warningModalBody": "El cifrado garantiza que tus comentarios se mantengan privados. {{appName}} utiliza el cifrado en los comentarios de transacciones cuando el remitente y el receptor tienen esta función configurada. Normalmente, esta configuración se activa de forma automática cuando el usuario envía su primera transacción.",
    "feeLabel": "Tarifa de cifrado única",
    "feeModalHeader": "Tarifa de cifrado única",
    "feeModalBody": "El cifrado ayuda a mantener la privacidad de tus datos confidenciales. Se agregará una pequeña tarifa a tu primera transacción únicamente para configurar el cifrado. Esto garantiza que tus comentarios se envíen de forma segura y privada."
  },
  "sendToAddressWarning": {
    "title": "Enviar a una dirección",
    "body": "Asegúrate de que esta dirección sea compatible con el activo que deseas enviar. Si no lo es y completas el envío de todas maneras, perderás los fondos. Te recomendamos realizar una transacción de prueba antes de enviar el monto deseado.",
    "toggle": "Recordármelo siempre"
  },
  "loadingFromScan": "Escaneando",
  "loadingFromDeeplink": "Conectando",
  "action": {
    "asking": "Esta aplicación desea realizar la siguiente acción:",
    "askingV1_35": "{{dappName}} desea realizar la siguiente acción:",
    "operation": "Operación",
    "data": "Datos",
    "sign": "Aprobar carga de datos",
    "signTransaction": "Firmar una transacción",
    "sendTransaction": "Enviar una transacción",
    "decrypt": "Descifrar payload de datos",
    "accounts": "Tu Dirección de cuenta de {{appName}}",
    "details": "Datos de la transacción",
    "computeSharedSecret": "Generar secretos",
    "emptyMessage": "Mensaje vacío"
  },
  "walletConnectRequest": {
    "transactionDataLabel": "Datos de la transacción",
    "readAccount": "{{dappName}} desea leer tu dirección de wallet de {{appName}}.",
    "signPayloadTitle": "Verificar wallet",
    "signPayload": "{{dappName}} desea verificar la propiedad de tu wallet.",
    "signTransactionTitle": "Firmar transacción",
    "signTransaction": "{{dappName}} desea firmar una transacción.",
    "signDappTransaction": "{{dappName}} desea firmar una transacción en la red {{networkName}}.",
    "signDappTransactionUnsupportedNetwork": "{{dappName}} desea firmar una transacción en una red no soportada.",
    "sendTransactionTitle": "Enviar transacción",
    "sendTransaction": "{{dappName}} desea enviar una transacción.",
    "sendDappTransaction": "{{dappName}} desea enviar una transacción en la red {{networkName}}.",
    "sendDappTransactionUnsupportedNetwork": "{{dappName}} desea enviar una transacción en una red no soportada.",
    "decryptPayloadTitle": "Descifrar con wallet",
    "decryptPayload": "{{dappName}} desea desencriptar una carga de datos.",
    "computeSharedSecret": "{{dappName}} desea generar secretos.",
    "transactionDataCopied": "Datos de transacción copiados",
    "estimatedNetworkFee": "Estimación de la tarifa de la red {{networkName}}",
    "networksList": "Redes",
    "connectWalletAction": "Conectar wallet",
    "signTransactionAction": "Firmar",
    "sendTransactionAction": "Enviar",
    "unsupportedChain": {
      "title": "Cadena incompatible",
      "description": "{{dappName}} desea realizar esta acción en una cadena incompatible con {{appName}}. Asegúrate de que la dapp esté usando Celo.",
      "descriptionV1_74_one": "{{dappName}} desea realizar esta acción en una cadena incompatible con {{appName}}. Asegúrate de que la dapp esté usando {{supportedNetworkNames}}.",
      "descriptionV1_74_other": "{{dappName}} desea realizar esta acción en una cadena incompatible con {{appName}}. Asegúrate de que la cadena activa en la dapp sea una de las siguientes: {{supportedNetworkNames}}."
    },
    "notEnoughBalanceForGas": {
      "title": "Saldo insuficiente para cubrir tarifas de transacción",
      "description": "No tienes suficientes {{feeCurrencies}} para cubrir los gastos de gasolina. Por favor, agrega {{feeCurrencies}} a tu wallet para completar esta transacción."
    },
    "failedToPrepareTransaction": {
      "title": "Error al preparar la transacción",
      "description": "Ocurrió un error al preparar la transacción. Consulta el error subyacente para más detalles.\n\n\"{{errorMessage}}\""
    },
    "session": {
      "failUnsupportedNamespace": {
        "title": "Cadena incompatible",
        "description": "{{dappName}} desea conectarse con una cadena incompatible con {{appName}}. Asegúrate de que la dapp esté usando Celo.",
        "descriptionV1_74_one": "{{dappName}} desea conectarse con una cadena incompatible con {{appName}}. Asegúrate de que la dapp esté usando {{supportedNetworkNames}}.",
        "descriptionV1_74_other": "{{dappName}} desea conectarse con una cadena incompatible con {{appName}}. Asegúrate de que la cadena activa en la dapp es una de las siguientes: {{supportedNetworkNames}}."
      },
      "warnUnsupportedChains": {
        "title": "Cadena incompatible",
        "description": "{{dappName}} no cuenta a Celo entre sus cadenas compatibles. Es posible que algunas funciones no estén disponibles.",
        "descriptionV1_74_one": "{{dappName}} no cuenta a {{supportedNetworkNames}} entre sus cadenas compatibles. Es posible que algunas funciones no estén disponibles.",
        "descriptionV1_74_other": "{{dappName}} no especificó ninguna de las siguientes como cadenas compatibles: {{supportedNetworkNames}}. Es posible que algunas funciones no estén disponibles."
      },
      "warnSomeUnsupportedMethods": {
        "title": "Métodos incompatibles",
        "description": "{{dappName}} especifica algunos métodos incompatibles con {{appName}}. Es posible que algunas funciones no funcionen como se espera."
      },
      "warnSomeUnsupportedEvents": {
        "title": "Eventos incompatibles",
        "description": "{{dappName}} especifica algunos eventos que no están soportados por{{appName}}. Es posible que algunas funciones no trabajen como se espera."
      }
    }
  },
  "sessionInfo": "Esta aplicación puede solicitar realizar las siguientes acciones:",
  "description": {
    "sign": "Aprobar cargas útiles",
    "signTransaction": "Enviar fondos",
    "sendTransaction": "Enviar fondos",
    "accounts": "Leer dirección",
    "decrypt": "Descifrar datos",
    "computeSharedSecret": "Generar un secreto"
  },
  "tapToDisconnect": "Toca para desconectar",
  "sessionsTitle": "Dapps conectadas",
  "sessionsSubTitle": "Las siguientes dapps están conectadas a {{appName}}. Puedes conectarte a más aplicaciones descentralizadas escaneando su código QR.",
  "disconnect": "Desconectar",
  "disconnectTitle": "¿Desconectar {{dappName}}?",
  "disconnectBody": "¿Confirmas que quieres desconectarte de {{dappName}}?",
  "connectionSuccess": "¡Lo hiciste! Vuelve a {{dappName}} para continuar",
  "inAppConnectionSuccess": "¡La conexión con {{dappName}} fue un éxito!",
  "timeoutTitle": "¡Se agotó el tiempo!",
  "timeoutSubtitle": "Se ha agotado el tiempo de conexión. Comprueba tu conexión a internet y vuelve a intentarlo.",
  "goBackButton": "Regresar",
  "v2Unsupported": "Este código QR no es compatible",
  "incomingPaymentRequests": "Solicitudes de otros",
  "incomingPaymentRequestsSummaryTitle": "{{count}} Solicitudes pendientes",
  "incomingPaymentRequestsSummaryDetails_exactly2Items": "<0></0> y <1></1> te están esperando",
  "incomingPaymentRequestsSummaryDetails_exactly3Items": "<0></0>, <1></1> y alguien más te están esperando",
  "incomingPaymentRequestsSummaryDetails_moreThan3Items": "<0></0>, <1></1> y otros te están esperando",
  "outgoingPaymentRequests": "Esperando pagos",
  "outgoingPaymentRequestsSummaryTitle": "Esperando {{count}} pagos",
  "outgoingPaymentRequestsSummaryDetails_exactly2Items": "Estás esperando pagos de <0></0> y <1></1>",
  "outgoingPaymentRequestsSummaryDetails_exactly3Items": "Estás esperando pagos de <0></0>, <1></1> y alguien más",
  "outgoingPaymentRequestsSummaryDetails_moreThan3Items": "Estás esperando pagos de <0></0>, <1></1> y otros",
  "notifications": "Notificaciones",
  "sent": "Enviados",
  "received": "Recibidos",
  "viewAll": "Ver todo",
  "noNotificationsPlaceholder": "¡Ya estás al día!",
  "thanksForVerifying": "Gracias por completar la conexión",
  "goldIsWhereYouSave": "Convierte tus Celo Dollars en CELO",
  "dinner": "Cena",
  "bikeParts": "Repuestos de bicicleta",
  "groceryRun": "Supermercado",
  "transactionsAreLoading": "Cargando transacciones",
  "pleaseHoldOn": "Esperá unos momentos",
  "welcomeToCeloPayments": "Te damos la bienvenida a {{appName}}",
  "letsGetStartedByFirstTransaction": "Empezemos enviando tu primera transacción",
  "sendMoney": "Enviar cripto",
  "verificationFee": "Tarifa de confirmación",
  "networkFee": "Tarifa de red",
  "networkFeeExplanation": {
    "0": "Cada semana, se utiliza una tarifa muy pequeña (menos del 0,01%) del saldo en Celo Dollars de cada usuario para mantener el valor del Celo Dollar estable. Para obtener más información sobre las tarifas de Celo, consulta ",
    "1": "Preguntas frecuentes"
  },
  "confirmingTransaction": "Confirmando…",
  "confirmingExchange": "Confirmando…",
  "paymentFailed": "No se pudo realizar el pago",
  "loadingActivity": "Cargando tu actividad",
  "errorLoadingActivity": {
    "0": "No es posible cargar tu actividad",
    "1": "Vuelve a intentarlo más tarde"
  },
  "noTransactionActivity": "Aquí verás tu actividad",
  "noExchangeActivity": "Aquí verás tu actividad",
  "maybeLater": "Quizas mas tarde",
  "balanceNeedUpdating": "Es necesario actualizar el saldo",
  "refreshBalances": "Actualizar saldos",
  "escrowedPaymentReminder": "Invitaciones pendientes",
  "escrowedPaymentReminderSummaryTitle": "{{count}} invitaciones pendientes",
  "escrowedPaymentReminderSummaryDetails_exactly2Items": "<0></0> y <1></1> no podrán redimir sus invitaciones",
  "escrowedPaymentReminderSummaryDetails_exactly3Items": "<0></0>, <1></1> y otro no podrán redimir sus invitaciones",
  "escrowedPaymentReminderSummaryDetails_moreThan3Items": "<0></0>, <1></1> y otros no podrán redimir sus invitaciones",
  "escrowedPaymentReminderSmsNoData": "Un recordatorio amigable de que aún no has reclamado tus {{currency}} con {{appName}}. ¡Descarga la aplicación móvil para empezar!",
  "testnetAlert": {
    "0": "{{testnet}}",
    "1": "Te recordamos que estás utilizando la compilación de red {{testnet}} - los saldos que se muestran no son reales."
  },
  "dollarBalance": "<0></0> $t(celoDollars)",
  "feedItemAddress": "{{address}}",
  "feedItemDepositInfo": "{{comment}}",
  "feedItemDepositInfo_noComment": "Depósito recibido",
  "feedItemDepositTitle": "Depósito",
  "feedItemFcTransferMobileMoney": "Transferencia - dinero móvil",
  "feedItemFcTransferBankAccount": "Transferencia - cuenta bancaria",
  "feedItemFcTransferWithdraw": "Retirar {{crypto}}",
  "feedItemExchangeTitle": "CELO",
  "feedItemExchangeInfo_boughtGold": "Compraste <0></0> CELO",
  "feedItemExchangeInfo_soldGold": "<0></0> CELO vendidos",
  "feedItemBoughtCeloTitle": "CELO comprados",
  "feedItemSoldCeloTitle": "CELO vendidos",
  "feedItemExchangeCeloInfo": "{{amount}} @ {{price}}",
  "feedItemVerificationFeeTitle": "Celo",
  "feedItemVerificationFeeInfo": "$t(verificationFee)",
  "feedItemNetworkFeeTitle": "Celo",
  "feedItemNetworkFeeInfo": "Tarifa de red",
  "feedItemVerificationRewardTitle": "Celo",
  "feedItemVerificationRewardInfo": "Recompensa de confirmador",
  "feedItemFailedTransaction": "Transacción fallida",
  "feedItemFaucetTitle": "Celo",
  "feedItemFaucetInfo": "{{faucet}} Faucet",
  "feedItemFaucetInfo_noTestnet": "Faucet",
  "feedItemInviteSentTitle": "Celo",
  "feedItemInviteSentInfo": "Invitaste a {{nameOrNumber}}",
  "feedItemInviteSentInfo_noInviteeDetails": "$t(inviteSent)",
  "feedItemInviteReceivedTitle": "Celo",
  "feedItemInviteReceivedInfo": "$t(inviteReceived)",
  "feedItemSentTitle": "{{displayName}}",
  "feedItemSentInfo": "{{comment}}",
  "feedItemSentInfo_noComment": "Pago enviado",
  "feedItemCeloRewardReceivedTitle": "CELO ganados",
  "feedItemRewardReceivedTitle": "Supercharge",
  "feedItemRewardReceivedInfo": "Recompensas semanales",
  "feedItemInviteRewardReceivedTitle": "{{appName}}",
  "feedItemInviteRewardReceivedInfo": "Recompensa recibida",
  "feedItemReceivedTitle": "{{displayName}}",
  "feedItemReceivedInfo": "{{comment}}",
  "feedItemReceivedInfo_noComment": "Pago recibido",
  "feedItemEscrowSentTitle": "{{nameOrNumber}}",
  "feedItemEscrowSentTitle_noReceiverDetails": "Desconocido",
  "feedItemEscrowSentInfo": "{{comment}}",
  "feedItemEscrowSentInfo_noComment": "Invitación enviada",
  "feedItemEscrowReceivedTitle": "{{nameOrNumber}}",
  "feedItemEscrowReceivedTitle_noSenderDetails": "Desconocido",
  "feedItemEscrowReceivedInfo": "{{comment}}",
  "feedItemEscrowReceivedInfo_noComment": "Pago de garantía recibido",
  "feedItemGenericTitle": "{{nameOrNumber}}",
  "feedItemGenericTitle_noRecipientDetails": "Desconocido",
  "feedItemGoldSold": "Vendidos",
  "feedItemGoldPurchased": "Comprados",
  "feedItemGoldWithdrawal": "Transferidos a {{displayName}}",
  "feedItemGoldReceived": "Recibidos de {{displayName}}",
  "feedItemSwapPath": "{{token1}} > {{token2}}",
  "feedItemJumpstartTitle": "Enlace activo",
  "feedItemJumpstartSentSubtitle": "Invitación",
  "feedItemJumpstartReceivedSubtitle": "Fondos recibidos",
  "transactionHeaderVerificationFee": "Confirmación",
  "transactionHeaderNetworkFee": "Red",
  "transactionHeaderFaucet": "Faucet",
  "transactionHeaderInviteSent": "$t(inviteSent)",
  "transactionHeaderInviteReceived": "$t(inviteReceived)",
  "transactionHeaderSent": "Pago enviado",
  "transactionHeaderWithdrewCelo": "Transferencia de CELO",
  "transactionHeaderEscrowSent": "Pago de garantía enviado",
  "transactionHeaderReceived": "Pago recibido",
  "transactionHeaderCeloDeposit": "Depósito recibido",
  "transactionHeaderCeloReward": "Recompensa recibida",
  "transactionHeaderEscrowReceived": "Pago de garantía recibido",
  "transactionHeaderNftReceived": "NFT recibido",
  "transactionHeaderNftSent": "NFT enviado",
  "feedSectionHeaderRecent": "Recientes",
  "cashInBottomSheet": {
    "title": "¡Agrega fondos para empezar a usar {{appName}}!",
    "subtitle": "Actualmente tu cuenta está vacía",
    "addFunds": "Agregar fondos",
    "titleRamp": "Agrega {{currency}} para empezar a utilizar {{appName}}",
    "subtitleRamp": "Agrega fondos con comisión bajísimas gracias a nuestros proveedores externos."
  },
  "balances": "Activos",
  "totalBalanceWithLocalCurrencySymbol": "Total {{localCurrencySymbol}}{{totalBalance}}",
  "totalValue": "Saldo total",
  "viewBalances": "Ver activos",
  "totalAssets": "Mis activos",
  "totalAssetsInfo": "Total estimado de activos en tu wallet y posiciones DeFi",
  "assetsSegmentedControl": {
    "walletAssets": "Activos de wallet",
    "dappPositions": "DeFi"
  },
  "open": "Abrir",
  "nftViewer": "NFT Viewer",
  "whatTotalValue": {
    "title": "¿Qué es el saldo total?",
    "body": "Tu Saldo Total es una suma aproximada de todos tus activos de {{appName}}. Tu Saldo Total cambiará a medida que los precios fluctúen. Se actualiza cada 10 minutos.\nAlgunos activos pueden no aparecer en el Saldo Total porque el precio no está disponible en el momento del cálculo.",
    "dismiss": "Ignorar"
  },
  "supportExportLogsStart": "Exportando registros...",
  "supportExportLogsFailed": "Error de exportación: {{error}}",
  "supportEmailSubject": "Soporte técnico de {{appName}} para {{user}}",
  "personaAccountEndpointFail": "La verificación de identidad no está disponible actualmente. Vuelve a intentarlo más tarde.",
  "getBankAccountsFail": "No se pueden recuperar las cuentas bancarias vinculadas. Vuelve a intentarlo más tarde.",
  "deleteBankAccountFail": "No se puede eliminar tu cuenta bancaria vinculada. Vuelve a intentarlo más tarde.",
  "linkBankAccountScreen": {
    "tryAgain": "Reintentar",
    "verifying": {
      "title": "Verificando identidad"
    },
    "completed": {
      "title": "Verificación completa",
      "description": "Hemos verificado tu identidad con éxito. Por favor, continúa y termina de vincular tu cuenta bancaria.",
      "descriptionStep2NotEnabled": "Hemos verificado tu identidad. Te avisaremos cuando puedas terminar de vincular tu cuenta bancaria.",
      "descriptionRegionNotSupported": "Hemos verificado tu identidad. Por el momento, esta función no está disponible en tu región, pero te avisaremos cuando puedas terminar de vincular tu cuenta bancaria."
    },
    "failed": {
      "title": "Verificación denegada",
      "description": "No hemos podido verificar tu identidad. Vuelve a intentarlo o contacta al soporte técnico para obtener ayuda.",
      "contactSupportPrefill": "Mi verificación de identidad fue denegada"
    },
    "pending": {
      "title": "Revisión en curso",
      "description": "Hemos recibido tu información y la estamos revisando."
    },
    "begin": {
      "label": "Paso 1",
      "title": "Verifica tu identidad",
      "description": "Agregar fondos con una cuenta bancaria es fácil. Este paso te llevará unos 5 minutos.",
      "cta": "Comenzar"
    },
    "stepTwo": {
      "label": "Paso 2",
      "disabledTitle": "Vincula una cuenta bancaria",
      "disabledDescription": "¡Pronto habrá soporte para cuentas bancarias! Te avisaremos cuando puedas conectar tu cuenta bancaria a {{appName}}.",
      "disabledCta": "¡Muy pronto!",
      "title": "Ingresa los datos bancarios",
      "description": "¡Ya casi has terminado! Introduce los datos bancarios para vincular tu cuenta a {{appName}}.",
      "cta": "Vincular cuenta bancaria",
      "error": {
        "title": "Error al vincular la cuenta bancaria.",
        "description": "Vuelve a intentarlo o ponte en contacto con el servicio de soporte técnico.",
        "contactSupportPrefill": "No he podido vincular mi cuenta bancaria a {{appName}}"
      }
    }
  },
  "bankAccountsScreen": {
    "header": "Cuentas bancarias vinculadas",
    "add": "Añadir una cuenta bancaria",
    "delete": "Eliminar"
  },
  "syncingBankAccount": "Sincronizando cuenta bancaria...",
  "keepAppOpen": "¡Por favor, mantén la app abierta!",
  "linkBankAccountSettingsTitle": "Cuentas bancarias vinculadas",
  "linkBankAccountSettingsValue": "Acceder",
  "linkBankAccountSettingsValue2": "Agregar cuenta",
  "connectPhoneNumber": {
    "title": "Conecta tu número de teléfono para continuar",
    "body": "Tu número de teléfono debe estar conectado para verificar tu identidad y vincular tu cuenta bancaria.",
    "buttonText": "Conectar"
  },
  "outOfSyncBanner": {
    "title": "Error al recuperar los tokens",
    "message": "Es posible que tus saldos no estén actualizados.",
    "button": "Refresca"
  },
  "dappsScreen": {
    "title": "Dapps",
    "titleDiscover": "Descubre",
    "exploreDapps": "Dapps",
    "exploreAll": "Ver todo",
    "message": "Explora las distintas formas de usar tus activos",
    "errorMessage": "Hubo un error al cargar las dapps",
    "featuredDapp": "Destacadas",
    "allDapps": "Todas",
    "favoriteDapps": "Mis favoritas",
    "mostPopularDapps": "Populares",
    "mostPopularDapps_UK": "Otras Dapps",
    "favoriteDappsAndAll": "Mis favoritas y todas",
    "searchPlaceHolder": "Buscar dapps",
    "noFavorites": {
      "title": "No has añadido favoritas aún",
      "description": "No pierdas de vista tus dapps más usadas. Toca la estrella para agregarlas a tus favoritas"
    },
    "favoritedDappToast": {
      "message": "Se agregó a tus favoritas",
      "labelCTA": "Ver Mis favoritas",
      "messageWithDappName": "Se agregó {{dappName}} a tus favoritas"
    },
    "emptyResults": {
      "message": "Filtro <0>{{filter}}</0> aplicado",
      "removeFilter": "Quitar filtro",
      "searchMessage": "No se encontraron resultados para <0>\"{{searchTerm}}\"</0>."
    },
    "disclaimer_UK": "Esta es una lista de Dapps de terceros. La descripción de cada Dapp es puramente informativa y no una invitación a utilizarlas."
  },
  "dappRankings": {
    "title": "Ranking de dapps",
    "description": "Descubre las dapps favoritas de la comunidad {{appName}}"
  },
  "dappShortcuts": {
    "rewards": {
      "title": "Tus recompensas",
      "description": "Reclama las recompensas disponibles en tus posiciones DeFi."
    },
    "claimRewardsScreen": {
      "title": "Tus recompensas",
      "description": "¡Ahora puedes reclamar las recompensas de tus posiciones de dapp abiertas directamente en {{appName}}!",
      "claimButton": "Reclamar",
      "claimedLabel": "Reclamada",
      "rewardLabel": "Recompensa disponible",
      "claimSuccess": "¡Éxito! Has reclamado una recompensa",
      "confirmingReward": "CONFIRMANDO"
    },
    "claimRewardFailure": "Se ha producido un error al reclamar tu recompensa, inténtalo de nuevo más tarde."
  },
  "dappsScreenHelpDialog": {
    "title": "¿Qué son las dapps?",
    "message": "Las dapps (aplicaciones descentralizadas) proporcionan nuevas formas de utilizar tu cripto, ganar recompensas y explorar Web3.\n\nConecta {{appName}} a una dapp para empezar.",
    "dismiss": "Ignorar"
  },
  "dappsScreenBottomSheet": {
    "title": "{{dappName}} es una aplicación externa",
    "message": "Estás a punto de abrir una aplicación no operada por {{appName}}.\n\n{{appName}} no hace ninguna declaración sobre esta aplicación. Utilízala bajo tu propio riesgo.",
    "button": "Ir a {{dappName}}"
  },
  "dappsScreenInfoSheet": {
    "title": "¿Qué son las dapps?",
    "description": "Una dapp (o aplicación descentralizada) es una aplicación que se construye y ejecuta en una blockchain. Esto significa que ninguna empresa u organización gestiona o almacena tus datos.\n\nLas dapps varían según los servicios que ofrecen. Algunos ejemplos de estos servicios son los exchanges descentralizados, los préstamos, los servicios de intercambio y el almacenamiento de NFTs.",
    "buttonLabel": "Quiero saber más"
  },
  "dappsDisclaimerAllDapps": "{{appName}} no tiene afiliaciones con estas dapps y no ofrece garantías sobre su uso. Investiga el riesgo que conlleva utilizar una dapp antesde hacerlo. Te recomendamos revisar los acuerdos de condiciones y las políticas de privacidad.",
  "dappsDisclaimerSingleDapp": "{{appName}} no tiene afiliaciones con esta dapp y no ofrece garantías sobre su uso. Revisa siempre el acuerdo de condiciones o la política de privacidad.",
  "dappsDisclaimerUnlistedDapp": "Esta dapp no se encuentra en nuestra lista. {{appName}} no tiene afiliaciones con esta dapp y no ofrece garantías sobre su uso. Revisa siempre el acuerdo de condiciones o la política de privacidad.",
  "recentlyUsedDapps": "Dapps usadas recientemente",
  "favoritedDapps": "Dapps favoritas",
  "allDapps": "Todas las dapps",
  "rewards": "Recompensas",
  "supercharge": "Supercharge",
  "others": "Otros",
  "nomSpaceRecipient": "Nomspace: {{name}}",
  "lastDay": "Últimas 24 horas",
  "noMoreTransactions": "No hay más transacciones",
  "selectProviderScreen": {
    "somePaymentsUnavailable": "Las compras se realizan a través de nuestros proveedores asociados. Las tarifas pueden variar. Algunos métodos de pago no están disponibles en tu región.",
    "disclaimerWithSomePaymentsUnavailable": "Los pagos se realizan a través de socios de la red. Las tarifass pueden variar. Algunos métodos de pago no están disponibles en tu región. <0>Más información.</0>",
    "disclaimer": "Los pagos se realizan a través de socios de la red. Las tarifass pueden variar. <0>Más información.</0>",
    "disclaimerUK": "Esto no es una invitación a comprar criptoactivos. Solo proporcionamos una lista de proveedores que venden criptoactivos con información sobre precios y un enlace a su sitio web.",
    "learnMore": "Más información.",
    "whyMissingPayments": "¿Por qué no veo más métodos de pago?",
    "dismiss": "Ignorar",
    "missingPaymentsExplained": "No todos los métodos de pago están disponibles en tu país.\n\nSolo verás los proveedores que tengan cobertura geográfica en tu región.",
    "cryptoExchange": "Exchange de criptomonedas",
    "feesVary": "Las tarifas varían",
    "viewExchanges": "Ver exchanges",
    "depositFrom": "Depositar desde",
    "cryptoExchangeOrWallet": "Exchange cripto o wallet",
    "card": "Tarjeta de crédito/débito",
    "bank": "Cuenta bancaria",
    "mobileMoney": "Dinero digital",
    "airtime": "Datos móviles",
    "minFee": "Tarifa mínima",
    "numProviders": "{{count}} proveedores",
    "fee": "Tarifas",
    "idRequired": "Requiere identificación",
    "mobileCarrierRequirement": "Requiere {{carrier}}",
    "numDays": "1-3 días",
    "oneHour": "Menos de 1 hora",
    "xHours": "Menos de {{upperBound}} horas",
    "xToYHours": "{{lowerBound}}-{{upperBound}} horas",
    "xDays": "Menos de {{upperBound}} días",
    "xToYDays": "{{lowerBound}}-{{upperBound}} días",
    "bestRate": "Mejor tarifa",
    "header": "Selecciona el método de pago",
    "newLabel": "NUEVO",
    "newDialog": {
      "title": "Nuevas formas de transferir fondos",
      "body": "Estamos lanzando nuevas formas de transferir fondos a y desde cuentas bancarias, directamente desde la app {{appName}}.\n\nSi ves este mensaje, puedes acceder a esta función en tu región.",
      "dismiss": "Ignorar"
    },
    "cashIn": {
      "amountSpentInfo": "Pagarás <0></0> con tasas incluidas"
    },
    "cashOut": {
      "amountSpentInfo": "Retirarás <0></0> con tasas incluidas"
    },
    "receiveAmount": "Recibir <0></0>"
  },
  "fiatConnectLinkAccountScreen": {
    "bankAccount": {
      "header": "Configurar cuenta bancaria",
      "bodyTitle": "Configurar cuenta bancaria",
      "description": "Ingresa los datos bancarios para transferir fondos. Estos servicios te serán proporcionados por <0>{{providerName}}</0>. Si eliges continuar, aceptas sus <1>Términos y condiciones</1> y su <2>Política de privacidad</2>."
    },
    "mobileMoney": {
      "header": "Configurar cuenta digital",
      "bodyTitle": "Configurar cuenta digital",
      "description": "Ingresa los datos de tu cuenta digital para transferir fondos. Estos servicios te serán proporcionados por <0>{{providerName}}</0>.\n\nSi eliges continuar, aceptas sus <1>Términos y condiciones</1> y su <2>Política de privacidad</2>."
    },
    "continue": "Continuar"
  },
  "fiatConnectKycLandingScreen": {
    "stepOne": "Paso 1",
    "stepTwo": "Paso 2",
    "title": "Verifica tu identidad",
    "description": "Este paso te llevará unos 5 minutos.",
    "disclaimer": "Reconoces y aceptas que tus Datos personales nos serán proporcionados y compartidos con terceros con fines de verificación como se indica en la <0>Política de Privacidad</0>.",
    "button": "Establecer verificación de identidad"
  },
  "fiatConnectKycStatusScreen": {
    "contactSupportPrefill": "Tengo problemas para verificar mi identidad con {{appName}}.",
    "contactSupport": "Contactar a Soporte",
    "pending": {
      "title": "Tu verificación de identidad está en revisión.",
      "description": "Una vez completada la revisión, puedes volver a la página Agregar y retirar para completar tu transacción.",
      "close": "Cerrar"
    },
    "denied": {
      "switch": "Cambiar método de retiro",
      "retryable": {
        "title": "Verificación de identidad denegada",
        "description": "Haz una nueva verificación o intenta una forma alternativa de retirar fondos.",
        "tryAgain": "Reintentar"
      },
      "final": {
        "title": "Verificación de identidad denegada",
        "description": "Intenta una forma alternativa de retirar fondos, o ponte en contacto con el equipo de soporte técnico."
      }
    },
    "expired": {
      "title": "Verificación de identidad caducada",
      "description": "Haz una nueva verificación o intenta una forma alternativa de retirar fondos.",
      "tryAgain": "Reintentar",
      "switch": "Cambiar método de retiro"
    },
    "tryAgainFailed": "Hubo un error al borrar la información de KYC. Vuelve a intentarlo."
  },
  "fiatConnectReviewScreen": {
    "transactionDetails": "Detalles de transacción",
    "paymentMethodVia": "Conexión de {{providerName}}",
    "receiveAmount": "Recibirás",
    "bankFeeDisclaimer": "Tu banco puede cobrar una tarifa adicional por esta transacción.",
    "mobileMoneyFeeDisclaimer": "Tu operador de dinero móvil puede cobrar una tarifa adicional por esta transacción.",
    "cashIn": {
      "header": "Revisión - Agregar fondos",
      "button": "Agregar fondos",
      "transactionDetailsAmount": "Depósito total",
      "transactionDetailsAmountConverted": "Monto depositado",
      "paymentMethodHeader": "Depositar desde"
    },
    "cashOut": {
      "header": "Revisar",
      "button": "Retirar fondos",
      "transactionDetailsAmount": "Total a retirar",
      "transactionDetailsAmountConverted": "Monto retirado",
      "paymentMethodHeader": "Retirar a"
    },
    "failedRefetch": {
      "title": "¡Error de conexión!",
      "description": "No logramos establecer la conexión entre cuentas.\n\nEsto puede deberse a una mala conexión a internet o a un problema de servidores. Por favor, reinicia la conexión.",
      "tryAgain": "Reintentar"
    },
    "quoteExpiredDialog": {
      "title": "Revisar montos y tarifas",
      "body": "Los montos y las tarifas pueden fluctuar con el mercado.\n\nProcura revisar el monto y las tarifas finales antes de completar la operación.",
      "continue": "Continuar"
    }
  },
  "fiatConnectStatusScreen": {
    "tryAgain": "Reintentar",
    "stillProcessing": "Por favor, espera mientras procesamos tu transacción.",
    "cashOut": {
      "cancel": "Cancelar retiro",
      "contactSupportPrefill": "Tengo problemas para retirar mis fondos."
    },
    "cashIn": {
      "cancel": "Cancelar acción",
      "contactSupportPrefill": "Tengo problemas para añadir fondos a mi walleto {{appName}}."
    },
    "success": {
      "header": "Operación exitosa",
      "title": "¡Tus fondos están en camino!",
      "description": "Tu solicitud ha sido enviada y tus fondos llegarán en {{duration}}.",
      "descriptionWithin1Hour": "Tu solicitud de transacción ha sido enviada y tus fondos llegarán en el plazo de 1 hora.",
      "descriptionWithinXHours": "Tu solicitud de transacción ha sido enviada y tus fondos llegarán en el plazo de {{upperBound}} horas.",
      "descriptionInXtoYHours": "Tu solicitud de transacción ha sido enviada y tus fondos llegarán en el plazo de {{lowerBound}} a {{upperBound}} horas.",
      "descriptionWithinXDays": "Tu solicitud de transacción ha sido enviada y tus fondos llegarán en un plazo de {{upperBound}} días.",
      "descriptionXtoYDays": "Tu solicitud de transacción ha sido enviada y tus fondos llegarán en el plazo de {{lowerBound}} a {{upperBound}} días.",
      "baseDescription": "Tu solicitud de transacción ha sido enviada.",
      "txDetails": "Ver en CeloExplorer",
      "viewOnCeloScan": "Ver en CeloScan",
      "continue": "Continuar"
    },
    "requestNotCompleted": {
      "title": "No se ha podido completar tu solicitud.",
      "description": "No fue posible transferir tus fondos. Inténtalo de nuevo o comunícate con nuestro equipo de soporte técnico para obtener ayuda."
    },
    "txProcessing": {
      "title": "Tu transacción está en proceso.",
      "description": "Esto puede deberse a una mala conexión a Internet. Comprueba si hay actualizaciones en el explorador de bloques."
    }
  },
  "fiatExchangeFlow": {
    "cashIn": {
      "fiatExchangeTitle": "Agregar fondos",
      "fiatExchangeSubtitle": "Agrega fondos a tu cuenta de {{appName}} desde tu banco, tarjeta o exchange.",
      "selectCurrencyTitle": "Agregar fondos",
      "exchangeAmountTitle": "Agregar {{currency}}",
      "selectProviderHeader": "Selecciona el método de pago",
      "selectProviderHeader_UK": "Datos del proveedor",
      "depositExchangeTitle": "Depositar cripto"
    },
    "cashOut": {
      "fiatExchangeTitle": "Retirar fondos",
      "fiatExchangeSubtitle": "Retira fondos de {{appName}} a tu cuenta bancaria, tarjeta, exchange de criptomonedas o cuenta de dinero digital.",
      "selectCurrencyTitle": "Retirar fondos",
      "exchangeAmountTitle": "Retirar {{currency}}",
      "selectProviderHeader": "Selecciona el método de retiro",
      "withdrawExchangeTitle": "Retirar cripto"
    },
    "spend": {
      "fiatExchangeTitle": "Gastar fondos",
      "fiatExchangeSubtitle": "Gasta tus fondos en tarjetas regalo y otras compras.",
      "selectCurrencyTitle": "Gastar fondos"
    },
    "exchange": {
      "informational": "Para evitar la pérdida de fondos, utiliza esta dirección en exchanges o activos compatibles con las siguientes redes: <0>{{networks}}</0>",
      "copyAddress": "Copiar dirección",
      "informationText": "Utiliza solo exchanges o activos <0>compatibles con las redes soportadas por {{appName}}</0> para evitar la pérdida de fondos",
      "bottomSheetTitle": "¿Qué exchanges puedo utilizar para depositar fondos?",
      "bottomSheetInfo": "Comprueba que envías activos compatibles con las redes que admite {{appName}}."
    }
  },
  "fiatDetailsScreen": {
    "headerBankAccount": "Ingresa los datos bancarios",
    "headerMobileMoney": "Ingresa los datos de tu cuenta digital",
    "headerSubTitle": "Con tecnología de {{provider}}",
    "selectedPaymentOption": "Método de pago seleccionado",
    "addFiatAccountSuccess": "Se conectó tu cuenta a {{provider}}.",
    "addFiatAccountResourceExist": "Ya has conectado esta cuenta a {{provider}}.",
    "addFiatAccountFailed": "No fue posible conectar tu cuenta a {{provider}}, inténtalo de nuevo o comunícate con nuestro equipo de soporte técnico.",
    "selectItem": "Selecciona una opción...",
    "selectDone": "Listo",
    "submitAndContinue": "Enviar y continuar"
  },
  "fiatAccountSchema": {
    "institutionName": {
      "label": "Nombre del banco",
      "placeholderText": "Ingresa el nombre del banco"
    },
    "accountNumber": {
      "label": "Número de cuenta",
      "placeholderText": "Ingresa el número de cuenta",
      "errorMessageDigitLength": "El número de cuenta debe tener {{length}} dígitos",
      "errorMessageDigit": "El número de cuenta debe contener sólo dígitos"
    },
    "mobileMoney": {
      "operator": {
        "label": "Red",
        "placeholderText": "Ingresa tu operador de red celular"
      },
      "mobile": {
        "label": "Número de teléfono",
        "placeholderText": "+234123234566",
        "errorMessage": "Número de teléfono inválido"
      },
      "mobileDialog": {
        "title": "Número de teléfono",
        "body": "Utiliza el número de teléfono registrado con tu proveedor de dinero móvil. Puede que no sea el mismo que tu número de teléfono de {{appName}} .\n\nLos números de teléfono deben incluir el código de país que aparece junto al número de teléfono.",
        "dismiss": "Ignorar"
      }
    },
    "ibanNumber": {
      "label": "IBAN",
      "placeholderText": "Ingresa el número IBAN",
      "errorMessage": "IBAN inválido"
    },
    "ifsc": {
      "label": "IFSC",
      "placeholderText": "Ingresa el código IFSC",
      "errorMessage": "IFSC inválido"
    },
    "pix": {
      "keyType": {
        "label": "Tipo de clave PIX"
      },
      "key": {
        "placeholderText": "Ingresa tu clave PIX",
        "errorMessage": "Clave PIX inválida"
      }
    }
  },
  "webView": {
    "openExternal": "Abrir en navegador externo"
  },
  "dappNotListed": "Esta dapp no se encuentra entre las seleccionadas por {{appName}}. Las dapps son aplicaciones de terceros. Utilízalas bajo tu propia responsabilidad.",
  "swapScreen": {
    "title": "Cambiar",
    "review": "Revisar",
    "confirmSwap": "Confirmar intercambio",
    "confirmSwap_UK": "Quiero cambiar",
    "swapFrom": "DE",
    "swapTo": "A",
    "insufficientFunds": "Saldo en {{token}} insuficiente. Ingresa un monto menor o elige otro activo.",
    "fetchSwapQuoteFailed": "¡Lo sentimos! Conseguir la mejor tasa de cambio nos está llevando más tiempo del habitual. Inténtalo de nuevo más tarde.",
    "disclaimer": "La mejor tarifa la determinan fuentes descentralizadas. <0>Más información</0>",
    "disclaimer_UK": "Esto no es una invitación a vender o comprar criptoactivos. Al hacer clic en Quiero cambiar, estás dando instrucciones a un enrutador de intercambio de terceros para que ejecute tu transacción de intercambio al mejor tipo de cambio. La mejor tarifa la proporcionan los socios de la red. <0>Más información</0>",
    "swapFromTokenSelection": "CAMBIAR DE",
    "swapToTokenSelection": "CAMBIAR A",
    "tokenUsdValueUnknown": "-",
    "unsupportedSwapTokens": "Los tokens seleccionados no son compatibles con nuestros proveedores de swap.",
    "selectTokenLabel": "Selecciona un token",
    "tokenBottomSheetTitle": "Seleccionar token",
    "onNetwork": "en {{networkName}}",
    "crossChainNotification": "Intercambiar tokens entre diferentes redes",
    "crossChainFeeWarning": {
      "title": "Necesitas más {{tokenSymbol}}",
      "body": "Necesitas más {{tokenSymbol}} en {{networkName}} para pagar las tarifas de intercambio entre cadenas. Añade {{tokenAmount}} más de {{tokenSymbol}} para continuar."
    },
    "insufficientBalanceWarning": {
      "title": "Necesitas más {{tokenSymbol}}",
      "body": "Saldo en {{tokenSymbol}} insuficiente. Ingresa un monto menor o elige otro activo."
    },
    "unsupportedTokensWarning": {
      "title": "Selección incompatible",
      "body": "Los tokens seleccionados no se pueden intercambiar entre sí. Por favor, elige otro token que sea compatible con tu selección."
    },
    "decreaseSwapAmountForGasWarning": {
      "title": "Necesitas más {{feeTokenSymbol}} para cubrir las tarifas",
      "body": "Agrega {{feeTokenSymbol}} para cubrir las tarifas o ajusta el monto que estás intercambiando",
      "cta": "Intercambiar monto menor"
    },
    "switchedToNetworkWarning": {
      "title": "Has cambiado a la red {{networkName}}",
      "body_swapFrom": "Selecciona un token para intercambiar desde la red {{networkName}} para continuar.",
      "body_swapTo": "Selecciona un token para intercambiar en la red {{networkName}} para continuar."
    },
    "maxSwapAmountWarning": {
      "title": "Intercambio de monto MAX",
      "titleV1_74": "Intercambio de monto MAX",
      "body": "Asegúrate de contar con suficiente CELO en tu wallet para cubrir las tarifas de próximas transacciones.",
      "bodyV1_74": "Asegúrate de que tienes {{tokenSymbol}} en tu wallet para cubrir las tarifas de gasolina en futuras transacciones",
      "learnMore": "Más información"
    },
    "priceImpactWarning": {
      "title": "Antes de cambiar",
      "body": "Intercambiar estos activos puede afectar el tipo de cambio. Si reduces el monto a cambiar, tal vez obtengas un mejor tipo de cambio."
    },
    "noUsdPriceWarning": {
      "title": "{{localCurrency}} precio no disponible",
      "description": "No tenemos un precio en {{localCurrency}} para {{tokenSymbol}}, lo que podría significar que no se negocia ampliamente. {{appName}} no se hace responsable por las pérdidas que puedes sufrir si decides proceder.",
      "ctaConfirm": "Comprendo",
      "ctaDismiss": "Cancelar"
    },
    "missingSwapImpactWarning": {
      "title": "Antes de cambiar",
      "body": "No podemos estimar el valor de este intercambio. {{appName}} no se hace responsable si decides proceder."
    },
    "confirmSwapFailedWarning": {
      "title": "Algo salió mal",
      "body": "La velocidad de la red es lenta o hay un error desconocido. Vuelve a intentarlo más tarde"
    },
    "estimatedExchangeRate": "Tasa estimada ≈ <0>0,00</0>",
    "needDecreaseSwapAmountForGas": {
      "title": "Saldo en {{tokenSymbol}} insuficiente",
      "description": "No tienes suficientes {{tokenSymbol}} para cubrir las tarifas de transacción. ¿Te gustaría intercambiar un monto menor?",
      "confirmDecreaseButton": "Intercambiar monto menor"
    },
    "notEnoughBalanceForGas": {
      "title": "Saldo insuficiente para cubrir tarifas de transacción",
      "description": "No tienes suficientes {{feeCurrencies}} para cubrir las tarifas de transacción. Deposita {{feeCurrencies}} en tu wallet para completar este intercambio.",
      "dismissButton": "Ignorar"
    },
    "transactionDetails": {
      "estimatedNetworkFee": "Tarifa de red estimada",
      "maxNetworkFee": "Tarifa máxima de red",
      "networkFee": "Tarifa de red de {{networkName}}",
      "networkFeeNoNetwork": "Tarifa de red",
      "swapFee": "Tarifa de {{appName}}",
      "swapFeeWaived": "Gratis",
      "appFee": "Tarifa de {{appName}}",
      "appFeeValue": "<0></0> <1>(<0></0>)</1>",
      "appFeeValue_withoutPriceUsd": "<0></0>",
      "appFeeValue_free": "Gratis",
      "appFeeValue_placeholder": "-",
      "appFeeInfo": "Tarifa de {{appName}}\n\nLa tarifa de {{appName}} del {{appFeePercentage}}% está diseñada para mejorar tu experiencia, garantizando intercambios rápidos, fiables y seguros.",
      "appFeeInfo_free": "Tarifa de {{appName}}\n\nEste intercambio es gratuito.",
      "appFeeInfo_placeholder": "Tarifa de {{appName}}\n\nLa tarifa se calcula en función de la cotización que recibas.",
      "appFeeInfoDismissButton": "Entendido",
      "slippagePercentage": "Tolerancia al slippage",
      "networkFeeInfo": "Estás intercambiando en la red {{networkName}}.\n\nSe requiere esta tarifa de red estimada para realizar una transacción en la red {{networkName}}. Esta tarifa asegura tu transacción y se destina a mantener la red.",
      "networkFeeInfoV1_76": "Estás intercambiando en la Red {{networkName}}.\n\nSe requiere una tarifa de red para realizar una transacción en la Red {{networkName}}. Esta tarifa asegura tu transacción y se paga a los validadores de la red.\n\nDado que las condiciones de la red determinan el monto exacto, la estimación indicada es lo que esperamos que sea la tarifa real. La tarifa no superará el monto máximo.",
      "slippageToleranceInfo": "Tolerancia de deslizamiento\n\nTu swap se ejecutará dentro del porcentaje de tolerancia de deslizamiento. Si el precio varía más que la tolerancia de deslizamiento, {{appName}} te protege impidiendo que se ejecute la operación.",
      "slippageToleranceInfoV1_90": "Tu intercambio se ejecutará dentro del porcentaje de tolerancia de slippage (pérdida). Si el precio varía más que la tolerancia, {{appName}} te protege impidiendo que se ejecute la operación.",
      "networkFeeInfoDismissButton": "Entendido",
      "exchangeRate": "Tasa de cambio",
      "exchangeRateInfo": "Tasa de cambio\n\nHemos encontrado la mejor tasa de cambio para ti. Tu intercambio se completará a un precio dentro del {{slippagePercentage}}% de la estimación o la transacción se cancelará y se te devolverán los fondos.",
      "exchangeRateInfoV1_90": "Encontramos la mejor tasa de cambio para ti. Tu intercambio se completará a un precio dentro del {{slippagePercentage}}% de la estimación o la transacción se cancelará y los fondos se devolverán a tu wallet.",
      "exchangeRateInfo_withAppFee": "Tasa de cambio\n\nHemos encontrado la mejor tasa de cambio para ti. Tu intercambio se completará a un precio dentro del {{slippagePercentage}}% del estimado o la transacción se cancelará y los fondos se devolverán a tu wallet.\n\nLa tasa estimada incluye una tarifa de {{appName}} del {{appFeePercentage}}%.",
      "exchangeRateInfoDismissButton": "Entendido",
      "estimatedValue": "Valor estimado",
      "estimatedTransactionTime": "Tiempo de transacción estimado",
      "estimatedTransactionTimeInMinutes": "≈ {{minutes}} minutos",
      "estimatedTransactionTimeInfo": "El tiempo para completar la transacción lo determina el proveedor.\n\nSi estás intercambiando entre diferentes cadenas, la transacción podría tardar un poco más en completarse.",
      "infoDismissButton": "Entendido",
      "fees": "Tarifas",
      "feesCalculationError": "No es posible calcular las tarifas",
      "estimatedCrossChainFee": "Tarifa de transacción entre cadenas estimada",
      "maxCrossChainFee": "Tarifas máximas entre cadenas",
      "feesBreakdown": "Desglose",
      "feeAmount": "≈ {{localCurrencySymbol}}{{feeAmountInLocalCurrency}} ({{tokenAmount}} {{tokenSymbol}})",
      "feeAmount_noFiatPrice": "{{tokenAmount}} {{tokenSymbol}}",
      "feesMoreInfoLabel": "Más información",
      "feesInfo_sameChain": "La tarifa de red es requerida por la red para procesar la transacción.",
      "feesInfo_crossChain": "La tarifa de red es requerida por la red para procesar la transacción. La tarifa entre cadenas es cargada por el proveedor entre cadenas.",
      "feesInfo_sameChainWithAppFee": "La tarifa de red es requerida por la red para procesar la transacción. La tarifa de {{appName}} de {{appFeePercentage}}% se cobra por el uso de nuestro producto.",
      "feesInfo_crossChainWithAppFee": "La tarifa de red es requerida por la red para procesar la transacción. La tarifa entre cadenas es cargada por el proveedor entre cadenas. La tarifa de {{appName}} de {{appFeePercentage}}% se cobra por el uso de nuestro producto."
    },
    "fundYourWalletBottomSheet": {
      "title": "Agregar fondos a tu billetera",
      "description": "Antes de poder intercambiar tokens, tendrás que agregar fondos a tu wallet comprando cripto o transfiriendo tokens.",
      "addFundsButton": "Agregar fondos"
    }
  },
  "swapTransactionDetailPage": {
    "swapFrom": "Cambiar de",
    "swapTo": "Cambiar a",
    "rate": "Tasas",
    "network": "Red",
    "networkValue": "{{fromNetwork}} → {{toNetwork}}",
    "estimatedFee": "Tarifa de red estimada",
    "networkFee": "Tarifa de red",
    "viewOnExplorer": "Ver en CeloExplorer"
  },
  "swapReviewScreen": {
    "title": "Revisar cambio",
    "complete": "Completar cambio",
    "swapFrom": "Cambiar de",
    "swapTo": "Cambiar a",
    "transactionDetails": "Detalles de transacción",
    "estimatedGas": "Tarifas estimadas",
    "swapSubmitError": "No fue posible completar el cambio. Inténtalo de nuevo o comunícate con nuestro equipo de soporte técnico.",
    "swapFee": "Tarifa de {{appName}}",
    "swapFeeTitle": "¿Qué es la tarifa de {{appName}}?",
    "swapFeeBody": "La tarifa de {{appName}} es el costo que pagas por intercambiar tokens en {{appName}}. \n\nLa tarifa es del {{swapFee}}% del monto a intercambiar. \n\nLas tarifas de {{appName}} serán gratuitas los próximos meses.",
    "swapFeeBodyFree": "La tarifa de {{appName}} es la tarifa que pagas para intercambiar tokens en {{appName}}. Las tarifas de {{appName}} son gratuitas durante los próximos meses.",
    "estimatedAmountTitle": "Monto estimado",
    "estimatedAmountBody": "Las conversiones tienen lugar en un exchange descentralizado de terceros que encontrará la mejor tarifa para tu cambio. \n\nEl cambio se completará a un precio dentro del {{slippagePercent}}% del monto estimado o la transacción se cancelará y se devolverán los fondos a tu wallet.",
    "free": "Gratis"
  },
  "SwapExecuteScreen": {
    "swapPending": "Cambio pendiente",
    "swapSuccess": "¡Cambio exitoso!",
    "swapError": "Error de transacción",
    "exchangeRateSubtext": "Cómo encontrar la mejor la tasa de cambio...",
    "approvingSubtext": "Aprobando fondos...",
    "completingSubtext": "Completando el cambio...",
    "swapAgain": "Volver a intercambiar",
    "swapPriceModal": {
      "title": "Los precios han cambiado",
      "action": "Continuar",
      "body": "Los montos y las tarifas de cripto pueden fluctuar con el mercado de cripto.\n\nRevisa el monto y las tarifas finales y vuelve a enviar."
    },
    "swapCompleteSection": {
      "title": "Cambio exitoso",
      "subtitle": "Tus activos intercambiados aparecerán en tu wallet en breve",
      "done": "Listo"
    },
    "swapErrorSection": {
      "title": "No pudimos completar el cambio",
      "subtitle": "Tus activos estás seguros.\nVuelve a intentarlo.",
      "contactSupport": "Si necesitas ayuda, puedes contactar a nuestro equipo de\n<0>soporte técnico<0>."
    },
    "swapActionBar": {
      "tryAgain": "Reintentar",
      "done": "Listo",
      "swapAgain": "Volver a cambiar"
    },
    "swapErrorModal": {
      "title": "No pudimos completar esta transacción.",
      "body": "Espera y vuelve a intentarlo más tarde o ponte en contacto con nuestro equipo de soporte técnico para obtener ayuda.",
      "swapRestart": "Ignorar",
      "contactSupport": "Contactar a Soporte"
    }
  },
  "inviteModal": {
    "title": "Parece que {{contactName}} aún no tiene una wallet {{appName}}.",
    "body": "Puedes enviarle una invitación para que se una, o bien enviar un pago directamente a su dirección de wallet o usuario nom.space.",
    "sendInviteButtonLabel": "Enviar invitación",
    "shareMessage": "¡Hola! Estoy usando la wallet cripto de {{appName}} y me gustaría invitarte a que la pruebes. Si descargas la app y conectas tu número de teléfono, ambos obtendremos un NFT. Usa este enlace: {{link}}",
    "rewardsActive": {
      "title": "Invita a {{contactName}} a {{appName}}. ¡Ambos recibirán un NFT!",
      "body": "Parece que {{contactName}} no está en {{appName}}. Si conoces su dirección de wallet, envía los fondos directamente a su dirección, o bien envíale una invitación a nuestra app. \n\nUna vez que descargue {{appName}} y conecte su número de teléfono, ambos recibirán un NFT exclusivo."
    },
    "rewardsActiveCUSD": {
      "title": "Invita a {{contactName}} a {{appName}} y gana 0,50 cUSD",
      "body": "Parece que {{contactName}} no está en {{appName}}. Aún puedes enviar un pago si conoces la dirección de su wallet, o enviar una invitación en su lugar. \n\n Después de que descarguen {{appName}}, conecten su número de teléfono, añadan fondos y los mantengan en su wallet durante 7 días, ambos recibiréis 0,50 cUSD mientras duren los fondos."
    }
  },
  "celoNews": {
    "headerTitle": "Novedades",
    "headerDescription": "Entérate sobre casos de uso, proyectos piloto y actualizaciones técnicas en el blog de Celo.",
    "readMoreButtonText": "Lee más en el blog",
    "loadingError": "Lo sentimos, no fue posible cargar las últimas novedades. Vuelve a intentarlo más tarde.",
    "retryButtonText": "Reintentar"
  },
  "chooseYourAdventure": {
    "header": "Te damos la bienvenida a {{appName}}",
    "subtitle": "¿Qué te gustaría hacer primero?",
    "later": "Exploraré más tarde",
    "options": {
      "add": "Agregar fondos a tu wallet",
      "dapp": "Aprender más sobre cripto",
      "earn": "Explorar oportunidades de rendimiento",
      "profile": "Crear mi perfil",
      "learn": "Aprender sobre Celo",
      "learnPoints": "Aprender sobre los puntos {{appName}}"
    }
  },
  "reverifyUsingCPVHomecard": {
    "description": "Reconecta tu número para enviar, recibir y obtener recompensas cripto",
    "buttonLabel": "Reconectar"
  },
  "profileScreen": {
    "generateName": "Generar un nombre",
    "namePlaceholder": "Selecciona un nombre, como \"{{exampleName}}\"",
    "profilePictureDisclaimer": "Personaliza {{appName}} con tu foto de perfil. Tu imagen permanece privada, nunca se comparte ni se sube."
  },
  "tokenBottomSheet": {
    "searchAssets": "Buscar activos",
    "noTokenInResult": "No se encontraron resultados para <0>\"{{searchTerm}}\"</0>.",
    "noFilterSearchResults": "No se han encontrado activos que coincidan con \"{{searchTerm}}\" en las siguientes categorías: {{filterNames}}",
    "noFilterResults": "No se han encontrado activos que coincidan con las siguientes categorías: {{filterNames}}",
    "noSearchResults": "No se han encontrado activos que coincidan con \"{{searchTerm}}\"",
    "filters": {
      "myTokens": "Mis tokens",
      "popular": "Popular",
      "recentlySwapped": "Intercambiado recientemente",
      "network": "Red {{networkName}}",
      "selectNetwork": "Red",
      "stablecoins": "Stablecoins",
      "gasTokens": "Tokens de gas",
      "tokens": "Token"
    }
  },
  "homeActions": {
    "add": "Comprar",
    "receive": "Recibir",
    "request": "Solicitar",
    "send": "Enviar",
    "swap": "Cambiar",
    "withdraw": "Transferir"
  },
  "nftGallery": {
    "title": "Coleccionables",
    "noNfts": "Tus NFT se mostrarán aquí una vez que tengas uno en tu wallet"
  },
  "nftInfoCarousel": {
    "viewOnCeloExplorer": "Ver en Celo Explorer",
    "attributes": "Atributos",
    "description": "Descripción",
    "noNftsFound": "No se han encontrado NFTs",
    "nftImageLoadError": "No es posible mostrar este NFT"
  },
  "nftsLoadErrorScreen": {
    "loadErrorTitle": "Se produjo un error al cargar los NFTs",
    "loadErrorSubtitle": "Tus activos están a salvo. Vuelve a intentarlo.",
    "contactSupport": "Si necesitas ayuda, puedes contactar a nuestro equipo de\n<0>soporte técnico<0>."
  },
  "hooksPreview": {
    "modal": {
      "title": "Modo de vista previa de hooks",
      "message": "Confirma que deseas activar el modo de vista previa para los hooks.\n\nEsta función solo está destinada a los desarrolladores que crean hooks. Si no eres desarrollador o no has activado esta acción, NO CONFIRMES.",
      "cancel": "Cancelar",
      "confirm": "Confirmar"
    },
    "invalidApiUrl": "URL de API de vista previa de hooks inválida",
    "bannerTitle": "Vista previa de hooks activada, toca para desactivarla"
  },
  "assets": {
    "claimRewards": "Reclamar recompensas",
    "bridge": "Por puente a través de {{bridge}}",
    "networkName": "Red {{networkName}}",
    "tabBar": {
      "tokens": "Tokens",
      "collectibles": "Coleccionables",
      "dappPositions": "DeFi"
    },
    "importToken": "Importar",
    "importTokens": "Importar tokens"
  },
  "notificationCenterSpotlight": {
    "message": "Presentamos una nueva forma de reclamar recompensas, ver alertas y consultar actualizaciones en un solo lugar",
    "cta": "Entendido"
  },
  "tokenDetails": {
    "yourBalance": "Tu saldo",
    "learnMore": "Más información sobre {{tokenName}}",
    "priceUnavailable": "Precio no disponible",
    "priceDeltaSuffix": "Hoy",
    "actions": {
      "send": "Enviar",
      "swap": "Cambiar",
      "add": "Comprar",
      "withdraw": "Retirar",
      "more": "Más"
    },
    "moreActions": "Más acciones",
    "actionDescriptions": {
      "send": "Utiliza cualquier dominio, número de teléfono, dirección Celo, etc.",
      "sendV1_74_one": "Utiliza cualquier dirección o dominio {{supportedNetworkNames}} , un número de teléfono, etc.",
      "sendV1_74_other": "Utiliza cualquier dirección, dominio o número de teléfono en las siguientes redes: {{supportedNetworkNames}}",
      "swap": "Intercambia tokens sin salir de tu wallet",
      "add": "Compra tokens a uno de nuestros proveedores de confianza",
      "withdraw": "Transfiere tokens a una cuenta bancaria, dinero móvil, tarjeta de regalo, etc."
    }
  },
  "tokenImport": {
    "title": "Importar token",
    "notification": "Cualquiera puede crear un token, incluso versiones falsas de tokens existentes. Comprueba que la dirección de tu token es correcta antes de importarlo.",
    "input": {
      "tokenAddress": "Dirección del token",
      "tokenAddressPlaceholder": "0x…",
      "tokenSymbol": "Símbolo del token",
      "network": "Red"
    },
    "error": {
      "invalidAddress": "Dirección de token no válida. Por favor, revísala",
      "invalidToken": "Token inválido. Inténtalo de nuevo o contacta con el equipo de soporte técnico",
      "tokenAlreadySupported": "Este token ya es compatible"
    },
    "importSuccess": "Token {{tokenSymbol}} importado con éxito",
    "importButton": "Importar"
  },
  "sendSelectRecipient": {
    "searchText": "Busca por wallet",
    "searchInputLabel": "Para",
<<<<<<< HEAD
    "searchInputPlaceholder": "Dirección de wallet",
=======
    "searchInputPlaceholder": "Dirección o número de teléfono de la wallet",
>>>>>>> 35dcd31c
    "paste": "Pegar desde el portapapeles",
    "title": "Selecciona un destinatario",
    "contactsTitle": "Selecciona un contacto",
    "header": "Enviar",
    "contactsHeader": "Enviar a contactos",
    "recents": "Recientes",
    "results": "Resultados",
    "qr": {
      "title": "Enviar vía código QR",
      "subtitle": "Toca para escanear o mostrar una dirección"
    },
    "invite": {
      "title": "Enviar a un contacto",
      "subtitle": "Envía fondos a tus contactos"
    },
    "jumpstart": {
      "title": "Envia con un enlace directo",
      "subtitle": "Comparte un enlace para enviar cripto como envías mensajes a tus amigos"
    },
    "getStarted": {
      "title": "Formas de enviar fondos en {{appName}}",
      "subtitle": "COMIENZA AHORA MISMO",
      "options": {
        "one": {
          "title": "Dirección de wallet",
          "subtitle": "Introduce una dirección de wallet compatible (ej. 0x123...abcde)"
        },
        "two": {
          "title": "Número de teléfono",
          "subtitle": "Envía directamente al número de teléfono de alguien si tiene {{appName}}"
        },
        "three": {
          "title": "ENS",
          "subtitle": "Envía activos al nombre ENS de alguien"
        },
        "four": {
          "title": "Nombre de perfil",
          "subtitle": "Puedes buscar usuarios existentes en {{appName}}"
        }
      }
    },
    "enableContactsModal": {
      "title": "Habilitar contactos para continuar",
      "description": "Ve a la configuración para actualizar tus contactos y empezar a enviar a tus amigos"
    },
    "connectPhoneNumberModal": {
      "title": "Conecta tu número de teléfono",
      "description": "Tienes que conectar tu número de teléfono para empezar a enviar cripto a tus amigos"
    },
    "unknownAddressInfo": "Asegúrate de que esta dirección es compatible con el activo que intentas enviar. Tus fondos pueden no ser recuperables si esta dirección no es válida.",
    "buttons": {
      "send": "Continuar",
      "invite": "Invitar"
    }
  },
  "transactionStatus": {
    "transactionIsCompleted": "Finalizada",
    "transactionIsPending": "Pendiente",
    "transactionIsFailed": "Fallida"
  },
  "transactionDetailsActions": {
    "showCompletedTransactionDetails": "Detalles",
    "checkPendingTransactionStatus": "Comprobar estado",
    "retryFailedTransaction": "Reintentar"
  },
  "viewOnCeloBlockExplorer": "Ver en CeloExplorer",
  "viewOnCeloScan": "Ver en CeloScan",
  "viewOnEthereumBlockExplorer": "Ver en Etherscan",
  "viewOnArbiscan": "Ver en Arbiscan",
  "viewOnOPMainnetExplorer": "Ver en OP Mainnet Explorer",
  "viewOnOPSepoliaExplorer": "Ver en OP Sepolia Explorer",
  "viewOnPolygonPoSScan": "Ver en PolygonScan",
  "viewOnBaseScan": "Ver en BaseScan",
  "viewOnAxelarScan": "Ver en AxelarScan",
  "sendEnterAmountScreen": {
    "title": "Ingresa el monto",
    "selectToken": "Selecciona un token",
    "networkFee": "Tarifa de red de {{networkName}}",
    "networkFeeV1_97": "Tarifa de red",
    "lowerAmount": "Ingresa un monto menor",
    "maxAmountWarning": {
      "title": "Envío de monto máximo",
      "description": "Ajusta el monto a enviar para asegurarte de tener suficiente {{feeTokenSymbol}} para cubrir las tarifas de transacción"
    },
    "notEnoughBalanceForGasWarning": {
      "title": "Necesitas más {{feeTokenSymbol}} para cubrir las tarifas",
      "description": "Deposita {{feeTokenSymbol}} para cubrir los las tarifas de transacción o ajusta el monto a enviar"
    },
    "prepareTransactionError": {
      "title": "Algo salió mal!",
      "description": "No fue posible preparar una transacción para este token."
    },
    "insufficientBalanceWarning": {
      "title": "Necesitas más {{tokenSymbol}}",
      "description": "Saldo en {{tokenSymbol}} insuficiente. Ingresa un monto menor o elige otro activo."
    }
  },
  "jumpstartIntro": {
    "title": "Envía cripto como un mensaje de texto",
    "description": "Los enlaces activos son una forma de enviar cripto en la red Celo a un amigo con un enlace",
    "noFundsHint": "Para empezar, necesitarás algunos activos en Celo en tu wallet.",
    "haveFundsButton": "Envia un enlace directo",
    "addFundsCelo": {
      "title": "Obtén activos Celo",
      "info": "Los enlaces activos son una forma de enviar cripto en la red Celo con un enlace.\nPara empezar, necesitarás tener activos CELO en tu wallet.",
      "description": "Una vez que hayas agregado activos Celo, vuelve a esta pantalla para crear un enlace.",
      "cta": "Obtén activos en Celo",
      "actionDescriptions": {
        "add": "Compra activos Celo a uno de nuestros proveedores de confianza",
        "swap": "Cambia activos en otras redes por uno en Celo",
        "transfer": "Utiliza una wallet o exchange compatible para depositar activos Celo"
      }
    }
  },
  "jumpstartEnterAmountScreen": {
    "maxAmountWarning": {
      "title": "Puedes enviar hasta {{amountInLocalCurrency,currency}} en un enlace",
      "description": "Este enlace podrá ser reclamado por cualquiera que tenga acceso a él. Asegúrate de enviar enlaces a personas de confianza."
    }
  },
  "jumpstartSendConfirmationScreen": {
    "title": "Crear un enlace directo",
    "sendAmountLabel": "Monto del enlace activo",
    "confirmButton": "Enviar y crear enlace",
    "info": "Cuando creas un enlace, los fondos se retiran de tu wallet. Puedes recuperar el enlace en cualquier momento. Comparte enlaces con cuidado.",
    "sendError": {
      "title": "No se puede crear el enlace",
      "description": "No se creó tu enlace activo. Inténtalo de nuevo.",
      "ctaLabel": "Ignorar"
    }
  },
  "jumpstartShareLinkScreen": {
    "title": "Comparte tu enlace directo",
    "description": "Copia el enlace para enviar {{tokenSymbol}} a través de la app de mensajería que prefieras, o usa el código QR.",
    "linkLabel": "Enlace activo",
    "linkCopiedMessage": "Enlace activo copiado",
    "navigationWarning": {
      "title": "¿Compartiste tu enlace?",
      "description": "Asegúrate de compartir este enlace activo o de guardarlo en un lugar seguro.\n\nNo te preocupes si no es reclamado: puedes recuperar los fondos fácilmente desde tu feed de actividad.",
      "ctaNavigate": "Volver a inicio"
    },
    "ctaShare": "Compartir enlace",
    "ctaScanQRCode": "Mostrar código QR",
    "shareMessage": "¡Hola! Te envío un enlace financiado con {{tokenAmount}} {{tokenSymbol}} en {{appName}}. Utiliza este enlace para descargar la aplicación y los fondos estarán activos, esperándote. {{link}}",
    "qrCodeBottomSheet": {
      "title": "Escanea el código para recibir fondos",
      "description": "Comprueba el estado de tus fondos en la pantalla de inicio. También puedes copiar o compartir el siguiente enlace."
    }
  },
  "transactionFeed": {
    "approvalTransactionTitle": "Aprobación",
    "estimatedNetworkFee": "Estimación de la tarifa de red",
    "networkFee": "Tarifa de red",
    "appFee": "Tarifa de la app",
    "estimatedCrossChainFee": "Tarifa cross-chain estimada",
    "crossChainFee": "Tarifa cross-chain",
    "finiteApprovalDescription": "{{approvedAmount}} {{tokenSymbol}} aprobados para operar",
    "infiniteApprovalDescription": "{{tokenSymbol}} infinitos aprobados para operar",
    "revokeApprovalDescription": "{{tokenSymbol}} revocado para operar",
    "descriptionLabel": "Detalles",
    "crossChainSwapTransactionLabel": "Cross-chain",
    "depositTitle": "Fondos depositados",
    "depositSubtitle": "en una pool de {{txAppName}}",
    "depositSubtitle_noTxAppName": "a app desconocida",
    "withdrawTitle": "Fondos retirados",
    "withdrawSubtitle": "de la pool de {{txAppName}}",
    "withdrawSubtitle_noTxAppName": "desde pool no identificada",
    "claimRewardTitle": "Ganancias recibidas",
    "claimRewardSubtitle": "de la pool de {{txAppName}}",
    "claimRewardSubtitle_noTxAppName": "desde pool no identificada",
    "allTransactionsShown": "Has llegado al final de tu historial de transacciones.",
    "fetchErrorRetry": "Inténtalo de nuevo",
    "error": {
      "fetchError": "Vaya, hubo un problema al actualizar tu feed. Tu historial de transacciones puede estar incompleto por ahora."
    },
    "noTransactions": "¡Felicidades, has creado con éxito un wallet {{appName}}!"
  },
  "transactionDetails": {
    "descriptionLabel": "Detalles",
    "depositTitle": "Fondos depositados",
    "depositSubtitle": "{{tokenSymbol}} depositados en la pool de {{txAppName}}",
    "depositSubtitle_noTxAppName": "{{tokenSymbol}} depositados en una app no identificada",
    "depositDetails": "Monto depositado",
    "withdrawTitle": "Fondos retirados",
    "withdrawSubtitle": "{{tokenSymbol}} retirados de la pool de {{txAppName}}",
    "withdrawSubtitle_noTxAppName": "{{tokenSymbol}} retirados de una app no identificada",
    "withdrawDetails": "Monto retirado",
    "claimRewardTitle": "Ganancias recibidas",
    "claimRewardSubtitle": "{{tokenSymbol}} recibidos de la pool {{txAppName}}",
    "claimRewardSubtitle_noTxAppName": "{{tokenSymbol}} recibido de una app desconocida",
    "claimRewardDetails": "Monto recibido",
    "swap": "Cambio",
    "network": "Red",
    "fees": "Tarifas"
  },
  "multichainBeta": {
    "beta": "BETA",
    "title": "¡Nuevo! Ethereum está en {{appName}}",
    "description1": "Estamos abriendo esta función a un grupo selecto primero. ¡Eres uno de los afortunados!",
    "description2": "Esto todavía es nuevo, y nuestro equipo sigue trabajando duro para perfeccionar las cosas. Nos encantaría conocer tu opinión.",
    "primaryCta": "Pruébalo ahora",
    "secondaryCta": "No, gracias"
  },
  "getStartedHome": {
    "title": "Comprar cripto o transferir tokens",
    "body": "Compra o transfiere tokens compatibles para enviar cripto y explora web3",
    "titleV1_86": "Agrega fondos a tu wallet",
    "exploreTokens": "Explora todos los tokens",
    "exploreTokensBody": "Puedes comprar más de 10 tokens en {{appName}}. ¡Échales un vistazo!"
  },
  "nftCelebration": {
    "bottomSheet": {
      "title": "¡Felicidades!",
      "description": "Has ganado un coleccionable exclusivo para los Early Ethereum Explorers. Bienvenido a Ethereum en {{appName}}.",
      "cta": "¡Gracias!"
    },
    "notification": {
      "title": "Un nuevo NFT te espera 🎉",
      "description": "Puedes encontrar tu nuevo NFT {{rewardName}} en tus \"Coleccionables\""
    },
    "rewardBottomSheet": {
      "title": "Gana $5 de ETH",
      "description": "Deposita cualquier token de Ethereum antes del 4 de abril de 2024 a las 12:00 PM PDT, y te daremos $5 de ETH el 5 de abril de 2024 antes de las 11:59 PM PDT.\n\nEsta es una oferta exclusiva por ser un explorador temprano de Ethereum.",
      "expirationLabel": "Caduca en {{expirationLabelText}}",
      "cta": "Utiliza la recompensa"
    },
    "rewardReminderBottomSheet": {
      "title": "No te lo pierdas, gana $5 de ETH",
      "description": "Deposita cualquier token de Ethereum antes del 4 de abril de 2024 a las 12:00 PM PDT, y te daremos $5 de ETH el 5 de abril de 2024 antes de las 11:59 PM PDT.\n\nEsta es una oferta exclusiva por ser un explorador temprano de Ethereum.",
      "expirationLabel": "Caduca en {{expirationLabelText}}",
      "cta": "Utiliza la recompensa"
    }
  },
  "pleaseWait": "Espera, por favor",
  "error": "Error",
  "linkPhoneNumber": {
    "title": "Vincular un número de teléfono a tu dirección de wallet",
    "description": "¡Se acabaron las direcciones de wallet desordenadas! Envía cripto a otros usuarios de Celo con sólo un número de teléfono",
    "startButtonLabel": "Vincula el número de teléfono",
    "later": "Lo haré más tarde"
  },
  "bottomTabsNavigator": {
    "wallet": {
      "tabName": "Wallet",
      "title": "Mi wallet"
    },
    "home": {
      "tabName": "Inicio",
      "title": "¡Hola!"
    },
    "discover": {
      "tabName": "Explorar",
      "title": "Explora la web3"
    }
  },
  "jumpstartStatus": {
    "loading": {
      "title": "Estamos verificando tus fondos",
      "description": "Espera mientras comprobamos tu enlace directo. Los fondos recuperables llegarán en breve."
    },
    "error": {
      "title": "No se pueden recuperar los fondos",
      "description": "No fue posible recuperar los fondos en este enlace por una razón desconocida",
      "alreadyClaimedDescription": "Los fondos en este enlace ya han sido recuperados por alguien más.",
      "contactSupport": "Contactar a Soporte",
      "dismiss": "Ignorar"
    }
  },
  "jumpstartReclaim": {
    "description": "Reclamar los fondos en tu enlace conlleva una tarifa de red, ¿deseas continuar?",
    "fetchStatusError": {
      "title": "Uy, algo salió mal",
      "description": "No pudimos obtener el estado de esta invitación, inténtalo de nuevo más tarde o contacta a soporte técnico",
      "retryCta": "Reintentar"
    },
    "reclaimError": {
      "title": "No fue posible recuperar los fondos",
      "description": "Inténtalo de nuevo, o contacta al soporte técnico"
    }
  },
  "multiSelect": {
    "switchNetwork": "Cambiar red",
    "allNetworks": "Todas las redes"
  },
  "points": {
    "title": "Puntos de {{appName}}",
    "activity": "Actividad",
    "history": {
      "cards": {
        "createWallet": {
          "title": "Registro",
          "subtitle": "Miembro de {{appName}}"
        },
        "swap": {
          "title": "Cambio",
          "subtitle": "{{fromToken}} > {{toToken}}"
        },
        "createLiveLink": {
          "title": "Enlace activo",
          "subtitle": {
            "erc20": "{{tokenSymbol}} enviados",
            "erc721": "NFT enviado"
          }
        },
        "depositEarn": {
          "title": "Fondos depositados",
          "subtitle": "en una pool {{network}}"
        }
      },
      "title": "Acciones puntuadas",
      "error": {
        "title": "Error al cargar las acciones puntuadas",
        "subtitle": "Ups, algo salió mal al intentar cargar tus acciones puntuadas. Inténtalo de nuevo.",
        "tryAgain": "Reintentar"
      },
      "empty": {
        "title": "Aún no tienes acciones puntuadas",
        "subtitle": "Parece que aún no has ganado puntos. ¡Utiliza {{appName}} para empezar a ganar puntos!",
        "gotIt": "Entendido"
      },
      "pageError": {
        "title": "Error al cargar",
        "subtitle": "Ups, algo salió mal al finalizar la carga. Vuelve a intentarlo.",
        "refresh": "Actualizar"
      }
    },
    "fetchBalanceError": {
      "title": "No fue posible cargar tus puntos",
      "description": "Ups, algo salió mal al cargar tus puntos. La información de esta página puede no estar actualizada. Por favor, actualízala.",
      "retryCta": "Actualizar"
    },
    "loading": {
      "title": "Recolectando puntos",
      "description": "Estamos contabilizando tus puntos, aguarda un momento"
    },
    "error": {
      "title": "No fue posible cargar tus puntos",
      "description": "Ups, algo salió mal al cargar tus puntos. Vuelve a intentarlo.",
      "retryCta": "Reintentar"
    },
    "infoCard": {
      "title": "Más formas de ganar puntos pronto",
      "body": "Estamos trabajando para agregar más formas de ganar puntos. ¡No te pierdas lo que se viene!"
    },
    "activitySection": {
      "title": "¿Cómo gano puntos?",
      "body": "¡Es fácil! Solo tienes que usar la app."
    },
    "noActivities": {
      "title": "Actualiza para desbloquear más puntos 🔓",
      "body": "¡Uy! Parece que estás utilizando una versión anterior de {{appName}}. Actualiza ahora para descubrir todas las nuevas y emocionantes formas de ganar puntos."
    },
    "activityCards": {
      "createWallet": {
        "title": "Crear una wallet {{appName}}"
      },
      "swap": {
        "title": "Intercambiar activos",
        "bottomSheet": {
          "title": "Intercambia activos",
          "body": "Gana {{pointsValue}} puntos cada vez que intercambies un activo utilizando {{appName}}. \n\nToca abajo para empezar a intercambiar y ganar.",
          "cta": "Iniciar un intercambio"
        }
      },
      "moreComing": {
        "title": "¡Más opciones pronto!"
      },
      "createLiveLink": {
        "title": "Envío con enlace activo",
        "bottomSheet": {
          "title": "Envía fondos en enlace activo",
          "body": "Gana {{pointsValue}} puntos cada vez que envíes fondos en enlaces activos de {{appName}}. \n\nToca abajo para empezar a enviar y ganar.",
          "cta": "Envia un enlace directo"
        }
      },
      "depositEarn": {
        "title": "Depósito en pools de ganancias",
        "bottomSheet": {
          "title": "Deposita en una pool de ganancias",
          "body": "Gana {{pointsValue}} puntos cada vez que deposites fondos en una pool en {{appName}}. \n\nToca abajo para empezar a depositar y ganar.",
          "cta": "Ir a pools de ganancias"
        }
      }
    },
    "discoverCard": {
      "title": "Puntos {{appName}}",
      "description": "Gana puntos fácilmente con {{appName}}. ¡Solo tienes que usar la app!",
      "balance": "{{pointsBalance}} puntos"
    },
    "intro": {
      "title": "Gana puntos sin esfuerzo",
      "description": "¡Entra en una nueva forma de ganar! Tus acciones en {{appName}} ahora tienen puntos. Empieza a ganar hoy y desbloquea increíbles beneficios.",
      "cta": "¡No pares de ganar puntos!"
    },
    "disclaimer": {
      "learnMoreCta": "<0>Más información</0> sobre los puntos {{appName}}",
      "title": "Más información sobre los puntos {{appName}}",
      "body": "Los puntos son el programa de fidelidad de {{appName}}, se ganan solo por utilizar la app. Los puntos son exclusivos y no se pueden transferir ni vender.",
      "dismiss": "Entendido"
    }
  },
  "earnFlow": {
    "gasSubsidized": "Las tarifas de transacción están cubiertas por un tiempo limitado",
    "addCryptoBottomSheet": {
      "title": "Agrega {{tokenSymbol}} en {{tokenNetwork}}",
      "description": "Una vez que agregues tokens, tendrás que volver para terminar de depositar en esta pool.",
      "actions": {
        "add": "Comprar",
        "transfer": "Transferir",
        "swap": "Cambiar"
      },
      "actionDescriptions": {
        "add": "Compra {{tokenSymbol}} en {{tokenNetwork}} a uno de nuestros proveedores de confianza.",
        "transfer": "Usa cualquier wallet o exchange compatible con {{tokenNetwork}} para depositar {{tokenSymbol}}.",
        "swap": "Cambia otro token en {{tokenNetwork}} por {{tokenSymbol}}."
      }
    },
    "cta": {
      "title": "Gana más cripto",
      "subtitle": "Deposita hoy y gana beneficios",
      "description": "Mira cuánto puedes ganar en una pool de préstamo"
    },
    "earnInfo": {
      "title": "Gana más\ncripto",
      "details": {
        "earn": {
          "titleGasSubsidy": "Maximiza tus ganancias sin tarifas*",
          "title": "Explorar y comparar pools",
          "subtitle": "Compara el potencial de ganancias y los riesgos. Intercambia, compra o transfiere tokens para unirte a la mejor pool.",
          "footnoteSubsidy": "*Las tarifas las cubre temporalmente {{appName}}"
        },
        "work": {
          "title": "Pon tus activos a trabajar",
          "subtitle": "Empieza a ganar con tu cripto depositando en un pool de liquidez. "
        },
        "manage": {
          "title": "Gestiona directamente desde {{appName}}",
          "titleV1_92": "Gestiona directamente desde {{appName}}",
          "titleV1_94": "Gestiona tus posiciones",
          "subtitle": "Conectaremos tu wallet para que puedas gestionar las pools sin salir de {{appName}}.",
          "subtitleV1_92": "Conectaremos tu wallet para que puedas gestionar las pools sin salir de {{appName}}.",
          "subtitleV1_94": "Elige un pool que te guste, agrega tus tokens y controla tus ganancias."
        },
        "access": {
          "title": "Accede fácilmente a tus fondos",
          "subtitle": "Recibe fondos con un toque cuando estés listo."
        }
      },
      "action": {
        "learn": "Más información",
        "earn": "Comienza a ganar"
      }
    },
    "ctaV1_86": {
      "title": "Maximiza tus ganancias en stablecoins",
      "subtitle": "Compra {{symbol}}",
      "description": "Gana aproximadamente {{apy}}% al año en la pool de {{symbol}}"
    },
    "entrypoint": {
      "title": "Gana más cripto",
      "subtitle": "Deposita y gana",
      "description": "Gana prestando tus activos cripto en pools de liquidez.",
      "totalDepositAndEarnings": "Depósito y ganancias totales"
    },
    "enterAmount": {
      "title": "¿Cuánto quieres depositar?",
      "titleWithdraw": "¿Cuánto quieres retirar?",
      "deposit": "Depositar",
      "fees": "Tarifas",
      "available": "Disponible",
      "swap": "Cambio",
      "claimingReward": "Reclamar la recompensa",
      "earnUpToLabel": "Podrías ganar hasta:",
      "rateLabel": "Tasa (est.)",
      "earnUpTo": "~{{fiatSymbol}}{{amount}}/año",
      "earnUpToV1_87": "<0></0> / año",
      "rate": "APY ~{{rate}}%",
      "continue": "Continuar",
      "info": "Esta pool es administrada por Aave",
      "infoV1_93": "Con tecnología de {{providerName}}",
      "notEnoughBalanceForGasWarning": {
        "title": "Necesitas más {{feeTokenSymbol}} para continuar",
        "description": "Agrega {{feeTokenSymbol}} en {{network}} para cubrir las tarifas",
        "noGasCta": "Compra {{feeTokenSymbol}} en {{network}}"
      },
      "feeBottomSheet": {
        "feeDetails": "Detalles de la tarifa",
        "moreInformation": "Más información",
        "estNetworkFee": "Tarifa de red est.",
        "maxNetworkFee": "Tarifa máxima de red",
        "networkFeeDescription": "La tarifa de red es requerida por la red para procesar la transacción de depósito.",
        "networkFeeDescriptionWithdrawal": "La tarifa de red es requerida por la red para procesar la transacción de retiro.",
        "networkSwapFeeDescription": "La tarifa de red es requerida por la red para procesar las transacciones de depósito. La tarifa de {{appName}} de {{appFeePercentage}}% se cobra por el uso de nuestro producto.",
        "appSwapFee": "Tarifa de {{appName}}"
      },
      "swapBottomSheet": {
        "swapDetails": "Detalles del intercambio",
        "swapFrom": "Cambiar de",
        "swapTo": "Cambiar a",
        "whySwap": "¿Por qué estoy intercambiando?",
        "swapDescription": "Para depositar fondos en el pool, tu token se está cambiando por un token del pool."
      },
      "withdrawingAndClaimingCard": {
        "title": "Retirar y reclamar",
        "description": "{{providerName}} requiere que reclames todas las recompensas disponibles cuando hagas retiros."
      }
    },
    "activePools": {
      "title": "Pools activas",
      "totalValue": "Valor total:",
      "apy": "APY ~{{apy}}%",
      "exitPool": "Retirar",
      "depositMore": "Depositar +",
      "viewPools": "Ver Pools",
      "poolsSupplied": "Pools activas",
      "totalSupplied": "Total depositado",
      "depositAndEarnings": "Depósitos y ganancias",
      "myPools": "Mis pools",
      "explore": "Explorar opciones"
    },
    "depositBottomSheet": {
      "title": "Revisar y depositar",
      "description": "Antes de depositar en una pool de Aave, revisa los detalles de la transacción a continuación",
      "descriptionV1_93": "Antes de depositar en un pool {{providerName}}, revisa los detalles de la transacción a continuación",
      "amount": "Monto depositado",
      "fee": "Tarifas estimadas",
      "provider": "Proveedor de ganancias",
      "network": "Red",
      "footer": "Al depositar cripto en una pool de Aave, aceptas los riesgos asociados a su uso. <0>Términos y condiciones</0>",
      "footerV1_93": "Al depositar cripto en un pool de {{providerName}}, aceptas los riesgos asociados al uso de {{providerName}}. <0>Términos y condiciones</0>",
      "noTermsUrlFooter": "Eres responsable de tus acciones en {{appName}}. {{appName}} no asume ninguna responsabilidad por tus activos o interacciones con {{providerName}}. Puedes consultar los documentos de {{providerName}} <0>aquí</0> y nuestros Términos y Condiciones <1>aquí</1>.",
      "primaryCta": "Finalizar",
      "secondaryCta": "Cancelar",
      "yieldRate": "Tasa de rendimiento (est.)",
      "apy": "{{apy}}%"
    },
    "collect": {
      "title": "¡Felicidades! Revisa y recoge tus ganancias",
      "titleClaim": "Reclamarás:",
      "titleCollect": "Recibirás:",
      "titleWithdraw": "Retirarás:",
      "total": "TOTAL",
      "plus": "MÁS",
      "reward": "RECOMPENSA",
      "rate": "Tasa (est.)",
      "apy": "APY {{apy}}%",
      "fee": "Tarifa estimada",
      "cta": "Recoger ganancias",
      "ctaWithdraw": "Retirar",
      "ctaReward": "Reclamar recompensa",
      "ctaExit": "Retirar todo",
      "errorTitle": "Algo salió mal",
      "errorDescription": "No fue posible obtener los datos del depósito. Vuelve a intentarlo.",
      "noGasTitle": "Necesitas más {{symbol}} para continuar",
      "noGasDescription": "Agrega {{symbol}} en {{network}} para cubrir tus tarifas",
      "noGasCta": "Compra {{symbol}} en {{network}}"
    },
    "transactionFeed": {
      "earnClaimTitle": "Ganancias recibidas",
      "earnClaimSubtitle": "de la pool {{providerName}}",
      "earnDepositTitle": "Fondos depositados",
      "earnDepositSubtitle": "en la pool {{providerName}}",
      "earnWithdrawTitle": "Fondos retirados",
      "earnWithdrawSubtitle": "de la pool {{providerName}}"
    },
    "transactionDetails": {
      "descriptionLabel": "Detalles",
      "earnClaimTitle": "Ganancias recibidas",
      "earnClaimSubtitle": "{{tokenSymbol}} recibidos de la pool {{providerName}}",
      "earnClaimDetails": "Monto recibido",
      "earnDepositTitle": "Fondos depositados",
      "earnDepositSubtitle": "{{tokenSymbol}} depositados en la pool {{providerName}}",
      "earnDepositDetails": "Monto depositado",
      "earnWithdrawTitle": "Fondos retirados",
      "earnWithdrawSubtitle": "{{tokenSymbol}} retirados de la pool {{providerName}}",
      "earnWithdrawDetails": "Monto retirado",
      "swap": "Cambio",
      "network": "Red",
      "fees": "Tarifas"
    },
    "home": {
      "title": "Gana",
      "learnMore": "<0>Más información</0> sobre las pools de rendimiento.",
      "learnMoreBottomSheet": {
        "bottomSheetTitle": "Más información sobre la pools de rendimiento",
        "apySubtitle": "¿Qué es el APY?",
        "apyDescription": "El rendimiento porcentual anual (APY) es una métrica utilizada para calcular el rendimiento anualizado de las inversiones cripto. Es un indicador clave del rendimiento y la rentabilidad potenciales de una criptomoneda.",
        "tvlSubtitle": "¿Qué es el TVL?",
        "tvlDescription": "El valor total bloqueado (TVL) es una métrica utilizada en la industria cripto para medir el valor de los activos digitales bloqueados en una red. El TVL se calcula sumando el valor de todos los activos digitales bloqueados en un protocolo DeFi o contrato inteligente. Estos activos pueden incluir criptomonedas, stablecoins y otros tokens.",
        "yieldPoolSubtitle": "¿Qué es un pool de rendimiento?",
        "yieldPoolDescription": "Los pools de rendimiento, o pools de liquidez, son fondos comunes aportados por los poseedores de tokens, que permiten negociar en exchanges descentralizados. Cuando contribuyes al pool, puedes ganar intereses de otras personas que tomen prestados esos fondos.",
        "chooseSubtitle": "¿Cómo deberías elegir un pool? ",
        "chooseDescription": "Cualquier decisión financiera es una elección personal. Hemos agrupado algunos pools en distintos protocolos, pero cada pool tiene sus ventajas y sus riesgos. Hacemos todo lo posible por ofrecer información útil sobre cada pool, pero siempre es mejor que investigues más si no estás seguro."
      },
      "noPoolsTitle": "Aún no te has unido a ningún pool",
      "noPoolsDescription": "Descubre los pools disponibles, elige uno que se ajuste a tus objetivos y saca el máximo de tus criptomonedas.",
      "errorTitle": "No se pueden cargar pools",
      "errorDescription": "Ups, algo salió mal al intentar cargar la información del pool. Vuelve a intentarlo.",
      "errorButton": "Inténtalo de nuevo"
    },
    "poolCard": {
      "onNetwork": "en {{networkName}}",
      "rate": "Tasa (est.)",
      "yieldRate": "Tasa de rendimiento (est.)",
      "reward": "Recompensa",
      "tvl": "TVL",
      "exitPool": "Retirar",
      "addToPool": "Depositar",
      "apy": "{{apy}}% de APY",
      "percentage": "{{percentage}}%",
      "poweredBy": "Con tecnología de {{providerName}}",
      "deposited": "Suministrado",
      "depositAndEarnings": "Depósitos y ganancias"
    },
    "poolFilters": {
      "allPools": "Todos los Pools",
      "myPools": "Mis pools"
    },
    "poolInfoScreen": {
      "chainName": "Red: <0>{{networkName}}</0>",
      "protocolName": "Protocolo: <0>{{providerName}}</0>",
      "yieldRate": "Tasa de rendimiento",
      "dailyYieldRate": "Tarifa diaria",
      "ratePercent": "{{rate}}%",
      "rewards": "Recompensas",
      "noRewards": "Sin recompensas",
      "safetyScore": "Puntuación de seguridad",
      "tvl": "TVL",
      "ageOfPool": "Antigüedad de pool:",
      "learnMoreOnProvider": "Ver pool en {{providerName}}",
      "deposit": "Depósito",
      "depositAndEarnings": "Depósitos y ganancias",
      "withdraw": "Retirar",
      "withdrawBottomSheet": {
        "title": "Selecciona el tipo de retiro",
        "withdrawAndClaim": "Retiro y reclamación",
        "withdrawDescription": "Retirar una cantidad específica de los tokens que hayas depositado en el pool",
        "withdrawAndClaimRewardsDescription": "Retira una cantidad específica de los tokens que hayas depositado en el pool y reclama tus recompensas automáticamente",
        "withdrawAndClaimEarningsDescription": "Retira una cantidad específica de los tokens que hayas depositado en el pool y reclama tus ganancias automáticamente",
        "claimRewards": "Reclamar recompensas",
        "claimRewardsDescription": "Reclama tus recompensas. No se pueden reclamar montos parciales de la recompensa",
        "claimEarnings": "Reclamar ganancias",
        "claimEarningsDescription": "Reclama las ganancias de tu depósito. No se pueden reclamar montos parciales",
        "exit": "Salir",
        "exitDescription": "Al salir retirarás todo lo que tengas en el pool",
        "exitWithRewardsDescription": "Al salir retirarás todo lo que tengas en el pool, incluidas las recompensas",
        "exitWithEarningsDescription": "Al salir retirarás todo lo que tengas en el pool, incluidas las ganancias"
      },
      "totalDepositAndEarnings": "Depósito y ganancias totales",
      "titleLocalAmountDisplay": "{{localCurrencySymbol}}{{localCurrencyAmount}}",
      "lineItemAmountDisplay": "{{localCurrencySymbol}}{{localCurrencyAmount}} ({{cryptoAmount}} {{cryptoSymbol}})",
      "infoBottomSheet": {
        "gotIt": "Entendido",
        "depositDescription": "Este es el desglose del monto depositado, los intereses que has ganado por ese monto y cualquier recompensa adicional que hayas recibido por participar en el pool.",
        "depositNoBreakdownDescription": "Este número combina tus tokens suministrados con cualquier interés y recompensa que hayas ganado.\n\nAlgunos protocolos, como {{providerName}}, no proporcionan un desglose de tus ganancias: esto es normal. En su lugar, agregan tus ganancias directamente al monto depositado, que sigue ganando intereses en función del monto creciente. ",
        "tvlTitle": "Valor total bloqueado (TVL)",
        "tvlDescription": "TVL se refiere a al monto total de activos depositados en un pool de liquidez y se puede utilizar para ayudar a indicar la confianza y utilidad de un pool. Normalmente. un TVL mayor se correlaciona con el riesgo reducido, sin embargo ningún pool está completamente libre de riesgos.",
        "ageTitle": "Antigüedad de pool:",
        "ageDescription": "Los pools de liquidez más antiguos pueden indicar una trayectoria sólida y un historial de creación de confianza en la comunidad. Por ello, algunos pueden considerar que estos pools son más seguros.\n\nNo hay una forma perfecta de determinar el riesgo, así que usa esta información como parte de tu investigación general para tomar la decisión que más te convenga.",
        "yieldRateTitle": "Tasa de rendimiento",
        "yieldRateDescription": "Aunque la mayoría de los pools ofrecen ganancias en forma de token de pool de liquidez, algunos dan token(s) adicionales como recompensa o incentivo añadido.\n\nDado que {{appName}} agrega pools a través de múltiples protocolos, hemos combinado todas las tasas de ganancia y recompensa en una única tasa de rendimiento global para ayudarte a evaluar fácilmente tu potencial de ganancia. Esta cifra es estimada, ya que los valores de ganancia y recompensa fluctúan constantemente.\n\nPara más información sobre los desgloses de ganancias puedes visitar <0>{{providerName}}</0>.",
        "dailyYieldRateTitle": "Tarifa diaria",
        "dailyYieldRateDescription": "La tarifa diaria mostrada refleja la tarifa diaria proporcionada por {{providerName}}.",
        "dailyYieldRateLink": "Ver más detalles de la tarifa diaria en {{providerName}}",
        "safetyScoreTitle": "Puntuación de seguridad",
        "safetyScoreDescription": "La Puntuación de seguridad desglosa la seguridad del activo bóveda subyacente en varios factores clave. Su objetivo es llamar tu atención sobre los riesgos a considerar antes de invertir, e informarte sobre detalles técnicos que quizá no puedas evaluar tú mismo.\nAunque la posición completa siempre es más complicada, la Puntuación de seguridad se brinda para simplificar las consideraciones clave sobre riesgos y seguridad y poner en marcha tu propia diligencia debida. Nuestro equipo considera con cuidado cada factor antes de desplegar una bóveda, y vigila cada activo, cadena y protocolo que ha integrado {{providerName}}.",
        "safetyScoreRateLink": "Ver más detalles de la Puntuación de seguridad en {{providerName}}"
      },
      "viewMoreDetails": "Ver más detalles",
      "viewLessDetails": "Ver menos detalles"
    },
    "beforeDepositBottomSheet": {
      "youNeedTitle": "Necesitas {{tokenSymbol}} en {{tokenNetwork}} para depositar",
      "crossChainAlternativeDescription": "Si no quieres usar tus tokens en {{tokenNetwork}}, elige una opción a continuación. Tendrás que volver para completar tu depósito en el pool más tarde.",
      "beforeYouCanDepositTitle": "Antes de que puedas depositar...",
      "beforeYouCanDepositDescription": "Tendrás que agregarr uno de los tokens del pool. Una vez agregado, tendrás que volver para completar el depósito en el pool.",
      "action": {
        "swapAndDeposit": "Intercambiar y depositar",
        "swapAndDepositDescription": "Elige cualquier token en {{tokenNetwork}}. Lo cambiaremos y lo depositaremos simultáneamente por ti.",
        "crossChainSwap": "Intercambio entre cadenas",
        "crossChainSwapDescription": "Intercambia un token en otra red por {{tokenSymbol}}",
        "swap": "Cambio",
        "swapDescription": "Intercambia a {{tokenSymbol}} en {{tokenNetwork}} desde otro token de tu wallet",
        "add": "Comprar",
        "addDescription": "Compra {{tokenSymbol}} en {{tokenNetwork}} a uno de nuestros proveedores de confianza.",
        "transfer": "Transferir",
        "transferDescription": "Usa cualquier wallet o exchange compatible con {{tokenNetwork}} para depositar {{tokenSymbol}}."
      }
    }
  },
  "addFundsActions": {
    "add": "Comprar",
    "transfer": "Transferir",
    "swap": "Cambiar"
  },
  "duration_lessThanADay": "menos de un día",
  "duration_day_one": "1 día",
  "duration_day_other": "{{count}} días",
  "duration_month_one": "1 mes",
  "duration_month_other": "{{count}} meses",
  "duration_year_one": "1 año",
  "duration_year_other": "{{count}} años",
  "duration_yearMonth_one": "1 año, 1 mes",
  "duration_yearMonth_other": "{{count}} años, {{count2}} meses",
  "tokenEnterAmount": {
    "availableBalance": "Disponible: <0></0>",
    "selectToken": "Selecciona un token",
    "fiatPriceUnavailable": "Precio no disponible"
  },
  "celoDollarAmount": "<0></0> Celo Dollar",
  "celoDollarAmount_plural": "<0></0> Celo Dollars"
}<|MERGE_RESOLUTION|>--- conflicted
+++ resolved
@@ -2127,11 +2127,7 @@
   "sendSelectRecipient": {
     "searchText": "Busca por wallet",
     "searchInputLabel": "Para",
-<<<<<<< HEAD
-    "searchInputPlaceholder": "Dirección de wallet",
-=======
     "searchInputPlaceholder": "Dirección o número de teléfono de la wallet",
->>>>>>> 35dcd31c
     "paste": "Pegar desde el portapapeles",
     "title": "Selecciona un destinatario",
     "contactsTitle": "Selecciona un contacto",
