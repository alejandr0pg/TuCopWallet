{
  "invite": "Invitar",
  "celoRewards": "Recompensas Celo",
  "languageSettings": "Idioma",
  "localCurrencySetting": "Moneda",
  "licenses": "Licencias",
  "removeAccountTitle": "Restablecer {{appName}}",
  "removeAccountDetails": "Si seleccionas esta opción, se borrará tu cuenta de este dispositivo. No se perderán los fondos, pero solo podrás acceder a ellos con tu Frase de recuperación.",
  "deleteAccountTitle": "Borrar {{appName}}",
  "deleteAccountDetails": "Borrar tu cuenta la eliminará de {{appName}}. Tus fondos permanecerán en la cuenta, pero sólo serán accesibles con tu Frase de recuperación",
  "deleteAccountWarning": {
    "title": "Estas seguro",
    "description": "Al borrar tu cuenta de {{appName}} también se elimina cualquier número de teléfono vinculado. Tus fondos permanecerán en la cuenta, pero sólo serán accesibles con tu Frase de recuperación.",
    "buttonLabel": "Continuar",
    "buttonLabelRevokingPhoneNumber": "Desvinculando número de teléfono..."
  },
  "legal": "Legal",
  "appPreferences": "Preferencias de la app",
  "preferences": "Preferencias",
  "security": "Seguridad",
  "securityPrivacy": "Seguridad y privacidad",
  "changePin": "Cambiar PIN",
  "pinChanged": "Se cambió el PIN",
  "pinChangeFailed": "Error al cambiar el PIN",
  "requirePinOnAppOpen": "Requerir PIN al abrir la app",
  "connectedApplications": "Dapps conectadas",
  "analytics": "Estadísticas de uso",
  "shareAnalytics": "Compartir estadísticas de uso",
  "hapticFeedback": "Respuesta háptica",
  "shareAnalytics_detail": "Recopilamos datos anónimos sobre cómo utilizas {{appName}} para mejorar la aplicación para todos.",
  "dataSaver": "Ahorrar datos",
  "enableDataSaver": "Ahorrar datos",
  "dataSaverDetail": "El modo de Ahorro de datos te permite comunicarte con la red a través de un nodo de confianza. Siempre puedes cambiar este modo en los ajustes de la aplicación.",
  "keylessBackupSetupTitle": "Crear inicio rápido",
  "keylessBackupSettingsTitle": "Copia de seguridad con email y teléfono",
  "keylessBackupSettingsDeleteError": "No se ha podido eliminar tu copia de seguridad, espera e inténtalo de nuevo más tarde.",
  "setup": "Configurar",
  "restartModalSwitchOff": {
    "header": "Reinicia la app para desactivar el modo de Ahorro de datos",
    "body": "Para activar y desactivar el modo Ahorro de datos, tendrás que reiniciar la aplicación y volver a esta pantalla.",
    "restart": "Reiniciar"
  },
  "revokePhoneNumber": {
    "title": "Desvincular número de teléfono",
    "bottomSheetTitle": "Desvincular número de teléfono",
    "description": "Se eliminará tu número de teléfono asociado a esta wallet. Puedes conectar otro número de teléfono en cualquier momento.",
    "confirmButton": "Desvincular",
    "revokeSuccess": "Tu número de teléfono ha sido desvinculado",
    "revokeError": "No fue posible desvincular el número de teléfono. Vuelve a intentarlo más tarde.",
    "addNewNumberButton": "Conectar otro número de teléfono"
  },
  "promptFornoModal": {
    "header": "¿Cambiar el modo de conexión?",
    "body": "Notamos que tienes problemas para conectarte. Te recomendamos habilitar la opción Ahorrar datos para seguir usando {{appName}} con conexión intermitente.",
    "switchToDataSaver": "Habilitar la opción Ahorrar datos"
  },
  "accountKeyModal": {
    "header": "Sin tu Frase de recuperación perderás acceso a tu dinero para siempre",
    "body1": "Para restablecer {{appName}}, deberás confirmar que has anotado tu Frase de recuperación.",
    "body2": "Nadie, ni siquiera {{appName}}, puede recuperar tu cuenta sin tu Frase."
  },
  "promptConfirmRemovalModal": {
    "header": "¿Estás seguro de que quieres continuar?",
    "body": "Estás a punto de borrar tu wallet de este dispositivo. Este paso es definitivo y no se puede revertir. No hay forma de recuperar tu Frase de recuperación si no la has escrito.",
    "resetNow": "Continuar"
  },
  "protectWallet": {
    "title": "Protege tu wallet",
    "subtitle": "Protege tu wallet",
    "body": "Si pierdes o te roban el teléfono, tu frase de recuperación de 12 palabras es la única forma de acceder a tus fondos.",
    "recoveryPhrase": {
      "title": "Usar frase de recuperación",
      "subtitle": "Escribe tu frase de recuperación"
    }
  },
  "recoveryPhrase": {
    "title": "Tu frase de recuperación",
    "titleV1_90": "Tu Frase de recuperación",
    "body": "Escribe estas 12 palabras en algún lugar seguro, donde no puedan robarlas ni dañarlas.",
    "bodyV1_90": "Si pierdes tu frase de recuperación, perderás el acceso a todos los fondos que tengas en {{appName}}.",
    "continue": "¡Ya la guardé!",
    "copy": "Copiar al portapapeles",
    "mnemonicCopied": "Frase de recuperación copiada",
    "bottomSheet": {
      "title": "Cómo guardar la frase de recuparación",
      "writeDownPhrase": "Anotar la frase de recuperación en un papel y almacenarla en un lugar seguro es una de las opciones más segura para resguardar tu wallet.",
      "phraseLocation": "El mejor lugar para guardarla es junto a otra documentación importante, de modo que no se pierda o te la roben fácilmente. ¡Tú eliges!"
    }
  },
  "walletSecurityPrimer": {
    "title": "Resguarda tu wallet",
    "description": "Sólo tú puedes acceder a tu wallet. Si pierdes o te roban el teléfono, {{appName}} no puede recuperarlo por ti.\n\nTendrás que establecer un método para mantener a salvo tu wallet y proteger tus fondos."
  },
  "keylessBackupIntro": {
    "emailAddress": "Dirección de email",
    "phoneNumber": "Número de teléfono",
    "setup": {
      "title": "Configurar la copia de seguridad de la billetera",
      "description": "Utilizarás lo siguiente para configurar la copia de seguridad de tu correo electrónico y número de teléfono",
      "useRecoveryPhrase": "Utiliza en su lugar una frase de recuperación",
      "reminder": "<0>Recuerda</0> que esta información es la única forma de acceder a tu billetera si pierdes o te roban el dispositivo. {{appName}} no almacena tu correo electrónico ni tu número de teléfono. ¡Mantenla a salvo!"
    },
    "restore": {
      "description": "Asegúrate de que dispones de lo siguiente para restaurar tu wallet.",
      "reminder": "<0>Recuerda</0> que necesitas acceder al mismo correo electrónico y número de teléfono que utilizaste cuando hiciste la copia de seguridad"
    }
  },
  "signInWithEmail": {
    "title": "Iniciar sesión con email",
    "subtitle": "Inicia sesión con tu correo electrónico para configurarlo como copia de seguridad. Se te pedirá que inicies sesión de nuevo si pierdes tu wallet.",
    "subtitleRestore": "Inicia sesión con el correo electrónico que usaste para configurar la copia de seguridad de tu wallet.",
    "google": "Iniciar sesión con Google",
    "apple": "Iniciar sesión con Apple",
    "signInAnotherWay": "Inicia sesión de otra manera",
    "bottomSheet": {
      "title": "Guarda tu frase de recuperación para crear una wallet",
      "description": "Pronto agregaremos nuevos proveedores de correo electrónico. Mientras tanto, tendrás que guardar tu frase de recuperación para terminar de crear una billetera.",
      "continue": "Continuar",
      "skip": "Omitir (no recomendado)"
    }
  },
  "keylessBackupPhoneInput": {
    "setup": {
      "title": "Agrega tu número de teléfono",
      "subtitle": "Necesitarás utilizar este número de teléfono para restaurar tu wallet.\n\nTe enviaremos un código para verificar que este número es tuyo."
    },
    "restore": {
      "title": "Verifica tu número de teléfono",
      "subtitle": "Ingresa el número de teléfono que utilizaste para configurar la copia de seguridad.\n\nTe enviaremos un código para verificar que este número es tuyo."
    }
  },
  "keylessBackupStatus": {
    "setup": {
      "inProgress": {
        "title": "Copia de seguridad en curso..."
      },
      "completed": {
        "title": "Copia de seguridad completa",
        "body": "Ya puedes recuperar tu wallet con tu dirección de correo electrónico y tu número de teléfono."
      },
      "failed": {
        "title": "Copia de seguridad no disponible",
        "body": "Puedes configurar una copia de seguridad de tu wallet más adelante o proteger tu cuenta ahora guardando tu frase de recuperación.",
        "later": "Configuraré una copia de seguridad más tarde",
        "manual": "Guardar frase de recuperación",
        "skip": "Saltar (no recomendado)"
      }
    },
    "restore": {
      "inProgress": {
        "title": "Restaurando wallet"
      },
      "completed": {
        "title": "¡Tu wallet ha sido restaurada!",
        "bodyZeroBalance": "Puedes agregar fondos a tu wallet una vez que hayas terminado de configurarla.",
        "bodyBalance": "Tienes un saldo de <0></0>"
      },
      "failed": {
        "title": "Tu wallet no ha sido restaurada",
        "body": "Hubo un problema técnico al restaurar tu wallet. Ponte en contacto con el equipo de soporte técnico para obtener más información.",
        "tryAgain": "Reintentar",
        "createNewWallet": "Crear wallet",
        "help": "Ayuda"
      },
      "notFound": {
        "title": "No se encontró la wallet",
        "body": "Para restaurar tu wallet, usa la <0>misma dirección de correo electrónico y el mismo número de teléfono</0> que usaste al configurarla.\n\nTambién puedes restaurar tu wallet con tu frase de recuperación.",
        "tryAgain": "Reintentar",
        "createNewWallet": "Crear wallet"
      }
    }
  },
  "testFaqLink": "Preguntas frecuentes sobre {{appName}}",
  "termsOfServiceLink": "Condiciones de uso",
  "privacyPolicy": "Política de privacidad",
  "editProfile": "Editar perfil",
  "profileName": "Nombre de perfil",
  "profile": "Perfil",
  "confirmNumber": "Conecta tu número",
  "cancel": "Cancelar",
  "changeProfilePhoto": "Cambia tu foto de perfil",
  "name": "Nombre",
  "editName": "Edita tu nombre",
  "submit": "Enviar",
  "selectLanguage": "Selecciona tu idioma",
  "selectCurrency": "Selecciona una moneda",
  "continue": "Continuar",
  "yourName": "Tu nombre",
  "version": "Versión {{appVersion}}",
  "appVersion": "Versión",
  "addressCopied": "Dirección copiada al portapapeles",
  "support": "Soporte",
  "contact": "Contacto",
  "faq": "Preguntas frecuentes",
  "raiseLimit": "Aumentar el límite de envío de la cuenta",
  "forum": "Foro",
  "contactText": "¿No encuentras lo que estás buscando?",
  "contactMessagePlaceholder": "Escribe tu mensaje aquí...",
  "attachLogs": "Adjuntar registros",
  "supportLegalCheckbox": "Al enviar, acepto compartir la información anterior y cualquier otro dato de registro de la aplicación adjunto con el soporte técnico de {{appName}}.",
  "contactSuccess": "Tu problema ha sido informado con éxito. Espera una respuesta por correo electrónico pronto.",
  "namePictureSaved": "Tu nombre y foto fueron guardados con éxito.",
  "nameSaved": "Tu nombre se ha guardado correctamente.",
  "addPhoto": "Agregar foto",
  "chooseFromLibrary": "Elegir de la galería de fotos",
  "takePhoto": "Tomar foto",
  "removePhoto": "Eliminar foto",
  "applicationCompleted": "Finalizada",
  "applicationCompletedDescription": "Tu solicitud fue aceptada. Ya puedes enviar una cantidad ilimitada diariamente.",
  "raiseLimitBegin": "Comenzar verificación de identidad",
  "storeRecoveryTitle": "Necesitamos que vuelvas a configurar tu cuenta.",
  "storeRecoveryBody": "Ha habido un error. Estamos al tanto del problema y estamos trabajamos para solucionarlo. Mientras tanto, tendrás que volver a completar el proceso de configuración.",
  "storeRecoveryButton": "Restaurar cuenta",
  "havingTrouble": "¿Tienes problemas?",
  "shakeForSupport": "Este menú aparece cuando agitas tu dispositivo.",
  "contactSupport": "Contactar a Soporte",
  "tapToCopy": "Toca para copiar",
  "headerTitle": "Recuperación",
  "introBackUpPhrase": "Respalda tu frase de recuperación",
  "introCompleteQuiz": "Completa la prueba de respaldo para confirmar que podrás restaurar tu wallet si lo necesitas.\n\nSi no la anotaste correctamente, no podrás acceder a tu wallet en caso de que necesites restaurarla.",
  "postSetupTitle": "Esta es tu Frase de recuperación",
  "postSetupBody": "Si pierdes tu Frase de recuperación, perderás el acceso a todos tus activos en {{appName}}. Nadie, ni siquiera {{appName}}, podrá ayudarte a recuperar tu cuenta sin tu Frase de recuperación. Guárdala en un lugar seguro y no la compartas.",
  "postSetupCTA": "Conoce más sobre la Frase de recuperación",
  "failedFetchMnemonic": "Error al intentar obtener la Frase de recuperación",
  "backupAndRecovery": "Respaldo y recuperación",
  "writeDownKey": "Por favor, anota tu frase.",
  "writeDownKeyExperimental": "Por favor, anota tu frase.",
  "completeEducation": "Entiendo",
  "yourAccountKey": "Esta es tu Frase de recuperación",
  "backupKeyNotification2": "Resguarda tus fondos. Respalda tu frase de recuperación.",
  "keylessBackupCTA": "Hacer copia de seguridad ahora",
  "keylessBackupNotification": "Configura tu correo electrónico y número de teléfono para respaldar tu frase semilla",
  "backupKeyCTA": "Finalizar respaldo",
  "backupKeySummary": "Encuentra un lugar privado y anota tu Frase de recuperación. Por favor, guárdala en un lugar seguro. No la guardes en tu celular.",
  "backupKeyWarning": "Si pierdes tu frase de recuperación, perderás el acceso a todos los fondos que tengas en {{appName}}.",
  "copied": "Frase copiada al portapapeles",
  "moreInfo": "Más Información",
  "savedConfirmation": "Sí, ya anoté mi frase.",
  "backupQuizWordCount": "¿Cuál es la <0>{{ordinal}}</0> palabra de tu Frase de recuperación?",
  "backupQuizWordCountV1_83": "¿Cuál es la <0>{{wordNumber}}</0> palabra de tu Frase de recuperación?",
  "importBackupFailed": "No se pudo importar la cuenta",
  "backupQuizFailed": "La Frase de recuperación ingresada es incorrecta. Vuelve a intentarlo.",
  "invalidBackupPhrase": "La Frase de recuperación no es válida.",
  "invalidWordsInBackupPhrase": "Algunas palabras en la Frase de recuperación no son válidas: {{ invalidWords }}",
  "backupComplete": {
    "header": "Copia de seguridad completa",
    "0": "¡Excelente!",
    "1": "Ahora puedes configurar las medidas de protección.",
    "2": "¡Todo listo!"
  },
  "cancelDialog": {
    "title": "Termina de configurar tu Frase de recuperación",
    "body": "Las Frases de recuperación son extremadamente importantes. Sin tu frase, puedes perder el acceso a tu cuenta para siempre. No podrás realizar transacciones hasta que termines de configurar tu Frase de recuperación.",
    "action": "Completar configuración",
    "secondary": "Configurar más tarde"
  },
  "backupPhrasePlaceholder": "caballo leopardo perro mono tiburón tigre lémur ballena calamar lobo ardilla ratón león elefante gato langostino oso pingüino ciervo tortuga zorro cebra cabra jirafa",
  "guide": [
    {
      "title": "Tu Frase de recuperación es un tipo de contraseña especial",
      "text": "La Frase de recuperación es la única manera de acceder a tu cuenta."
    },
    {
      "title": "Sin tu frase, puedes perder el acceso a tu cuenta",
      "text": "Si pierdes tu celular, debes tener tu frase para recuperar tu cuenta. Nadie, ni siquiera {{appName}}, podrá recuperar tus fondos sin ella."
    },
    {
      "title": "Anótala",
      "text": "Anota tu Frase de recuperación y guárdala en un lugar seguro. No la guardes en tu celular."
    },
    {
      "title": "Mantén tu frase privada",
      "text": "Cualquier persona que acceda a tu frase tendrá acceso a tu cuenta y a todos tus fondos. No la compartas con nadie."
    }
  ],
  "consumerIncentivesTitle": "Supercharge llega a su fin",
  "consumerIncentivesSummary": "Pero te esperan más recompensas. Hasta el 28 de mayo, obtén {{percent}}% en recompensas anuales sobre tu saldo más alto de cUSD, cEUR o cREAL. Así funciona:",
  "earnWeekly": {
    "header": "Conecta tu número de teléfono",
    "text": "Toca Conecta tu número si aún no lo haz hecho."
  },
  "noMinCommitment": {
    "header": "Agrega fondos",
    "earningText": "Recibe recompensas sobre tu saldo de 10-1000 cUSD, 10-1000 cEUR o 50-6000 cREAL.",
    "connectText": "Solo debes tener un saldo de al menos {{minBalance}} {{currency}} y conectar tu número de teléfono para empezar a obtener recompensas."
  },
  "saveMoreEarnMore": {
    "header": "Configura tu Frase de recuperación",
    "text": "Esto garantizará que tus fondos estén seguros y siempre tengas acceso a ellos."
  },
  "conclusion": "Es así de simple. ¡Recárgate de cripto hoy!",
  "superchargeTitle": "Supercharge llega a su fin",
  "superchargeDescription": "Pero te esperan más recompensas. Hasta el 28 de mayo, obtén {{apy}}% en recompensas anuales sobre tu saldo más alto de {{token}} . Así es como funciona:",
  "superchargeConnectNumber": "Conecta tu número de teléfono",
  "superchargeReconnectNumber": "Reconecta tu número de teléfono\n<0>Lanzamos un experiencia mejorada de Supercharge. Reconecta tu número de teléfono para seguir recibiendo recompensas sobre tus {{token}}.</0>",
  "superchargeMinimumBalance": "Agrega un saldo mínimo de {{amount}} {{token}}",
  "superchargeDisclaimer": "Esto no afectará tu saldo ni tus ganancias anteriores.",
  "superchargeDisclaimerMaxRewards": "Esto no afectará tu saldo ni tus ganancias anteriores.",
  "superchargeDisclaimerDayLimit": "Esto no afectará tu saldo ni tus ganancias anteriores. <0>Más información</0>",
  "superchargeTokenDetailsDialog": {
    "title": "¿Qué activos generan recompensas con Supercharge?",
    "body": "Recibirás recompensas semanales sobre tu stablecoin Celo con mayor saldo (cEUR, cUSD, cREAL).",
    "dismiss": "Ignorar"
  },
  "superchargingTitle": "Actualización de aplicación necesaria",
  "superchargingDescription": "Actualiza la app {{appName}} para seguir recibiendo tus recompensas semanales Supercharge.",
  "superchargingTitleV1_54": "Supercharge llega a su fin",
  "superchargingDescriptionV1_54": "Podrás reclamar las recompensas semanales hasta el martes 28 de mayo a las 23:59 UTC. A partir del 29 de mayo, ya no podrás reclamar recompensas de Supercharge.",
  "superchargeRewardsAvailable": "¡Has acumulado {{amount}} {{token}} en recompensas!",
  "superchargeRewardsAvailableMultipleTokens": "¡Has acumulado {{amounts}} en recompensas!",
  "superchargeClaimText": "Reclama tus recompensas hasta el martes 28 de mayo a las 23:59 UTC. A partir del 29 de mayo, ya no podrás reclamar recompensas de Supercharge.",
  "superchargeClaimButton": "Reclamar recompensas",
  "superchargeFetchRewardsFailed": "Hubo un error al recuperar tus recompensas de Supercharge pendientes. Vuelve a intentarlo más tarde.",
  "superchargeClaimSuccess": "Se agregaron tus recompensas de Supercharge a tu saldo total.",
  "superchargeClaimFailure": "Hubo un error al reclamar tus recompensas de Supercharge.",
  "superchargeNotificationBody": "¡Recibiste tus recompensas de Supercharge! Reclámalas hoy mismo",
  "superchargeNotificationStart": "Reclamar recompensas",
  "superchargingNotificationBody": "Estás recibiendo recompensas con Supercharge ⚡",
  "superchargingNotificationBodyV1_33": "Estás recibiendo un {{apy}}% en recompensas con Supercharge ⚡",
  "superchargingNotificationStart": "Más información",
  "startSuperchargingNotificationBody": "Gana recompensas semanales. ¡Súmate a Supercharge!",
  "startSuperchargingNotificationStart": "Primeros pasos",
  "cashIn": "Agregar {{currency}}",
  "connectNumber": "Conectar número",
  "connectToWallet": "Conectarse a {{dappName}}",
  "confirmTransaction": "Confirmar transacción",
  "allow": "Permitir",
  "address": "Dirección de wallet",
  "supportedNetwork": "Red soportada: {{network}}",
  "supportedNetworks": "Redes soportadas: {{networks}}",
  "and": "y",
  "phoneNumber": "Número de teléfono",
  "transaction": {
    "operation": "Operación",
    "data": "Datos",
    "signTX": "Aprobar transacción",
    "details": "Detalles"
  },
  "shareInfo": "Debes conectar tu wallet para aprobar transacciones en esta dapp. Una vez conectada, tendrá acceso a tu dirección de wallet.",
  "connectWalletInfoDappkit": "Debes conectar tu wallet para aprobar transacciones en esta dapp. Una vez conectada, tendrá acceso a tu dirección de wallet y número de teléfono.",
  "data": "Datos",
  "firebaseDisabled": "FireBase está desactivado, la carga de notificaciones y registros no funcionará.",
  "learnMore": "Más información",
  "equalToAmount": "Equivale a <1></1>",
  "whatIsGold": "{{appName}} te permite comprar y vender CELO",
  "manageCelo": "Administrar Celo Dollars",
  "exchangeRate": "Tasa de cambio",
  "exchangeRateValue": "<0></0> : 1 {{takerTokenCode}}",
  "history": "Historial",
  "exchange": "Intercambiar",
  "buy": "Comprar",
  "sell": "Vender",
  "withdrawCelo": "Transferir CELO",
  "buyGold": "Comprar CELO",
  "sellGold": "Vender CELO",
  "exchangeAmount": "Monto ({{tokenName}})",
  "switchTo": "Cambiar a {{tokenName}}",
  "subtotalAmount": "Subtotal @ <1></1>",
  "inputSubtotal": "Subtotal @ <2></2>",
  "inputSubtotal_gold": "$t(celoGold) @ <2></2>",
  "buyGoldAmount": "Comprar <0></0> $t(gold)",
  "sellGoldAmount": "Vender <0></0> $t(gold)",
  "includeExchangeFee": "*incluye tarifa de cambio",
  "available": "Disponible",
  "newBalance": "Saldo nuevo",
  "reviewExchange": "Revisar cambio",
  "fee": "Tarifas",
  "securityFee": "Tarifa de red",
  "exchangeFee": "Tarifa de cambio",
  "edit": "Editar",
  "notEnoughDollars": "No tienes suficientes Celo Dollars para hacer el cambio",
  "notEnoughGold": "No tienes suficientes CELO para hacer el cambio",
  "pending": "Pendiente",
  "loadingExchangeRate": "Cargando tasa de cambio...",
  "errorRefreshingRate": "No se pudo actualizar la tasa de cambio",
  "exchangeRateChange": "La tasa de cambio ha cambiado, vuelve a intentarlo",
  "feeExchangeEducation": "Cuando intercambias activos, se te cobra una pequeña tarifa que se utiliza para mantener el valor de las stablecoins Celo estable en relación con la divisa a la que están sujetas.\n\nConsulta nuestras preguntas frecuentes para obtener más información.",
  "goldPrice": "Precio del CELO",
  "yourGoldBalance": "Tu saldo en CELO",
  "goldAmount": "Monto en CELO",
  "purchasedGold": "Compra de CELO",
  "soldGold": "CELO vendidos",
  "exchangeRateInfo": "El precio del CELO es estimativo",
  "rateInfoTitle": "El precio del CELO es estimativo",
  "rateInfoBody": "El monto puede variar en función de las condiciones de mercado. El monto final no variará más de un 1% sobre el estimado.",
  "accountAddressLabel": "Dirección de cuenta",
  "celoAmountLabel": "Monto (CELO)",
  "maxSymbol": "Max",
  "withdrawCeloReview": "Revisar",
  "withdrawCeloTo": "Para",
  "withdrawCeloAmount": "Monto (CELO)",
  "withdrawScanQrTitle": "Escanear",
  "tokenBalance": "Saldo en {{token}}",
  "addFunds": "Agregar fondos",
  "addFundsHeaderWithCurrency": "Agregar {{token}}",
  "addFundsSubtitle": "Agrega fondos en tu cuenta {{appName}}",
  "exchanges": "Exchanges cripto",
  "noExchanges": "No hay exchanges disponibles para {{digitalAsset}} en tu región.",
  "buySellOnExchanges": "Comprar o vender en exchanges cripto",
  "cashOut": "Retirar fondos",
  "cashOutSubtitle": "Adquiere tarjetas de regalo, haz compras o envía fondos a un exchange de criptomonedas",
  "cashOutComingSoon": "Retirar fondos (próximamente)",
  "spend": "Usar fondos",
  "spendSubtitle": "Usa tu saldo para pagar en comercios asociados",
  "amountCelo": "Monto (CELO)",
  "onlyCeloDollars": "Solo cUSD",
  "onlyCelo": "Solo CELO",
  "celoDollar": "Celo Dollar",
  "celoEuro": "Celo Euro",
  "celoReal": "Celo Real",
  "celoDollars": "Celo Dollars",
  "ether": "Ether",
  "tapToCopyCeloDollarsAddress": "`Toca para copiar tu dirección de cUSD de {{appName}}",
  "disclaimerFiat": "Los valores en {{currency}} son estimativos.",
  "dollarsNotYetEnabledNote": "Los Celo Dollars aún no están disponibles en ningún proveedor. Para obtener Celo Dollars, compra CELO y cámbialos por Celo Dollars directamente en Valora, desde la pestaña CELO.",
  "selectDigitalCurrency": "Selecciona un activo",
  "selectPaymentMethod": "Seleccionar método:",
  "payWithBank": "Cuenta bancaria",
  "payWithCard": "Tarjeta de débito",
  "payWithExchange": "Exchange de criptomonedas",
  "selectCashOutMethod": "Seleccionar método:",
  "receiveOnAddress": "Dirección de wallet",
  "receiveWithBidali": "Tarjetas de regalo y recargas móviles",
  "fundingEducationDialog": {
    "title": "Agregar fondos a {{appName}}",
    "body": "Para fondear tu wallet de {{appName}}, compra tu activo preferido a uno de los proveedores externos disponibles en tu región. Para más información, visita <0>{{link}}</0>.",
    "dismiss": "OK"
  },
  "cashOutEducationDialog": {
    "title": "Retira fondos de {{appName}}",
    "body": "Para retirar tu saldo de {{appName}}, vende el activo deseado con uno de los proveedores externos disponibles en tu región. Para más información, visita <0>{{link}}</0>.",
    "dismiss": "OK"
  },
  "explanationModal": {
    "title": "Proveedores",
    "body": "Los proveedores integrados te permiten agregar o retirar fondos de tu cuenta. Los proveedores determinan sus propias tarifas y restricciones, en función de diversos factores. Visita la web del proveedor para obtener ayuda específica."
  },
  "invalidAmountDialog": {
    "minAmount": "Nuestros proveedores no permiten montos totales inferiores a {{usdLimit}}{{localLimit}}. Por favor, ingresa un monto mayor.",
    "maxAmount": "Nuestros proveedores no permiten montos totales superiores a {{usdLimit}}{{localLimit}}. Por favor, ingresa un monto más pequeño.",
    "dismiss": "OK"
  },
  "providerFeesDialog": {
    "title": "Tarifas de proveedores",
    "body1": "Cada proveedor fija sus tarifas de forma individual, y estas incluyen una tasa de cambio y una tasa de liquidez, entre otras. Para obtener más información, visita ",
    "body2": "la web de {{providerName}}."
  },
  "providerFeeDiscountDialog": {
    "title": "Descuento de tarifa",
    "body": "¡Como promoción, las tasas están temporalmente subvencionadas para celebrar el lanzamiento de {{appName}}!"
  },
  "pleaseSelectProvider": "Selecciona un proveedor de la lista a continuación. Estos enlaces te conectarán a servicios proporcionados por terceros.",
  "otherFundingOptions": "Para conocer más formas de agregar y retirar fondos, consulta <0>¿Cómo puedo agregar fondos a mi cuenta de Valora?</0>",
  "youCanTransferIn": "Puedes usar un exchange de terceros para enviar {{digitalAsset}} a tu cuenta de {{appName}}. Necesitarás tu Dirección de cuenta para esto.",
  "youCanTransferOut": "Puedes retirar tus fondos enviándolos a un exchange de terceros que soporte {{digitalAsset}}.",
  "useBalanceWithMerchants": "Usa tu saldo para pagar en comercios asociados",
  "findMerchants": "Encuentra comercios asociados cerca tuyo",
  "celoDeposit": "Compra de CELO",
  "cUsdDeposit": "Compra de cUSD",
  "cEurDeposit": "Compra de cEUR",
  "providerUnavailable": "No disponible actualmente",
  "pricePer": "Precio por {{coin}}",
  "feeDiscount": "Descuento de tarifa",
  "continueToProvider": "Continuar a {{provider}}",
  "cicoSuccess": {
    "title": "Orden enviada",
    "bodyWithProvider": "{{provider}} está procesando tu orden. Recibirás tus fondos en un par de días.",
    "bodyWithoutProvider": "El proveedor de servicios está procesando tu orden. Recibirás tus fondos dentro de un par de días."
  },
  "restrictedRegion": "Soporte limitado en la región",
  "unsupportedLocation": "{{appName}} no está disponible en tu ubicación",
  "unsupportedPaymentMethod": "No es posible pagar con {{paymentMethod}} en tu región.",
  "noProviders": "No hay proveedores disponibles para {{digitalAsset}} en tu región.",
  "noPaymentMethods": "No hay métodos de pago disponibles para {{digitalAsset}} en tu región.",
  "switchCurrency": "Cambiar moneda",
  "accept": "Aceptar",
  "at": "a",
  "yourClockIsBroke": "La fecha y hora de tu celular son incorrectas",
  "adjustYourClock": "Ajusta la hora o tu reloj para leer la hora automáticamente.",
  "adjustDate": "Ajustar hora",
  "connect": "Conectar",
  "save": "Guardar",
  "scan": "Escanear",
  "next": "Siguiente",
  "skip": "Omitir",
  "copy": "Copiar",
  "goBack": "Regresar",
  "reset": "Restablecer",
  "done": "Listo",
  "tip": "Consejo: ",
  "warning": "Advertencia ",
  "downloadRewards": "Descargar Recompensas Celo",
  "wallet": "Wallet",
  "send": "Enviar",
  "search": "Buscar",
  "namePhoneAddress": "Nombre, teléfono o dirección",
  "payments": "Pagos",
  "activity": "Actividad",
  "earnRewards": "Gana recompensas",
  "notEnoughStableError": "No tienes suficientes {{token}} para hacer el cambio",
  "notEnoughGoldError": "No tienes suficientes CELO para hacer el cambio",
  "exchangeFailed": "No fue posible hacer el cambio, vuelve a intentarlo",
  "transactionFailed": "No fue posible completar la transacción, vuelve a intentarlo",
  "paste": "Pegar",
  "choose": "Elegir",
  "receivedPayment": "Pago recibido",
  "receivedNft": "NFT recibido",
  "sentNft": "NFT enviado",
  "getStarted": "Primeros pasos",
  "manageCeloDollars": "Administrar Celo Dollars",
  "sendCeloDollars": "Enviar Celo Dollars",
  "startEarning": "Comienza a ganar",
  "backToWallet": "Volver a la wallet",
  "exchangeForGold": "Intercambiar por CELO",
  "missingFullName": "El nombre no puede estar vacío",
  "invalidPhone": "Número de teléfono inválido",
  "needMoreFundsToSend": "Debes tener {{amountNeeded}} {{currencySymbol}} para realizar esta transacción. Agrega fondos a tu cuenta o intenta enviar un monto menor.",
  "invalidAmount": "Monto invalido",
  "invalidCode": "Código inválido",
  "confirm": "Confirmar",
  "readCodesAuto": "Leer códigos automáticamente",
  "enterManually": "Ingresar manualmente",
  "incorrectPin": "PIN incorrecto",
  "pinInputCanceled": "Debes ingresar un PIN. Vuelve a intentarlo.",
  "setPinFailed": "Error de configuración del PIN",
  "optIn": "Suscribirse",
  "inviteFriends": "Invitar amigos",
  "account": "Cuenta",
  "invalidAccount": "Cuenta inválida",
  "delete": "Eliminar",
  "remind": "Recordar",
  "pay": "Pagar",
  "decline": "Rechazar",
  "to": "Para",
  "for": "Motivo",
  "reclaim": "Recuperar",
  "claimed": "Ganancias",
  "celoGold": "CELO",
  "celoEuros": "Celo Euros",
  "balanceAvailable": "<0></0> disponibles",
  "subtotal": "Subtotal",
  "total": "Total",
  "totalInDollars": "Celo Dollars @ <0></0>",
  "totalInEuros": "Celo Euros @ <0></0>",
  "totalInCelo": "Celo @ <0></0>",
  "totalInToken": "<0></0> @ <1></1>",
  "tokenExchanteRate": "{{symbol}} @ <0></0>",
  "tokenExchangeRateApprox": "1 {{symbol}} ≈ <0></0>",
  "oops": "¡Uy!",
  "somethingWrong": "Algo salió mal.",
  "verifyFailed": "Error de conexión",
  "restartApp": "Reiniciar la aplicación",
  "quitApp": "Salir",
  "loading": "Cargando…",
  "importContactsFailed": "Error al importar contactos",
  "sendPaymentFailed": "Error en el envío del pago",
  "paymentRequestFailed": "No se pudo enviar la solicitud de pago",
  "reclaimingEscrowedPaymentFailed": "No se pudo recuperar el pago",
  "connectingToCelo": "Conectando…",
  "poorConnection": {
    "0": "Mala Conexión",
    "1": "algunas funciones no están disponibles"
  },
  "networkConnectionFailed": "No pudimos conectarnos a la red, verifica tu conexión.",
  "firebaseFailed": "Error de conexión con el servidor. No es posible actualizar tu información de cuenta hasta que se restablezca la conexión.",
  "gasPriceUpdateFailed": "No se pudo actualizar la tarifa",
  "appUpdateAvailable": "Actualización disponible",
  "appIsOutdated": "Tu versión actual está desactualizada, actualiza la app para usar la última versión",
  "update": "Actualizar",
  "qrFailedNoAddress": "Error al leer el código QR. Motivo: no se encontró la dirección de wallet.",
  "qrFailedInvalidAddress": "Error al leer el código QR. Motivo: dirección de la wallet inválida.",
  "qrFailedInvalidRecipient": "El código QR no pertenece al destinatario seleccionado.",
  "qrFailedNoPhoneNumber": "El código QR no está asociado al número de teléfono de tu contacto.",
  "corruptedChainDeleted": "Se ha borrado información corrupta, reinicia la aplicación.",
  "contractKitInitFailed": "Hubo un error al inicializar el kit de contrato, intenta reiniciar la aplicación o enviar un correo electrónico al equipo de soporte.",
  "web3FailedToSync": "Error de sincronización, verifica tu conexión",
  "errorDuringSync": "Error de sincronización, vuelve a intentarlo más tarde.",
  "accountUnlockFailed": "Error al desbloquear tu cuenta",
  "calculateFeeFailed": "No se pudo calcular la tarifa",
  "failedToSwitchSyncModes": "Error al cambiar el modo de sincronización",
  "gold": "CELO",
  "localCurrencyTitle": "Selecciona una moneda",
  "or": "o",
  "accepted": "Aceptadas",
  "processing": "Procesando",
  "unknown": "Desconocido",
  "emptyList": "Vaciar lista",
  "timeframes": {
    "30d": "30 dias"
  },
  "message": "Mensaje",
  "addressLookupFailure": "Error al buscar la dirección del número de teléfono",
  "ordinals": [
    "cero",
    "primera",
    "segunda",
    "tercera",
    "cuarta",
    "quinta",
    "sexta",
    "séptima",
    "octava",
    "novena",
    "décima",
    "undécima",
    "duodécima",
    "décimotercera",
    "décimocuarta",
    "décimoquinta",
    "décimosexta",
    "décimoséptima",
    "décimooctava",
    "decimonovena",
    "vigésima",
    "vigésimoprimera",
    "vigésimosegunda",
    "vigésimotercera",
    "vigésimocuarta",
    "vigésimoquinta",
    "vigésimosexta",
    "vigésimoséptima",
    "vigésimooctava",
    "vigésimonovena",
    "trigésima"
  ],
  "addressValidationError": "Dirección de wallet incorrecta",
  "addressValidationNoMatch": "Dirección de wallet incorrecta",
  "addressValidationFullPoorlyFormatted": "Las direcciones de wallet empiezan con \"0x\" y tienen 42 caracteres.",
  "addressValidationPartialPoorlyFormatted": "Las direcciones de wallet empiezan con \"0x\" y tienen 42 caracteres.",
  "addressValidationFullOwnAddress": "Esta es tu dirección, ingresa la dirección de tu contacto.",
  "addressValidationPartialOwnAddress": "Esta es tu dirección, ingresa la dirección de tu contacto.",
  "providerRateFetchFailed": "No se pudo obtener la tasa del proveedor. Puedes continuar sin una tasa precargada.",
  "helpFindAccount": "Ayuda a tu contacto a encontrar su Dirección de cuenta",
  "close": "Cerrar",
  "home": "Inicio",
  "accountKey": "Recuperación",
  "walletSecurity": "Seguridad de la wallet",
  "addAndWithdraw": "Agregar y retirar",
  "settings": "Configuración",
  "help": "Ayuda",
  "dismiss": "Ignorar",
  "review": "Revisar",
  "insufficientBalance": "Tu saldo es demasiado bajo para realizar esta transacción.",
  "insufficientBalanceStable": "No tienes suficientes cUSD o cEUR para completar esta transacción",
  "amount": "Monto",
  "currentBalance": "Tu saldo actual (cUSD)",
  "restore": "Restaurar",
  "commentUnavailable": "Comentario no disponible",
  "accountClearFailed": "Hubo un error al borrar tu Frase de recuperación. Es posible que debas reinstalar la app para usar todas las funcionalidades.",
  "withdraw": "Transferir",
  "countryNotAvailable": "{{appName}} no está disponible en tu país.",
  "fetchFailed": "Error de conexión con el servidor",
  "pictureLoadFailed": "Hubo un error al cargar la imagen.",
  "simplexPurchaseFetchFailed": "Hubo un error al obtener la cotización de Simplex. Vuelve a intentarlo más tarde.",
  "providerFetchFailed": "No pudimos conectarnos con el servicio. Comunícate con el equipo de soporte.",
  "ok": "OK",
  "cashOutLimitExceeded": "No puedes retirar más de tu saldo de {{balance}} {{currency}}.",
  "appDescription": "Una wallet de pagos móvil que funciona en todo el mundo",
  "earn": "Gana",
  "free": "Gratis",
  "notNow": "Omitir",
  "goldEducationSteps": [
    {
      "title": "¿Qué es CELO?",
      "text": "El CELO es una moneda digital que ayuda a mantener los demás activos Celo estables."
    },
    {
      "title": "El precio del CELO cambia.",
      "text": "Cuantas más personas usen Celo Dollars, más aumenta el valor del CELO. A diferencia del CELO, el valor del Celo Dollar no cambia."
    },
    {
      "title": "Ayuda a dar forma a la red Celo",
      "text": "Si tienes CELO, tienes la posibilidad de elegir los cambios y las funciones que te gustaría ver en la red Celo."
    },
    {
      "title": "Por favor, compra y vende activos con responsabilidad.",
      "text": "{{appName}} te permite comprar y vender CELO. El CELO supone un riesgo de pérdida financiera, por favor participa en la comunidad de manera responsable."
    }
  ],
  "inviteWithWhatsapp": "Invitar por WhatsApp",
  "inviteWithSMS": "Invitar por SMS",
  "whySendFees": "Esta tarifa cubre los costos de conexión del número de teléfono del nuevo usuario",
  "whyReceiveFees": "Te enviaron cripto para confirmar tu cuenta.",
  "inviteSent": "Invitación enviada",
  "accountSetupFailed": "Error al crear la cuenta",
  "accountSetupFailedDescription": "Elimina {{appName}} de tu dispositivo y vuelve a intentarlo. Si sigues teniendo problemas, ponte en contacto con el equipo de soporte técnico.",
  "closeApp": "Cerrar app",
  "transferDollarsToAccount": "¡Hemos transferidos los fondos a tu cuenta!",
  "inviteAnyone": "Haz que enviar fondos a tus amigos sea aún más fácil con solo conectar tu lista de contactos",
  "inviteReceived": "Invitación recibida",
  "escrowPaymentNotificationTitle": "{{mobile}} no podrá redimir su invitación",
  "sendAndInvite": "Envía e invita",
  "inviteRewardsBanner": {
    "title": "Invita a tus amigos y obtén NFTs",
    "body": "Por cada amigo que configure su cuenta y conecte su número, ambos obtendrán un NFT exclusivo de regalo."
  },
  "inviteRewardsBannerCUSD": {
    "title": "Invita a amigos y consigue hasta 12 cUSD",
    "body": "Una vez que conecten su número y agreguen fondos a {{appName}}, ambos recibirán 0,50 cUSD."
  },
  "inviteWithUrl": {
    "title": "Invita a un amigo",
    "body": "Conéctate y comparte valor con tus amigos y familiares en {{appName}}.",
    "button": "Enviar invitación",
    "error": "Hubo un error al crear el enlace compartible",
    "share": "Hola, regístrate en la wallet {{appName}}. Yo la utilizo para multiplicar mis ahorros en USD y cripto, y puedes configurarla en segundos con solo un número de teléfono. Asegúrate de registrarte con mi enlace de referencia aquí: {{shareUrl}}.",
    "help": "Para recibir esta recompensa, el invitado debe descargar la app a través del enlace de recomendación, conectar su número de teléfono, agregar fondos y mantenerlos en {{appName}} durante 7 días. <0>Ver todas las condiciones</0>",
    "rewardsActive": {
      "title": "Invita a tus amigos y obtén NFTs",
      "body": "Invita a tus amigos y familiares a descargar {{appName}} y cada uno obtendrá un NFT exclusivo."
    },
    "rewardsActiveCUSD": {
      "title": "¡GANA HASTA 12 cUSD por invitar a tus amigos a {{appName}}!",
      "body": "Obtén 0,50 cUSD por cada amigo que invites a {{appName}}. Una vez que conecten su número, agreguen fondos y los mantengan durante 7 días, ambos obtendrán 0,50 cUSD. Date prisa, ¡los fondos son limitados! (límite de 25 amigos)."
    }
  },
  "getReward": "Obtén ${{reward}}",
  "welcomeCelo": "Te damos la bienvenida a {{appName}}",
  "chooseCountryCode": "Código de país",
  "chooseCountry": "País",
  "joinText": "{{appName}} te ayuda a enviar, recibir y ahorrar valor en la blockchain.",
  "terms": {
    "title": "Condiciones de uso",
    "heading1": "Datos y privacidad",
    "heading2": "Activos digitales y {{appName}}",
    "info": "Para poder usar nuestros servicios, lee nuestro <0>Acuerdo de condiciones de uso</0> y toca el botón Aceptar para indicar que estás de acuerdo.",
    "privacy": "Al unirte a esta red, nos das permiso para recopilar información anónima sobre tu uso de la app. Además, si conectas tu número de teléfono, se guardará una copia cifrada. Si decides conectar tu lista de contactos, {{appName}} importará el nombre, número de teléfono y foto de perfil de tus contactos para permitirte conectar con ellos a través de la app {{appName}}. Para obtener más información sobre cómo recopilamos y usamos tus datos, consulta nuestra <0>Política de privacidad</0>.",
    "goldDisclaimer": "Cuando creas una \"cuenta\" en {{appName}}, estás creando una wallet digital de la que sólo tú tienes las claves. Ninguna otra persona o entidad, incluyendo {{appName}}, puede recuperar tu clave, cambiar o deshacer transacciones, o recuperar fondos perdidos. Ten en cuenta que los Activos digitales forman parte de una nueva clase de activos y presentan un riesgo de pérdida financiera. Considera cuidadosamente tu circunstancia financiera y tu tolerancia al riesgo financiero antes de comprar cualquier activo.",
    "goldDisclaimerWithPoints": "Cuando creas una \"cuenta\" en {{appName}}, estás creando una wallet digital de la que sólo tú tienes las claves. Ninguna otra persona o entidad, incluyendo {{appName}}, puede recuperar tu clave, cambiar o deshacer transacciones, o recuperar fondos perdidos. {{appName}} concede recompensas de fidelidad tokenizadas (\"Puntos\") a los Usuarios por participar en determinadas actividades dentro de la app. Los Puntos son tokens coleccionables, intransferibles y no canjeables. No se garantiza la disponibilidad ni el valor de los Puntos. Ten en cuenta que las cripto forman parte de una nueva clase de activos y presentan un riesgo de pérdida financiera. Considera cuidadosamente tu circunstancia financiera y tu tolerancia al riesgo financiero antes de comprar cualquier activo."
  },
  "termsColloquial": {
    "title": "Empecemos por crear tu wallet",
    "privacyHeading": "Tu información y privacidad:",
    "privacy1": "Recopilamos datos de uso que nos ayudan a mejorar la aplicación y la seguridad. Puedes consultar el tipo de información que recopilamos, cómo la utilizamos y tus derechos relacionados con esa información en nuestra <0>Política de privacidad</0>.",
    "privacy2": "Si decides vincular tu número de teléfono, almacenaremos una copia encriptada de este.",
    "privacy3": "Si decides conectar tus contactos, utilizaremos sus nombres, números y fotos de perfil para que sea más fácil encontrarlos.",
    "walletHeading": "Tu Wallet Digital con {{appName}}:",
    "wallet1": "Estás a punto de crear una wallet digital. Sólo tú tienes la clave de tu wallet. No podemos recuperar tu clave o tus activos si pierdes tu clave. Tampoco podemos revertir las acciones tomadas a través de {{appName}} en blockchains.",
    "wallet2": "Los activos digitales, los activos con los que interactuarás con {{appName}}, conllevan riesgos únicos. Al utilizar {{appName}}, aceptas estos riesgos y te responsabilizas de ellos. Por favor, considera tus finanzas y tu tolerancia al riesgo antes de tomar decisiones.",
    "fullTerms": "Lee nuestros <0>Términos y condiciones</0>."
  },
  "fullNameOrPsuedonym": "Nombre o alias",
  "namePlaceholder": "p. ej. nombre",
  "nameAndPicGuideCopyTitle": "¿Cómo te llamas?",
  "nameAndPicGuideCopyContent": "Nos gustaría saber cómo llamarte.",
  "important": "Importante",
  "confirmPin": {
    "title": "Ingresa tu PIN"
  },
  "goToSystemSecuritySettingsActionLabel": "Dirígete a Seguridad",
  "enableSystemScreenLockFailedMessage": "Hubo un error al habilitar el bloqueo de pantalla",
  "initKeystoreFailureMessage": "Error al recuperar la clave",
  "pinLostForeverMessage": "Eliminaste el bloqueo de pantalla, el PIN se perdió",
  "importContactsPermission": {
    "title": "Importar contactos",
    "0": "Conectar tu lista de contactos facilita el envío y la solicitud de pagos a tus amigos. Si no deseas conectar tus contactos, deberás ingresar su información manualmente.",
    "1": "No te preocupes: no enviaremos invitaciones a tus contactos sin que nos lo pidas.",
    "enable": "Habilitar acceso a contactos",
    "loading": "Encontrar amigos en {{appName}}..."
  },
  "getVerified": "Conectar número de teléfono",
  "notReadyForCode": "Aún no estoy listo para ingresar el código",
  "errorRequestCode": "Error al solicitar los códigos",
  "errorRedeemingCode": "Error al canjear el código",
  "pleaseRetry": "Por favor, reinicia la conexión.",
  "retryVerification": "Reintentar",
  "education": {
    "header": "Conecta tu teléfono",
    "body1": "Ahora, conecta tu número de teléfono.",
    "body2": "Esto facilita el envío y la recepción de fondos entre amigos. Puedes omitir este paso ahora y hacerlo después.",
    "learnMore": "Más información sobre la conexión del número de teléfono",
    "start": "Conexión del número de teléfono",
    "skip": "Omitir por ahora"
  },
  "verificationLoading": {
    "confirming": "Conectando número de teléfono…",
    "pleaseKeepAppOpen": "Por favor, no salgas de esta pantalla o tendrás que reiniciar",
    "learnMore": "Más información",
    "card1": "Para asegurarnos de que tu número sea realmente tuyo, te enviaremos tres mensajes de texto.",
    "card2": "Una vez que se conecte tu número, podrás enviar y recibir fondos fácilmente a tu número de teléfono.",
    "card3": "Conectar tu número de teléfono también te permite ver quiénes de tus amigos están en {{appName}}.",
    "card4": "Necesitamos tres mensajes de texto para conectar tu número de teléfono de forma segura."
  },
  "skipModal": {
    "header": "¿Quieres omitir este paso?",
    "body1": "Conectar tu número te permite enviar y recibir fondos más fácilmente, y te pone un paso más cerca de las recompensas Supercharge."
  },
  "failModal": {
    "header": "Error de conexión",
    "body1": "Hubo un error al conectar tu número de teléfono.",
    "body2": "Puedes omitir la conexión y completarla más tarde.",
    "body1InsufficientBalance": "Tu saldo actual no es suficiente para completar el proceso de conexión.",
    "body2InsufficientBalance": "Agrega fondos a tu cuenta y vuelve a intentarlo.",
    "body1SaltQuotaExceeded": "Llegaste al límite de búsqueda de números de teléfono.",
    "body2SaltQuotaExceeded": "Compra más búsquedas y vuelve a intentarlo.",
    "enterCodesBody": "Si ya recibiste tres códigos por SMS, aún puedes ingresarlos.",
    "enterCodesButton": "Ingresar códigos"
  },
  "retryWithFornoModal": {
    "header": "¿Quieres volver a intentarlo en modo de Ahorro de datos?",
    "body1": "Se ha producido un problema al intentar conectar tu número de teléfono. Te recomendamos volver a intentarlo en modo Ahorro de datos.",
    "body2": "El modo de Ahorro de datos te permite comunicarte con la red de manera más consistente a través de una conexión confiable.",
    "retryButton": "Reintentar con Ahorro de datos"
  },
  "congratsVerified": "¡Felicitaciones! tu número de teléfono está conectado.",
  "notification": {
    "body": "Conecta tu número para reclamar fondos y conectarte con tus amigos",
    "cta": "Conectar"
  },
  "quotaLookup": {
    "title": "Límite de búsqueda excedido",
    "body1": "Para mantener tu número de teléfono seguro y privado, {{appName}} limita cuántos números de teléfono pueden buscar los usuarios.",
    "body2": "Puedes comprar más búsquedas por una pequeña tarifa.",
    "cta": "Comprar búsquedas (2)"
  },
  "onboardingEducation": {
    "step1": "Cripto tan fácil como enviar mensajes. Convierte tu teléfono en una wallet cripto.",
    "step2": "Con {{appName}}, accede y multiplica tus criptomonedas en pocos pasos.",
    "step3": "Solo necesitas tu teléfono para enviar, gastar y explorar el mundo cripto.",
    "payment": "Paga en segundos y a tarifas bajísimas",
    "impact": "Apoya iniciativas de cambio climático y social",
    "spend": "Usa tu cripto para comprar tus marcas favoritas"
  },
  "enableBiometry": {
    "title": "Asegura tu wallet",
    "description": "{{biometryType}} matiene tu cuenta segura y facilita el uso de {{appName}}",
    "cta": "Habilitar {{biometryType}}",
    "guideTitle": "¿Te gustaría habilitar {{biometryType}}?",
    "guideDescription": "{{biometryType}} hace que conectar tu wallet a las dapps y aprobar transacciones sea más fácil, rápido y seguro."
  },
  "biometryType": {
    "FaceID": "Face ID",
    "TouchID": "Touch ID",
    "Fingerprint": "Reconocimiento de huella digital",
    "Face": "Reconocimiento facial",
    "Iris": "Reconocimiento de iris"
  },
  "useBiometryType": "Usar {{biometryType}}",
  "unlockWithBiometryPrompt": "Autenticar para desbloquear {{appName}}",
  "welcome": {
    "title": "Entra de lleno al futuro de las criptomonedas con {{appName}}.",
    "titleGuided": "¡Te damos la bienvenida a {{appName}}!\nDemos el primer paso juntos, creemos tu wallet.",
    "createAccount": "Crear una cuenta",
    "restoreAccount": "Restaurar cuenta existente",
    "createNewWallet": "Crear wallet",
    "restoreWallet": "Restaurar wallet",
    "hasWallet": "Ya tengo una wallet",
    "hasWalletV1_88": "Tengo una wallet",
    "header": "¡Te damos la bienvenida a {{appName}}! Demos el primer paso, creemos tu wallet.",
    "getStarted": "Primeros pasos",
    "agreeToTerms": "Al crear una wallet aceptas nuestros <0>Términos y condiciones</0>."
  },
  "accessContacts": {
    "disclosure": {
      "title": "Importar contactos",
      "body": "{{appName}} quiere importar tus contactos. Al tocar más abajo, doy acceso a los números de teléfono, nombres y fotos de perfil de mis contactos con fines de conectarme con ellos a través de {{appName}}"
    }
  },
  "createAccount": "Crear Cuenta",
  "createProfile": "Crear perfil",
  "restoreAccount": "Restaurar cuenta existente",
  "registrationSteps": "Paso {{step}} de {{totalSteps}}",
  "selectCountryCode": "Seleccionar código de país",
  "pincodeSet": {
    "createNew": "Crear un nuevo PIN",
    "verify": "Ingresa tu PIN de nuevo para confirmar",
    "changePIN": "Cambiar PIN",
    "pinsDontMatch": "Los PIN no coinciden",
    "invalidPin": "Por favor use un PIN más fuerte",
    "onboardingTitle": "Elige un PIN de 6 dígitos",
    "onboardingConfirm": "Ingresa tu PIN de nuevo",
    "onboardingSubtitle": "El PIN te ayuda a asegurar tu wallet",
    "pin": "PIN"
  },
  "inviteCode": {
    "title": "Código de invitación",
    "body": "¿Recibiste un pago o una invitación? Si es así, copia y pega el código de invitación a continuación.",
    "label": "Código de invitación",
    "codePlaceholder": "Ingresa tu código de invitación",
    "noCode": "No tengo un código de invitación",
    "nodeCodeInviteLink": "¿No tienes un código de invitación? Solicite uno en <0>celo.org/developers/wallet</0> o <1>continúe sin</1>",
    "loadingHeader": "Creando una cuenta...",
    "loadingBody": "Esto puede tardar hasta 90 segundos"
  },
  "verificationEducation": {
    "title": "Número de Teléfono",
    "header": "Conecta tu número de teléfono",
    "body": "Para asegurarnos de que tu número sea realmente tuyo, te enviaremos tres mensajes de texto que costarán alrededor de 0,05 cUSD cada uno.\n\nConectar tu número tomará unos tres minutos.",
    "feelessBody": "Recibirás tres mensajes para conectar tu número de teléfono de forma segura. Conectar tu número tomará unos tres minutos.",
    "start": "Comenzar",
    "resume": "Reanudar",
    "doINeedToConfirm": "¿Necesito conectar mi número?",
    "skipForNow": "Omitir por ahora",
    "bodyInsufficientBalance": "Tu saldo actual no es suficiente para completar el proceso de confirmación.\n\nVuelve a intentarlo cuando hayas agregado fondos a tu wallet.",
    "bodyAlreadyVerified": "¡Tu número ya está conectado!"
  },
  "verificationSkipDialog": {
    "title": "¿Quieres omitir este paso?",
    "body": "Conectar tu número de teléfono te permite enviar y recibir fondos con facilidad.\n\nLas cuentas que no están conectadas solo pueden enviar pagos usando direcciones de wallet o códigos QR.",
    "cancel": "Regresar",
    "confirm": "Omitir por ahora"
  },
  "verificationPrematureRevealMessage": "Por favor espera 1 minuto antes de volver a enviar",
  "verificationLearnMoreDialog": {
    "title": "Números de teléfono y {{appName}}",
    "body": "Conectarte te permite enviar y recibir fondos con tu número de teléfono.\n\n<0>¿Puedo hacerlo más tarde?</0>\n\nSí, pero las wallets que no están conectadas sólo pueden enviar pagos con códigos QR o direcciones de cuenta.\n\n<1>Seguro y privado</1>\n\n{{appName}} utiliza criptografía de última generación para mantener la privacidad de tu número de teléfono.",
    "dismiss": "Omitir"
  },
  "phoneVerificationScreen": {
    "screenTitle": "Número de teléfono",
    "title": "Conecta tu número de teléfono a {{appName}}",
    "description": "Esto vincula tu dirección de wallet a tu número de teléfono para que enviar cripto sea fácil.",
    "startButtonLabel": "Conectar",
    "learnMore": {
      "buttonLabel": "¿Necesito conectar mi número?",
      "title": "¿Necesito conectar mi número?",
      "body": "Conectar tu número de teléfono te permitirá enviar fondos a tus contactos y a otros números de teléfono.\n\nSi decides omitir este paso, no podrás acceder a tus contactos y solo podrás enviar cripto con el código QR o la dirección de wallet."
    },
    "skip": {
      "title": "¿Quieres omitir este paso?",
      "body": "Esta conexión te permite enviar y recibir fondos con tu número de teléfono.",
      "cancel": "Regresar",
      "confirm": "Omitir por ahora"
    }
  },
  "phoneVerificationInput": {
    "title": "Ingresa el código",
    "description": "Hemos enviado un código a {{phoneNumber}}. Ingrésalo a continuación.",
    "help": "Ayuda",
    "codeInputPlaceholder": "123456",
    "helpDialog": {
      "title": "Ayuda",
      "body": "Hemos enviado un SMS a tu número de teléfono. Busca el código de 6 dígitos en tus mensajes.\n\nSi tienes problemas para recibir los mensajes, puedes omitir este paso por ahora e intentarlo más tarde.",
      "bodyCloudBackupOnboarding": "Enviamos un SMS a tu número de teléfono. Revisa entre tus mensajes de texto el código de 6 dígitos. \n \nSi tienes problemas para recibir mensajes, te recomendamos que hagas una copia de seguridad con tu Frase de recuperación. Puedes intentar iniciar sesión con tu correo electrónico y teléfono más tarde.",
      "skip": "Omitir",
      "dismiss": "Regresar",
      "useRecoveryPhrase": "Usar frase de recuperación"
    },
    "verificationFailure": "Algo salió mal, inténtalo de nuevo más tarde.",
    "resendButtonNotYetAvailable": "Reenvío disponible en {{secondsRemaining}} segundo(s)",
    "resendButton": "¿No has recibido el código?"
  },
  "importExistingKey": {
    "keyPlaceholder": "caballo leopardo perro mono...",
    "header": "Restaurar wallet",
    "title": "Ingresa tu frase de recuperación",
    "description": "Usa la frase de 12 ó 24 palabras que guardaste cuando configuraste tu wallet para restaurarla.",
    "descriptionV1_90": "Tu frase de recuperación es la frase de 12 o 24 palabras que escribiste y guardaste cuando configuraste tu wallet. Ingrésala aquí para recuperarla.",
    "emptyWalletDialog": {
      "description": "Esta wallet no tiene fondos. ¿Quieres usarla de todos modos?",
      "action": "Usar wallet",
      "title": "Saldo\n<0></0>"
    }
  },
  "importSelect": {
    "title": "Restaura tu wallet",
    "description": "Si configuras una copia de seguridad para proteger tu wallet, elige una de las siguientes opciones.",
    "emailAndPhone": {
      "title": "Desde copia de seguridad de correo electrónico y teléfono",
      "description": "Restaura tu wallet con el número de teléfono y el correo electrónico que configuraste anteriormente"
    },
    "recoveryPhrase": {
      "title": "Desde la frase de recuperación",
      "description": "Ingresa tu frase de recuperación de 12 palabras para recuperar el acceso a {{appName}}"
    }
  },
  "verificationInput": {
    "title": "Confirmar",
    "body": "Te enviamos tres mensajes de texto (SMS). Por favor cópialos y pégalos a continuación.",
    "body_ios": "Te enviamos tres mensajes de texto (SMS). Toca el link en cada mensaje para completar los códigos a continuación o cópialos y pégalos manualmente.",
    "body_short": "Enviamos tres códigos al número {{phoneNumber}}, ingrésalos a continuación.",
    "codeLabel1": "Primer código",
    "codeLabel2": "Segundo código",
    "codeLabel3": "Tercer código",
    "codePlaceholder1": "Copia el primer mensaje",
    "codePlaceholder1_ios": "Toca o copia el primer mensaje",
    "codePlaceholder2": "Copia el segundo mensaje",
    "codePlaceholder2_ios": "Toca o copia el segundo mensaje",
    "codePlaceholder3": "Copia el tercer mensaje",
    "codePlaceholder3_ios": "Toca o copia el tercer mensaje",
    "codePlaceholderWithCodeInClipboard": "¡Excelente! Pégalo aquí",
    "resendMessages_all": "Reenviar todos los mensajes",
    "resendMessages": "Reenviar el último mensaje",
    "resendMessages_plural": "Reenviar {{count}} mensajes"
  },
  "verificationInputHelpDialog": {
    "title": "Ayuda",
    "bodySection1": {
      "title": "¿Recibiste los tres mensajes?",
      "content": "Si tus mensajes contienen un enlace, simplemente toca los enlaces para confirmar.\n\nSi no hay enlaces, copia y pega los mensajes en los campos. Puedes pegar todo el mensaje."
    },
    "bodySection2": {
      "title": "¿No te llegó alguno de los mensajes?",
      "defaultContent": "Si tienes problemas para recibir mensajes, puedes omitir este paso por ahora e completarlo más tarde. A veces los mensajes pueden tardar unos minutos en llegar.",
      "content": "$t(verificationInputHelpDialog.bodySection2.defaultContent)",
      "content_countdown": "$t(verificationInputHelpDialog.bodySection2.defaultContent) La opción de omisión estará disponible en {{count}} segundo.",
      "content_countdown_plural": "$t(verificationInputHelpDialog.bodySection2.defaultContent) La opción de omisión estará disponible en {{count}} segundos."
    },
    "body": "<0>$t(verificationInputHelpDialog.bodySection1.title)</0>\n\n$t(verificationInputHelpDialog.bodySection1.content)\n\n<1>$t(verificationInputHelpDialog.bodySection2.title)</1>\n\n$t(verificationInputHelpDialog.bodySection2.content)",
    "skip": "Omitir por ahora",
    "back": "Regresar"
  },
  "success": {
    "message": "¡Todo listo!"
  },
  "verificationUnavailable": "La conexión del número de teléfono no está disponible actualmente. ingresa tu número de teléfono y te notificaremos cuando sea posible conectarlo.\n\nMientras tanto, ¡puedes seguir usando {{appName}} con direcciones de cuenta o códigos QR. No te preocupes, los fondos enviados a tu número de teléfono te estarán esperando hasta que completes la conexión.",
  "requests": "Solicitudes",
  "empty": "No tienes solicitudes de pago",
  "celoDollarBalance": "Saldo en Celo Dollars",
  "requestDeclined": "Solicitud rechazada",
  "requestPaid": "Solicitud pagada",
  "paymentRequestUpdateFailed": "No se pudo actualizar la solicitud de pago",
  "incomingPaymentRequestNotificationTitle": "Solicitud de {{name}}",
  "outgoingPaymentRequestNotificationTitle": "Esperando a {{name}}",
  "requesting": "Solicitar a",
  "request": "Solicitar",
  "requestToken": "Solicitar {{token}}",
  "requestSent": "Solicitud enviada",
  "from": "de",
  "verificationMessage": "Pagaste la tarifa de conexión. ¡Te damos la bienvenida a {{appName}}!",
  "receivedAmountFromCelo": "¡Recibiste esta cantidad del Faucet!",
  "dollarsSent": "Dólares enviados",
  "withdrawToken": "Retirar {{token}}",
  "sendToken": "Enviar {{token}}",
  "payment": "Pago",
  "sendOrRequest": "Enviar o solicitar",
  "recent": "Recientes",
  "contacts": "Contactos",
  "characterLimitExceeded": "Límite de {{max}} caracteres superado",
  "payRequest": "Pagar la solicitud",
  "sendTo": "Enviar a",
  "addDescription": "Agregar descripción",
  "sentTo": "Para",
  "withdrawnTo": "Para",
  "receivedFrom": "De",
  "commentLabel": "Mensaje",
  "amountSent": "Monto enviado",
  "amountReceived": "Monto recibido",
  "amountCeloWithdrawn": "Monto (CELO)",
  "feeEducation": "Las blockchains cobran una tarifa de transacción para mantener el soporte de la red y que funcione sin problemas.",
  "reviewPayment": "Revisar pago",
  "requestPayment": "Solicitar pago",
  "max": "MAX",
  "inviteSendTo": "Invitar y enviar a",
  "keepMoneySafe": "Mantendremos los fondos seguros hasta que tu amigo cree una cuenta de {{appName}}.",
  "searchFriends": "Ingresa un número de teléfono si no encuentras a la persona que buscas.",
  "inviteVerifyPayment": "Invitar y confirmar el pago",
  "noResultsFor": "Sin resultados para",
  "noContacts": "No se encontraron contactos",
  "searchForSomeone": "Buscar a alguien usando su dirección de billetera",
  "sentPayment": "Pago enviado",
  "sentEscrowPayment": "Pago de garantía enviado",
  "mobileNumber": "Número de teléfono",
  "sendToMobileNumber": "Enviar a número de teléfono",
  "requestFromMobileNumber": "propietario del número de teléfono",
  "sendToAddress": "Enviar a dirección",
  "walletAddress": "Dirección de wallet",
  "inviteWithoutPayment": "¡Hola! Estoy usando {{appName}} para enviar cripto en todo el mundo. Es fácil de usar y me gustaría invitarte a probarla con este link: {{link}}",
  "inviteWithEscrowedPayment": "¡Hola! Estoy usando {{appName}} para enviar dinero en todo el mundo. Acabo de enviarte {{amount}} {{token}}. Puedes descargar la app de {{appName}} y reclamar tus {{token}} con este link: {{link}}",
  "inviteWithRewards": "¡Hola! 👋 Estoy usando la wallet cripto de {{appName}}. Descargarla y conectar tu número es muy fácil, y si lo haces ahora ambos recibiremos un NFT como recompensa 💫 \n\nUsa este enlace: {{link}}",
  "inviteWithRewardsCUSD": "¡Hola! Ahora ambos podemos obtener una recompensa gratuita de $0,50 si te registras, conectas tu número y agregas fondos en tu wallet {{appName}}. Yo la utilizo para hacer crecer mis ahorros en USD y cripto, y puedes configurarla en segundos con sólo un número de teléfono. Asegúrate de registrarte con mi enlace de referencia aquí: \n\n{{link}} \n\nPero date prisa, la promoción de referencia termina pronto.",
  "loadingContacts": "Estamos encontrando tus contactos",
  "myCode": "Mi código",
  "scanCode": "Escanear",
  "scanQRCode": "Escanear código QR",
  "enterQRCode": "Ingresar código QR",
  "writeStorageNeededForQrDownload": "Se necesita permiso de escritura de almacenamiento para descargar el código QR",
  "cameraScanInfo": "Centra el código QR en el cuadro",
  "cameraNotAuthorizedTitle": "Habilitar cámara",
  "cameraNotAuthorizedDescription": "Habilita la cámara en la configuración de tu teléfono. Lo necesitarás para escanear códigos QR.",
  "cameraSettings": "Configuración",
  "toSentOrRequestPayment": "para enviar o solicitar pagos",
  "reminderSent": "Recordatorio enviado",
  "reclaimPayment": "Recuperar pago",
  "totalRefunded": "Total reembolsado",
  "loadingVerificationStatus": "Comprobando que el destinatario tenga un número conectado…",
  "askForContactsPermissionAction": "Acceder a mis contactos",
  "newAccountBalance": "Nuevo saldo de cuenta: ",
  "estimatingFee": "Estimando tarifa ",
  "estimatedFee": "Tarifa estimada: ",
  "selectBalance": "Seleccionar saldo",
  "stableBalance": "Saldo en {{token}}",
  "selectToken": "Seleccionar activo",
  "verificationCta": {
    "header": "¡Envía cripto en un mensaje!",
    "body": "Conecta tu número de teléfono a tu dirección de wallet para enviar y recibir cripto entre tus contactos.",
    "cta": "Conecta tu número"
  },
  "importContactsCta": {
    "header": "Habilita el acceso a contactos",
    "body": "Habilita el acceso a tus contactos en la configuración de tu teléfono para encontrar a tus personas preferidas por nombre.",
    "cta": "Configuración"
  },
  "contactSyncProgress": {
    "header": "Sincronizando contactos",
    "progress": "{{current}} de {{total}}",
    "importing": "Importando..."
  },
  "confirmAccount": {
    "header": "{{displayName}} tiene múltiples wallets.",
    "headerNoDisplayName": "Este número de teléfono tiene varias wallets.",
    "button": "Confirma la dirección de wallet"
  },
  "secureSendExplanation": {
    "body1": "Hay múltiples wallets asociadas a {{e164PhoneNumber}}. Para confirmar que tienes la cuenta correcta, por favor escanea su código QR o introduce su dirección de wallet.",
    "body2": "Debes escanear un código QR o confirmar la Dirección de cuenta antes de realizar una transacción."
  },
  "confirmAccountNumber": {
    "title": "Confirma la dirección de wallet",
    "bodyPartial": "Pídele a {{displayName}} los últimos cuatro dígitos de su dirección de wallet. Lo más seguro es hacerlo en persona o por teléfono.",
    "bodyPartialNoDisplayName": "Pídele a tu contacto los cuatro últimos dígitos de su dirección de wallet. Lo más seguro es hacerlo en persona o por teléfono.",
    "body1Full": "Pídele a {{displayName}} su dirección de wallet.",
    "body1FullNoDisplayName": "Pídele a tu contacto su dirección de wallet.",
    "body2Full": "La forma más segura de hacerlo es en persona. Por seguridad, no utilices mensajes de texto (SMS).",
    "help": "¿Dónde puedo encontrar la dirección de wallet?",
    "submit": "Enviar"
  },
  "accountInputHeaderPartial": "Los últimos 4 dígitos",
  "accountInputHeaderFull": "Dirección de cuenta",
  "helpModal": {
    "header": "Localizar una dirección de wallet",
    "body1": "Tu dirección de wallet se encuentra en el menú. Abre el menú tocando el icono del menú en la esquina superior izquierda.",
    "body2": "Tu dirección de wallet está cerca de la parte inferior del menú.",
    "body3": "Las direcciones de wallet empiezan con \"0x\" y tienen 42 caracteres"
  },
  "transferAddressChanged": "Este contacto cambió su Dirección de cuenta desde la última transacción. Este pago fue enviado a:",
  "addressConfirmed": "Dirección de cuenta confirmada",
  "sending": "Enviar a",
  "feeActual": "Tarifas",
  "feeEstimate": "Tarifas estimadas",
  "encryption": {
    "warningLabel": "Este comentario no tendrá cifrado",
    "warningModalHeader": "Sobre el cifrado",
    "warningModalBody": "El cifrado garantiza que tus comentarios se mantengan privados. {{appName}} utiliza el cifrado en los comentarios de transacciones cuando el remitente y el receptor tienen esta función configurada. Normalmente, esta configuración se activa de forma automática cuando el usuario envía su primera transacción.",
    "feeLabel": "Tarifa de cifrado única",
    "feeModalHeader": "Tarifa de cifrado única",
    "feeModalBody": "El cifrado ayuda a mantener la privacidad de tus datos confidenciales. Se agregará una pequeña tarifa a tu primera transacción únicamente para configurar el cifrado. Esto garantiza que tus comentarios se envíen de forma segura y privada."
  },
  "sendToAddressWarning": {
    "title": "Enviar a una dirección",
    "body": "Asegúrate de que esta dirección sea compatible con el activo que deseas enviar. Si no lo es y completas el envío de todas maneras, perderás los fondos. Te recomendamos realizar una transacción de prueba antes de enviar el monto deseado.",
    "toggle": "Recordármelo siempre"
  },
  "loadingFromScan": "Escaneando",
  "loadingFromDeeplink": "Conectando",
  "action": {
    "asking": "Esta aplicación desea realizar la siguiente acción:",
    "askingV1_35": "{{dappName}} desea realizar la siguiente acción:",
    "operation": "Operación",
    "data": "Datos",
    "sign": "Aprobar carga de datos",
    "signTransaction": "Firmar una transacción",
    "sendTransaction": "Enviar una transacción",
    "decrypt": "Descifrar payload de datos",
    "accounts": "Tu Dirección de cuenta de {{appName}}",
    "details": "Datos de la transacción",
    "computeSharedSecret": "Generar secretos",
    "emptyMessage": "Mensaje vacío"
  },
  "walletConnectRequest": {
    "transactionDataLabel": "Datos de la transacción",
    "readAccount": "{{dappName}} desea leer tu dirección de wallet de {{appName}}.",
    "signPayloadTitle": "Verificar wallet",
    "signPayload": "{{dappName}} desea verificar la propiedad de tu wallet.",
    "signTransactionTitle": "Firmar transacción",
    "signTransaction": "{{dappName}} desea firmar una transacción.",
    "signDappTransaction": "{{dappName}} desea firmar una transacción en la red {{networkName}}.",
    "signDappTransactionUnsupportedNetwork": "{{dappName}} desea firmar una transacción en una red no soportada.",
    "sendTransactionTitle": "Enviar transacción",
    "sendTransaction": "{{dappName}} desea enviar una transacción.",
    "sendDappTransaction": "{{dappName}} desea enviar una transacción en la red {{networkName}}.",
    "sendDappTransactionUnsupportedNetwork": "{{dappName}} desea enviar una transacción en una red no soportada.",
    "decryptPayloadTitle": "Descifrar con wallet",
    "decryptPayload": "{{dappName}} desea desencriptar una carga de datos.",
    "computeSharedSecret": "{{dappName}} desea generar secretos.",
    "transactionDataCopied": "Datos de transacción copiados",
    "estimatedNetworkFee": "Estimación de la tarifa de la red {{networkName}}",
    "networksList": "Redes",
    "connectWalletAction": "Conectar wallet",
    "signTransactionAction": "Firmar",
    "sendTransactionAction": "Enviar",
    "unsupportedChain": {
      "title": "Cadena incompatible",
      "description": "{{dappName}} desea realizar esta acción en una cadena incompatible con {{appName}}. Asegúrate de que la dapp esté usando Celo.",
      "descriptionV1_74_one": "{{dappName}} desea realizar esta acción en una cadena incompatible con {{appName}}. Asegúrate de que la dapp esté usando {{supportedNetworkNames}}.",
      "descriptionV1_74_other": "{{dappName}} desea realizar esta acción en una cadena incompatible con {{appName}}. Asegúrate de que la cadena activa en la dapp sea una de las siguientes: {{supportedNetworkNames}}."
    },
    "notEnoughBalanceForGas": {
      "title": "Saldo insuficiente para cubrir tarifas de transacción",
      "description": "No tienes suficientes {{feeCurrencies}} para cubrir los gastos de gasolina. Por favor, agrega {{feeCurrencies}} a tu wallet para completar esta transacción."
    },
    "failedToPrepareTransaction": {
      "title": "Error al preparar la transacción",
      "description": "Ocurrió un error al preparar la transacción. Consulta el error subyacente para más detalles.\n\n\"{{errorMessage}}\""
    },
    "session": {
      "failUnsupportedNamespace": {
        "title": "Cadena incompatible",
        "description": "{{dappName}} desea conectarse con una cadena incompatible con {{appName}}. Asegúrate de que la dapp esté usando Celo.",
        "descriptionV1_74_one": "{{dappName}} desea conectarse con una cadena incompatible con {{appName}}. Asegúrate de que la dapp esté usando {{supportedNetworkNames}}.",
        "descriptionV1_74_other": "{{dappName}} desea conectarse con una cadena incompatible con {{appName}}. Asegúrate de que la cadena activa en la dapp es una de las siguientes: {{supportedNetworkNames}}."
      },
      "warnUnsupportedChains": {
        "title": "Cadena incompatible",
        "description": "{{dappName}} no cuenta a Celo entre sus cadenas compatibles. Es posible que algunas funciones no estén disponibles.",
        "descriptionV1_74_one": "{{dappName}} no cuenta a {{supportedNetworkNames}} entre sus cadenas compatibles. Es posible que algunas funciones no estén disponibles.",
        "descriptionV1_74_other": "{{dappName}} no especificó ninguna de las siguientes como cadenas compatibles: {{supportedNetworkNames}}. Es posible que algunas funciones no estén disponibles."
      },
      "warnSomeUnsupportedMethods": {
        "title": "Métodos incompatibles",
        "description": "{{dappName}} especifica algunos métodos incompatibles con {{appName}}. Es posible que algunas funciones no funcionen como se espera."
      },
      "warnSomeUnsupportedEvents": {
        "title": "Eventos incompatibles",
        "description": "{{dappName}} especifica algunos eventos que no están soportados por{{appName}}. Es posible que algunas funciones no trabajen como se espera."
      }
    }
  },
  "sessionInfo": "Esta aplicación puede solicitar realizar las siguientes acciones:",
  "description": {
    "sign": "Aprobar cargas útiles",
    "signTransaction": "Enviar fondos",
    "sendTransaction": "Enviar fondos",
    "accounts": "Leer dirección",
    "decrypt": "Descifrar datos",
    "computeSharedSecret": "Generar un secreto"
  },
  "tapToDisconnect": "Toca para desconectar",
  "sessionsTitle": "Dapps conectadas",
  "sessionsSubTitle": "Las siguientes dapps están conectadas a {{appName}}. Puedes conectarte a más aplicaciones descentralizadas escaneando su código QR.",
  "disconnect": "Desconectar",
  "disconnectTitle": "¿Desconectar {{dappName}}?",
  "disconnectBody": "¿Confirmas que quieres desconectarte de {{dappName}}?",
  "connectionSuccess": "¡Lo hiciste! Vuelve a {{dappName}} para continuar",
  "inAppConnectionSuccess": "¡La conexión con {{dappName}} fue un éxito!",
  "timeoutTitle": "¡Se agotó el tiempo!",
  "timeoutSubtitle": "Se ha agotado el tiempo de conexión. Comprueba tu conexión a internet y vuelve a intentarlo.",
  "goBackButton": "Regresar",
  "v2Unsupported": "Este código QR no es compatible",
  "incomingPaymentRequests": "Solicitudes de otros",
  "incomingPaymentRequestsSummaryTitle": "{{count}} Solicitudes pendientes",
  "incomingPaymentRequestsSummaryDetails_exactly2Items": "<0></0> y <1></1> te están esperando",
  "incomingPaymentRequestsSummaryDetails_exactly3Items": "<0></0>, <1></1> y alguien más te están esperando",
  "incomingPaymentRequestsSummaryDetails_moreThan3Items": "<0></0>, <1></1> y otros te están esperando",
  "outgoingPaymentRequests": "Esperando pagos",
  "outgoingPaymentRequestsSummaryTitle": "Esperando {{count}} pagos",
  "outgoingPaymentRequestsSummaryDetails_exactly2Items": "Estás esperando pagos de <0></0> y <1></1>",
  "outgoingPaymentRequestsSummaryDetails_exactly3Items": "Estás esperando pagos de <0></0>, <1></1> y alguien más",
  "outgoingPaymentRequestsSummaryDetails_moreThan3Items": "Estás esperando pagos de <0></0>, <1></1> y otros",
  "notifications": "Notificaciones",
  "sent": "Enviados",
  "received": "Recibidos",
  "viewAll": "Ver todo",
  "noNotificationsPlaceholder": "¡Ya estás al día!",
  "thanksForVerifying": "Gracias por completar la conexión",
  "goldIsWhereYouSave": "Convierte tus Celo Dollars en CELO",
  "dinner": "Cena",
  "bikeParts": "Repuestos de bicicleta",
  "groceryRun": "Supermercado",
  "transactionsAreLoading": "Cargando transacciones",
  "pleaseHoldOn": "Esperá unos momentos",
  "welcomeToCeloPayments": "Te damos la bienvenida a {{appName}}",
  "letsGetStartedByFirstTransaction": "Empezemos enviando tu primera transacción",
  "sendMoney": "Enviar cripto",
  "verificationFee": "Tarifa de confirmación",
  "networkFee": "Tarifa de red",
  "networkFeeExplanation": {
    "0": "Cada semana, se utiliza una tarifa muy pequeña (menos del 0,01%) del saldo en Celo Dollars de cada usuario para mantener el valor del Celo Dollar estable. Para obtener más información sobre las tarifas de Celo, consulta ",
    "1": "Preguntas frecuentes"
  },
  "confirmingTransaction": "Confirmando…",
  "confirmingExchange": "Confirmando…",
  "paymentFailed": "No se pudo realizar el pago",
  "loadingActivity": "Cargando tu actividad",
  "errorLoadingActivity": {
    "0": "No es posible cargar tu actividad",
    "1": "Vuelve a intentarlo más tarde"
  },
  "noTransactionActivity": "Aquí verás tu actividad",
  "noExchangeActivity": "Aquí verás tu actividad",
  "maybeLater": "Quizas mas tarde",
  "balanceNeedUpdating": "Es necesario actualizar el saldo",
  "refreshBalances": "Actualizar saldos",
  "escrowedPaymentReminder": "Invitaciones pendientes",
  "escrowedPaymentReminderSummaryTitle": "{{count}} invitaciones pendientes",
  "escrowedPaymentReminderSummaryDetails_exactly2Items": "<0></0> y <1></1> no podrán redimir sus invitaciones",
  "escrowedPaymentReminderSummaryDetails_exactly3Items": "<0></0>, <1></1> y otro no podrán redimir sus invitaciones",
  "escrowedPaymentReminderSummaryDetails_moreThan3Items": "<0></0>, <1></1> y otros no podrán redimir sus invitaciones",
  "escrowedPaymentReminderSmsNoData": "Un recordatorio amigable de que aún no has reclamado tus {{currency}} con {{appName}}. ¡Descarga la aplicación móvil para empezar!",
  "testnetAlert": {
    "0": "{{testnet}}",
    "1": "Te recordamos que estás utilizando la compilación de red {{testnet}} - los saldos que se muestran no son reales."
  },
  "dollarBalance": "<0></0> $t(celoDollars)",
  "feedItemAddress": "{{address}}",
  "feedItemDepositInfo": "{{comment}}",
  "feedItemDepositInfo_noComment": "Depósito recibido",
  "feedItemDepositTitle": "Depósito",
  "feedItemFcTransferMobileMoney": "Transferencia - dinero móvil",
  "feedItemFcTransferBankAccount": "Transferencia - cuenta bancaria",
  "feedItemFcTransferWithdraw": "Retirar {{crypto}}",
  "feedItemExchangeTitle": "CELO",
  "feedItemExchangeInfo_boughtGold": "Compraste <0></0> CELO",
  "feedItemExchangeInfo_soldGold": "<0></0> CELO vendidos",
  "feedItemBoughtCeloTitle": "CELO comprados",
  "feedItemSoldCeloTitle": "CELO vendidos",
  "feedItemExchangeCeloInfo": "{{amount}} @ {{price}}",
  "feedItemVerificationFeeTitle": "Celo",
  "feedItemVerificationFeeInfo": "$t(verificationFee)",
  "feedItemNetworkFeeTitle": "Celo",
  "feedItemNetworkFeeInfo": "Tarifa de red",
  "feedItemVerificationRewardTitle": "Celo",
  "feedItemVerificationRewardInfo": "Recompensa de confirmador",
  "feedItemFailedTransaction": "Transacción fallida",
  "feedItemFaucetTitle": "Celo",
  "feedItemFaucetInfo": "{{faucet}} Faucet",
  "feedItemFaucetInfo_noTestnet": "Faucet",
  "feedItemInviteSentTitle": "Celo",
  "feedItemInviteSentInfo": "Invitaste a {{nameOrNumber}}",
  "feedItemInviteSentInfo_noInviteeDetails": "$t(inviteSent)",
  "feedItemInviteReceivedTitle": "Celo",
  "feedItemInviteReceivedInfo": "$t(inviteReceived)",
  "feedItemSentTitle": "{{displayName}}",
  "feedItemSentInfo": "{{comment}}",
  "feedItemSentInfo_noComment": "Pago enviado",
  "feedItemCeloRewardReceivedTitle": "CELO ganados",
  "feedItemRewardReceivedTitle": "Supercharge",
  "feedItemRewardReceivedInfo": "Recompensas semanales",
  "feedItemInviteRewardReceivedTitle": "{{appName}}",
  "feedItemInviteRewardReceivedInfo": "Recompensa recibida",
  "feedItemReceivedTitle": "{{displayName}}",
  "feedItemReceivedInfo": "{{comment}}",
  "feedItemReceivedInfo_noComment": "Pago recibido",
  "feedItemEscrowSentTitle": "{{nameOrNumber}}",
  "feedItemEscrowSentTitle_noReceiverDetails": "Desconocido",
  "feedItemEscrowSentInfo": "{{comment}}",
  "feedItemEscrowSentInfo_noComment": "Invitación enviada",
  "feedItemEscrowReceivedTitle": "{{nameOrNumber}}",
  "feedItemEscrowReceivedTitle_noSenderDetails": "Desconocido",
  "feedItemEscrowReceivedInfo": "{{comment}}",
  "feedItemEscrowReceivedInfo_noComment": "Pago de garantía recibido",
  "feedItemGenericTitle": "{{nameOrNumber}}",
  "feedItemGenericTitle_noRecipientDetails": "Desconocido",
  "feedItemGoldSold": "Vendidos",
  "feedItemGoldPurchased": "Comprados",
  "feedItemGoldWithdrawal": "Transferidos a {{displayName}}",
  "feedItemGoldReceived": "Recibidos de {{displayName}}",
  "feedItemSwapPath": "{{token1}} > {{token2}}",
  "feedItemJumpstartTitle": "Enlace activo",
  "feedItemJumpstartSentSubtitle": "Invitación",
  "feedItemJumpstartReceivedSubtitle": "Fondos recibidos",
  "transactionHeaderVerificationFee": "Confirmación",
  "transactionHeaderNetworkFee": "Red",
  "transactionHeaderFaucet": "Faucet",
  "transactionHeaderInviteSent": "$t(inviteSent)",
  "transactionHeaderInviteReceived": "$t(inviteReceived)",
  "transactionHeaderSent": "Pago enviado",
  "transactionHeaderWithdrewCelo": "Transferencia de CELO",
  "transactionHeaderEscrowSent": "Pago de garantía enviado",
  "transactionHeaderReceived": "Pago recibido",
  "transactionHeaderCeloDeposit": "Depósito recibido",
  "transactionHeaderCeloReward": "Recompensa recibida",
  "transactionHeaderEscrowReceived": "Pago de garantía recibido",
  "transactionHeaderNftReceived": "NFT recibido",
  "transactionHeaderNftSent": "NFT enviado",
  "feedSectionHeaderRecent": "Recientes",
  "cashInBottomSheet": {
    "title": "¡Agrega fondos para empezar a usar {{appName}}!",
    "subtitle": "Actualmente tu cuenta está vacía",
    "addFunds": "Agregar fondos",
    "titleRamp": "Agrega {{currency}} para empezar a utilizar {{appName}}",
    "subtitleRamp": "Agrega fondos con comisión bajísimas gracias a nuestros proveedores externos."
  },
  "balances": "Activos",
  "totalBalanceWithLocalCurrencySymbol": "Total {{localCurrencySymbol}}{{totalBalance}}",
  "totalValue": "Saldo total",
  "viewBalances": "Ver activos",
  "totalAssets": "Mis activos",
  "totalAssetsInfo": "Total estimado de activos en tu wallet y posiciones DeFi",
  "assetsSegmentedControl": {
    "walletAssets": "Activos de wallet",
    "dappPositions": "DeFi"
  },
  "open": "Abrir",
  "nftViewer": "NFT Viewer",
  "whatTotalValue": {
    "title": "¿Qué es el saldo total?",
    "body": "Tu Saldo Total es una suma aproximada de todos tus activos de {{appName}}. Tu Saldo Total cambiará a medida que los precios fluctúen. Se actualiza cada 10 minutos.\nAlgunos activos pueden no aparecer en el Saldo Total porque el precio no está disponible en el momento del cálculo.",
    "dismiss": "Ignorar"
  },
  "supportExportLogsStart": "Exportando registros...",
  "supportExportLogsFailed": "Error de exportación: {{error}}",
  "supportEmailSubject": "Soporte técnico de {{appName}} para {{user}}",
  "personaAccountEndpointFail": "La verificación de identidad no está disponible actualmente. Vuelve a intentarlo más tarde.",
  "getBankAccountsFail": "No se pueden recuperar las cuentas bancarias vinculadas. Vuelve a intentarlo más tarde.",
  "deleteBankAccountFail": "No se puede eliminar tu cuenta bancaria vinculada. Vuelve a intentarlo más tarde.",
  "linkBankAccountScreen": {
    "tryAgain": "Reintentar",
    "verifying": {
      "title": "Verificando identidad"
    },
    "completed": {
      "title": "Verificación completa",
      "description": "Hemos verificado tu identidad con éxito. Por favor, continúa y termina de vincular tu cuenta bancaria.",
      "descriptionStep2NotEnabled": "Hemos verificado tu identidad. Te avisaremos cuando puedas terminar de vincular tu cuenta bancaria.",
      "descriptionRegionNotSupported": "Hemos verificado tu identidad. Por el momento, esta función no está disponible en tu región, pero te avisaremos cuando puedas terminar de vincular tu cuenta bancaria."
    },
    "failed": {
      "title": "Verificación denegada",
      "description": "No hemos podido verificar tu identidad. Vuelve a intentarlo o contacta al soporte técnico para obtener ayuda.",
      "contactSupportPrefill": "Mi verificación de identidad fue denegada"
    },
    "pending": {
      "title": "Revisión en curso",
      "description": "Hemos recibido tu información y la estamos revisando."
    },
    "begin": {
      "label": "Paso 1",
      "title": "Verifica tu identidad",
      "description": "Agregar fondos con una cuenta bancaria es fácil. Este paso te llevará unos 5 minutos.",
      "cta": "Comenzar"
    },
    "stepTwo": {
      "label": "Paso 2",
      "disabledTitle": "Vincula una cuenta bancaria",
      "disabledDescription": "¡Pronto habrá soporte para cuentas bancarias! Te avisaremos cuando puedas conectar tu cuenta bancaria a {{appName}}.",
      "disabledCta": "¡Muy pronto!",
      "title": "Ingresa los datos bancarios",
      "description": "¡Ya casi has terminado! Introduce los datos bancarios para vincular tu cuenta a {{appName}}.",
      "cta": "Vincular cuenta bancaria",
      "error": {
        "title": "Error al vincular la cuenta bancaria.",
        "description": "Vuelve a intentarlo o ponte en contacto con el servicio de soporte técnico.",
        "contactSupportPrefill": "No he podido vincular mi cuenta bancaria a {{appName}}"
      }
    }
  },
  "bankAccountsScreen": {
    "header": "Cuentas bancarias vinculadas",
    "add": "Añadir una cuenta bancaria",
    "delete": "Eliminar"
  },
  "syncingBankAccount": "Sincronizando cuenta bancaria...",
  "keepAppOpen": "¡Por favor, mantén la app abierta!",
  "linkBankAccountSettingsTitle": "Cuentas bancarias vinculadas",
  "linkBankAccountSettingsValue": "Acceder",
  "linkBankAccountSettingsValue2": "Agregar cuenta",
  "connectPhoneNumber": {
    "title": "Conecta tu número de teléfono para continuar",
    "body": "Tu número de teléfono debe estar conectado para verificar tu identidad y vincular tu cuenta bancaria.",
    "buttonText": "Conectar"
  },
  "outOfSyncBanner": {
    "title": "Error al recuperar los tokens",
    "message": "Es posible que tus saldos no estén actualizados.",
    "button": "Refresca"
  },
  "dappsScreen": {
    "title": "Dapps",
    "titleDiscover": "Descubre",
    "exploreDapps": "Dapps",
    "exploreAll": "Ver todo",
    "message": "Explora las distintas formas de usar tus activos",
    "errorMessage": "Hubo un error al cargar las dapps",
    "featuredDapp": "Destacadas",
    "allDapps": "Todas",
    "favoriteDapps": "Mis favoritas",
    "mostPopularDapps": "Populares",
    "mostPopularDapps_UK": "Otras Dapps",
    "favoriteDappsAndAll": "Mis favoritas y todas",
    "searchPlaceHolder": "Buscar dapps",
    "noFavorites": {
      "title": "No has añadido favoritas aún",
      "description": "No pierdas de vista tus dapps más usadas. Toca la estrella para agregarlas a tus favoritas"
    },
    "favoritedDappToast": {
      "message": "Se agregó a tus favoritas",
      "labelCTA": "Ver Mis favoritas",
      "messageWithDappName": "Se agregó {{dappName}} a tus favoritas"
    },
    "emptyResults": {
      "message": "Filtro <0>{{filter}}</0> aplicado",
      "removeFilter": "Quitar filtro",
      "searchMessage": "No se encontraron resultados para <0>\"{{searchTerm}}\"</0>."
    },
    "disclaimer_UK": "Esta es una lista de Dapps de terceros. La descripción de cada Dapp es puramente informativa, y no una invitación a utilizarlas."
  },
  "dappRankings": {
    "title": "Ranking de dapps",
    "description": "Descubre las dapps favoritas de la comunidad {{appName}}"
  },
  "dappShortcuts": {
    "rewards": {
      "title": "Tus recompensas",
      "description": "Reclama las recompensas disponibles en tus posiciones DeFi."
    },
    "claimRewardsScreen": {
      "title": "Tus recompensas",
      "description": "¡Ahora puedes reclamar las recompensas de tus posiciones de dapp abiertas directamente en {{appName}}!",
      "claimButton": "Reclamar",
      "claimedLabel": "Reclamada",
      "rewardLabel": "Recompensa disponible",
      "claimSuccess": "¡Éxito! Has reclamado una recompensa",
      "confirmingReward": "CONFIRMANDO"
    },
    "claimRewardFailure": "Se ha producido un error al reclamar tu recompensa, inténtalo de nuevo más tarde."
  },
  "dappsScreenHelpDialog": {
    "title": "¿Qué son las dapps?",
    "message": "Las dapps (aplicaciones descentralizadas) proporcionan nuevas formas de utilizar tu cripto, ganar recompensas y explorar Web3.\n\nConecta {{appName}} a una dapp para empezar.",
    "dismiss": "Ignorar"
  },
  "dappsScreenBottomSheet": {
    "title": "{{dappName}} es una aplicación externa",
    "message": "Estás a punto de abrir una aplicación no operada por {{appName}}.\n\n{{appName}} no hace ninguna declaración sobre esta aplicación. Utilízala bajo tu propio riesgo.",
    "button": "Ir a {{dappName}}"
  },
  "dappsScreenInfoSheet": {
    "title": "¿Qué son las dapps?",
    "description": "Una dapp (o aplicación descentralizada) es una aplicación que se construye y ejecuta en una blockchain. Esto significa que ninguna empresa u organización gestiona o almacena tus datos.\n\nLas dapps varían según los servicios que ofrecen. Algunos ejemplos de estos servicios son los exchanges descentralizados, los préstamos, los servicios de intercambio y el almacenamiento de NFTs.",
    "buttonLabel": "Quiero saber más"
  },
  "dappsDisclaimerAllDapps": "{{appName}} no tiene afiliaciones con estas dapps y no ofrece garantías sobre su uso. Investiga el riesgo que conlleva utilizar una dapp antesde hacerlo. Te recomendamos revisar los acuerdos de condiciones y las políticas de privacidad.",
  "dappsDisclaimerSingleDapp": "{{appName}} no tiene afiliaciones con esta dapp y no ofrece garantías sobre su uso. Revisa siempre el acuerdo de condiciones o la política de privacidad.",
  "dappsDisclaimerUnlistedDapp": "Esta dapp no se encuentra en nuestra lista. {{appName}} no tiene afiliaciones con esta dapp y no ofrece garantías sobre su uso. Revisa siempre el acuerdo de condiciones o la política de privacidad.",
  "recentlyUsedDapps": "Dapps usadas recientemente",
  "favoritedDapps": "Dapps favoritas",
  "allDapps": "Todas las dapps",
  "rewards": "Recompensas",
  "supercharge": "Supercharge",
  "others": "Otros",
  "nomSpaceRecipient": "Nomspace: {{name}}",
  "lastDay": "Últimas 24 horas",
  "noMoreTransactions": "No hay más transacciones",
  "selectProviderScreen": {
    "somePaymentsUnavailable": "Las compras se realizan a través de nuestros proveedores asociados. Las tarifas pueden variar. Algunos métodos de pago no están disponibles en tu región.",
    "disclaimerWithSomePaymentsUnavailable": "Los pagos se realizan a través de socios de la red. Las tarifass pueden variar. Algunos métodos de pago no están disponibles en tu región. <0>Más información.</0>",
    "disclaimer": "Los pagos se realizan a través de socios de la red. Las tarifass pueden variar. <0>Más información.</0>",
    "disclaimerUK": "Esto no es una invitación a comprar criptoactivos. Solo proporcionamos una lista de proveedores que venden criptoactivos con información sobre precios y un enlace a su sitio web.",
    "learnMore": "Más información.",
    "whyMissingPayments": "¿Por qué no veo más métodos de pago?",
    "dismiss": "Ignorar",
    "missingPaymentsExplained": "No todos los métodos de pago están disponibles en tu país.\n\nSolo verás los proveedores que tengan cobertura geográfica en tu región.",
    "cryptoExchange": "Exchange de criptomonedas",
    "feesVary": "Las tarifas varían",
    "viewExchanges": "Ver exchanges",
    "depositFrom": "Depositar desde",
    "cryptoExchangeOrWallet": "Exchange cripto o wallet",
    "card": "Tarjeta de crédito/débito",
    "bank": "Cuenta bancaria",
    "mobileMoney": "Dinero digital",
    "airtime": "Datos móviles",
    "minFee": "Tarifa mínima",
    "numProviders": "{{count}} proveedores",
    "fee": "Tarifas",
    "idRequired": "Requiere identificación",
    "mobileCarrierRequirement": "Requiere {{carrier}}",
    "numDays": "1-3 días",
    "oneHour": "Menos de 1 hora",
    "xHours": "Menos de {{upperBound}} horas",
    "xToYHours": "{{lowerBound}}-{{upperBound}} horas",
    "xDays": "Menos de {{upperBound}} días",
    "xToYDays": "{{lowerBound}}-{{upperBound}} días",
    "bestRate": "Mejor tarifa",
    "header": "Selecciona el método de pago",
    "newLabel": "NUEVO",
    "newDialog": {
      "title": "Nuevas formas de transferir fondos",
      "body": "Estamos lanzando nuevas formas de transferir fondos a y desde cuentas bancarias, directamente desde la app {{appName}}.\n\nSi ves este mensaje, puedes acceder a esta función en tu región.",
      "dismiss": "Ignorar"
    },
    "cashIn": {
      "amountSpentInfo": "Pagarás <0></0> con tasas incluidas"
    },
    "cashOut": {
      "amountSpentInfo": "Retirarás <0></0> con tasas incluidas"
    },
    "receiveAmount": "Recibir <0></0>"
  },
  "fiatConnectLinkAccountScreen": {
    "bankAccount": {
      "header": "Configurar cuenta bancaria",
      "bodyTitle": "Configurar cuenta bancaria",
      "description": "Ingresa los datos bancarios para transferir fondos. Estos servicios te serán proporcionados por <0>{{providerName}}</0>. Si eliges continuar, aceptas sus <1>Términos y condiciones</1> y su <2>Política de privacidad</2>."
    },
    "mobileMoney": {
      "header": "Configurar cuenta digital",
      "bodyTitle": "Configurar cuenta digital",
      "description": "Ingresa los datos de tu cuenta digital para transferir fondos. Estos servicios te serán proporcionados por <0>{{providerName}}</0>.\n\nSi eliges continuar, aceptas sus <1>Términos y condiciones</1> y su <2>Política de privacidad</2>."
    },
    "continue": "Continuar"
  },
  "fiatConnectKycLandingScreen": {
    "stepOne": "Paso 1",
    "stepTwo": "Paso 2",
    "title": "Verifica tu identidad",
    "description": "Este paso te llevará unos 5 minutos.",
    "disclaimer": "Reconoces y aceptas que tus Datos personales nos serán proporcionados y compartidos con terceros con fines de verificación como se indica en la <0>Política de Privacidad</0>.",
    "button": "Establecer verificación de identidad"
  },
  "fiatConnectKycStatusScreen": {
    "contactSupportPrefill": "Tengo problemas para verificar mi identidad con {{appName}}.",
    "contactSupport": "Contactar a Soporte",
    "pending": {
      "title": "Tu verificación de identidad está en revisión.",
      "description": "Una vez completada la revisión, puedes volver a la página Agregar y retirar para completar tu transacción.",
      "close": "Cerrar"
    },
    "denied": {
      "switch": "Cambiar método de retiro",
      "retryable": {
        "title": "Verificación de identidad denegada",
        "description": "Haz una nueva verificación o intenta una forma alternativa de retirar fondos.",
        "tryAgain": "Reintentar"
      },
      "final": {
        "title": "Verificación de identidad denegada",
        "description": "Intenta una forma alternativa de retirar fondos, o ponte en contacto con el equipo de soporte técnico."
      }
    },
    "expired": {
      "title": "Verificación de identidad caducada",
      "description": "Haz una nueva verificación o intenta una forma alternativa de retirar fondos.",
      "tryAgain": "Reintentar",
      "switch": "Cambiar método de retiro"
    },
    "tryAgainFailed": "Hubo un error al borrar la información de KYC. Vuelve a intentarlo."
  },
  "fiatConnectReviewScreen": {
    "transactionDetails": "Detalles de transacción",
    "paymentMethodVia": "Conexión de {{providerName}}",
    "receiveAmount": "Recibirás",
    "bankFeeDisclaimer": "Tu banco puede cobrar una tarifa adicional por esta transacción.",
    "mobileMoneyFeeDisclaimer": "Tu operador de dinero móvil puede cobrar una tarifa adicional por esta transacción.",
    "cashIn": {
      "header": "Revisión - Agregar fondos",
      "button": "Agregar fondos",
      "transactionDetailsAmount": "Depósito total",
      "transactionDetailsAmountConverted": "Monto depositado",
      "paymentMethodHeader": "Depositar desde"
    },
    "cashOut": {
      "header": "Revisar",
      "button": "Retirar fondos",
      "transactionDetailsAmount": "Total a retirar",
      "transactionDetailsAmountConverted": "Monto retirado",
      "paymentMethodHeader": "Retirar a"
    },
    "failedRefetch": {
      "title": "¡Error de conexión!",
      "description": "No logramos establecer la conexión entre cuentas.\n\nEsto puede deberse a una mala conexión a internet o a un problema de servidores. Por favor, reinicia la conexión.",
      "tryAgain": "Reintentar"
    },
    "quoteExpiredDialog": {
      "title": "Revisar montos y tarifas",
      "body": "Los montos y las tarifas pueden fluctuar con el mercado.\n\nProcura revisar el monto y las tarifas finales antes de completar la operación.",
      "continue": "Continuar"
    }
  },
  "fiatConnectStatusScreen": {
    "tryAgain": "Reintentar",
    "stillProcessing": "Por favor, espera mientras procesamos tu transacción.",
    "cashOut": {
      "cancel": "Cancelar retiro",
      "contactSupportPrefill": "Tengo problemas para retirar mis fondos."
    },
    "cashIn": {
      "cancel": "Cancelar acción",
      "contactSupportPrefill": "Tengo problemas para añadir fondos a mi walleto {{appName}}."
    },
    "success": {
      "header": "Operación exitosa",
      "title": "¡Tus fondos están en camino!",
      "description": "Tu solicitud ha sido enviada y tus fondos llegarán en {{duration}}.",
      "descriptionWithin1Hour": "Tu solicitud de transacción ha sido enviada y tus fondos llegarán en el plazo de 1 hora.",
      "descriptionWithinXHours": "Tu solicitud de transacción ha sido enviada y tus fondos llegarán en el plazo de {{upperBound}} horas.",
      "descriptionInXtoYHours": "Tu solicitud de transacción ha sido enviada y tus fondos llegarán en el plazo de {{lowerBound}} a {{upperBound}} horas.",
      "descriptionWithinXDays": "Tu solicitud de transacción ha sido enviada y tus fondos llegarán en un plazo de {{upperBound}} días.",
      "descriptionXtoYDays": "Tu solicitud de transacción ha sido enviada y tus fondos llegarán en el plazo de {{lowerBound}} a {{upperBound}} días.",
      "baseDescription": "Tu solicitud de transacción ha sido enviada.",
      "txDetails": "Ver en CeloExplorer",
      "viewOnCeloScan": "Ver en CeloScan",
      "continue": "Continuar"
    },
    "requestNotCompleted": {
      "title": "No se ha podido completar tu solicitud.",
      "description": "No fue posible transferir tus fondos. Inténtalo de nuevo o comunícate con nuestro equipo de soporte técnico para obtener ayuda."
    },
    "txProcessing": {
      "title": "Tu transacción está en proceso.",
      "description": "Esto puede deberse a una mala conexión a Internet. Comprueba si hay actualizaciones en el explorador de bloques."
    }
  },
  "fiatExchangeFlow": {
    "cashIn": {
      "fiatExchangeTitle": "Agregar fondos",
      "fiatExchangeSubtitle": "Agrega fondos a tu cuenta de {{appName}} desde tu banco, tarjeta o exchange.",
      "selectCurrencyTitle": "Agregar fondos",
      "exchangeAmountTitle": "Agregar {{currency}}",
      "selectProviderHeader": "Selecciona el método de pago",
      "selectProviderHeader_UK": "Datos del proveedor",
      "depositExchangeTitle": "Depositar cripto"
    },
    "cashOut": {
      "fiatExchangeTitle": "Retirar fondos",
      "fiatExchangeSubtitle": "Retira fondos de {{appName}} a tu cuenta bancaria, tarjeta, exchange de criptomonedas o cuenta de dinero digital.",
      "selectCurrencyTitle": "Retirar fondos",
      "exchangeAmountTitle": "Retirar {{currency}}",
      "selectProviderHeader": "Selecciona el método de retiro",
      "withdrawExchangeTitle": "Retirar cripto"
    },
    "spend": {
      "fiatExchangeTitle": "Gastar fondos",
      "fiatExchangeSubtitle": "Gasta tus fondos en tarjetas regalo y otras compras.",
      "selectCurrencyTitle": "Gastar fondos"
    },
    "exchange": {
      "informational": "Para evitar la pérdida de fondos, utiliza esta dirección en exchanges o activos compatibles con las siguientes redes: <0>{{networks}}</0>",
      "copyAddress": "Copiar dirección",
      "informationText": "Utiliza solo exchanges o activos <0>compatibles con las redes soportadas por {{appName}}</0> para evitar la pérdida de fondos",
      "bottomSheetTitle": "¿Qué exchanges puedo utilizar para depositar fondos?",
      "bottomSheetInfo": "Comprueba que envías activos compatibles con las redes que admite {{appName}}."
    }
  },
  "fiatDetailsScreen": {
    "headerBankAccount": "Ingresa los datos bancarios",
    "headerMobileMoney": "Ingresa los datos de tu cuenta digital",
    "headerSubTitle": "Con tecnología de {{provider}}",
    "selectedPaymentOption": "Método de pago seleccionado",
    "addFiatAccountSuccess": "Se conectó tu cuenta a {{provider}}.",
    "addFiatAccountResourceExist": "Ya has conectado esta cuenta a {{provider}}.",
    "addFiatAccountFailed": "No fue posible conectar tu cuenta a {{provider}}, inténtalo de nuevo o comunícate con nuestro equipo de soporte técnico.",
    "selectItem": "Selecciona una opción...",
    "selectDone": "Listo",
    "submitAndContinue": "Enviar y continuar"
  },
  "fiatAccountSchema": {
    "institutionName": {
      "label": "Nombre del banco",
      "placeholderText": "Ingresa el nombre del banco"
    },
    "accountNumber": {
      "label": "Número de cuenta",
      "placeholderText": "Ingresa el número de cuenta",
      "errorMessageDigitLength": "El número de cuenta debe tener {{length}} dígitos",
      "errorMessageDigit": "El número de cuenta debe contener sólo dígitos"
    },
    "mobileMoney": {
      "operator": {
        "label": "Red",
        "placeholderText": "Ingresa tu operador de red celular"
      },
      "mobile": {
        "label": "Número de teléfono",
        "placeholderText": "+234123234566",
        "errorMessage": "Número de teléfono inválido"
      },
      "mobileDialog": {
        "title": "Número de teléfono",
        "body": "Utiliza el número de teléfono registrado con tu proveedor de dinero móvil. Puede que no sea el mismo que tu número de teléfono de {{appName}} .\n\nLos números de teléfono deben incluir el código de país que aparece junto al número de teléfono.",
        "dismiss": "Ignorar"
      }
    },
    "ibanNumber": {
      "label": "IBAN",
      "placeholderText": "Ingresa el número IBAN",
      "errorMessage": "IBAN inválido"
    },
    "ifsc": {
      "label": "IFSC",
      "placeholderText": "Ingresa el código IFSC",
      "errorMessage": "IFSC inválido"
    },
    "pix": {
      "keyType": {
        "label": "Tipo de clave PIX"
      },
      "key": {
        "placeholderText": "Ingresa tu clave PIX",
        "errorMessage": "Clave PIX inválida"
      }
    }
  },
  "webView": {
    "openExternal": "Abrir en navegador externo"
  },
  "dappNotListed": "Esta dapp no se encuentra entre las seleccionadas por {{appName}}. Las dapps son aplicaciones de terceros. Utilízalas bajo tu propia responsabilidad.",
  "swapScreen": {
    "title": "Cambiar",
    "review": "Revisar",
    "confirmSwap": "Confirmar intercambio",
    "confirmSwap_UK": "Quiero cambiar",
    "swapFrom": "DE",
    "swapTo": "A",
    "insufficientFunds": "Saldo en {{token}} insuficiente. Ingresa un monto menor o elige otro activo.",
    "fetchSwapQuoteFailed": "¡Lo sentimos! Conseguir la mejor tasa de cambio nos está llevando más tiempo del habitual. Inténtalo de nuevo más tarde.",
    "disclaimer": "La mejor tarifa la determinan fuentes descentralizadas. <0>Más información</0>",
    "disclaimer_UK": "Esto no es una invitación a vender o comprar criptoactivos. Al hacer clic en Quiero cambiar, estás dando instrucciones a un enrutador de intercambio de terceros para que ejecute tu transacción de intercambio al mejor tipo de cambio. La mejor tarifa la proporcionan los socios de la red. <0>Más información</0>",
    "swapFromTokenSelection": "CAMBIAR DE",
    "swapToTokenSelection": "CAMBIAR A",
    "tokenUsdValueUnknown": "-",
    "unsupportedSwapTokens": "Los tokens seleccionados no son compatibles con nuestros proveedores de swap.",
    "selectTokenLabel": "Selecciona un token",
    "tokenBottomSheetTitle": "Seleccionar token",
    "onNetwork": "en {{networkName}}",
    "crossChainNotification": "Intercambiar tokens entre diferentes redes",
    "crossChainFeeWarning": {
      "title": "Necesitas más {{tokenSymbol}}",
      "body": "Necesitas más {{tokenSymbol}} en {{networkName}} para pagar las tarifas de intercambio entre cadenas. Añade {{tokenAmount}} más de {{tokenSymbol}} para continuar."
    },
    "insufficientBalanceWarning": {
      "title": "Necesitas más {{tokenSymbol}}",
      "body": "Saldo en {{tokenSymbol}} insuficiente. Ingresa un monto menor o elige otro activo."
    },
    "unsupportedTokensWarning": {
      "title": "Selección incompatible",
      "body": "Los tokens seleccionados no se pueden intercambiar entre sí. Por favor, elige otro token que sea compatible con tu selección."
    },
    "decreaseSwapAmountForGasWarning": {
      "title": "Necesitas más {{feeTokenSymbol}} para cubrir las tarifas",
      "body": "Agrega {{feeTokenSymbol}} para cubrir las tarifas o ajusta el monto que estás intercambiando",
      "cta": "Intercambiar monto menor"
    },
    "switchedToNetworkWarning": {
      "title": "Has cambiado a la red {{networkName}}",
      "body_swapFrom": "Selecciona un token para intercambiar desde la red {{networkName}} para continuar.",
      "body_swapTo": "Selecciona un token para intercambiar en la red {{networkName}} para continuar."
    },
    "maxSwapAmountWarning": {
      "title": "Intercambio de monto MAX",
      "titleV1_74": "Intercambio de monto MAX",
      "body": "Asegúrate de contar con suficiente CELO en tu wallet para cubrir las tarifas de próximas transacciones.",
      "bodyV1_74": "Asegúrate de que tienes {{tokenSymbol}} en tu wallet para cubrir las tarifas de gasolina en futuras transacciones",
      "learnMore": "Más información"
    },
    "priceImpactWarning": {
      "title": "Antes de cambiar",
      "body": "Intercambiar estos activos puede afectar el tipo de cambio. Si reduces el monto a cambiar, tal vez obtengas un mejor tipo de cambio."
    },
    "noUsdPriceWarning": {
      "title": "{{localCurrency}} precio no disponible",
      "description": "No tenemos un precio en {{localCurrency}} para {{tokenSymbol}}, lo que podría significar que no se negocia ampliamente. {{appName}} no se hace responsable por las pérdidas que puedes sufrir si decides proceder.",
      "ctaConfirm": "Comprendo",
      "ctaDismiss": "Cancelar"
    },
    "missingSwapImpactWarning": {
      "title": "Antes de cambiar",
      "body": "No podemos estimar el valor de este intercambio. {{appName}} no se hace responsable si decides proceder."
    },
    "confirmSwapFailedWarning": {
      "title": "Algo salió mal",
      "body": "La velocidad de la red es lenta o hay un error desconocido. Vuelve a intentarlo más tarde"
    },
    "estimatedExchangeRate": "Tasa estimada ≈ <0>0,00</0>",
    "needDecreaseSwapAmountForGas": {
      "title": "Saldo en {{tokenSymbol}} insuficiente",
      "description": "No tienes suficientes {{tokenSymbol}} para cubrir las tarifas de transacción. ¿Te gustaría intercambiar un monto menor?",
      "confirmDecreaseButton": "Intercambiar monto menor"
    },
    "notEnoughBalanceForGas": {
      "title": "Saldo insuficiente para cubrir tarifas de transacción",
      "description": "No tienes suficientes {{feeCurrencies}} para cubrir las tarifas de transacción. Deposita {{feeCurrencies}} en tu wallet para completar este intercambio.",
      "dismissButton": "Ignorar"
    },
    "transactionDetails": {
      "estimatedNetworkFee": "Tarifa de red estimada",
      "maxNetworkFee": "Tarifa máxima de red",
      "networkFee": "Tarifa de red de {{networkName}}",
      "networkFeeNoNetwork": "Tarifa de red",
      "swapFee": "Tarifa de {{appName}}",
      "swapFeeWaived": "Gratis",
      "appFee": "Tarifa de {{appName}}",
      "appFeeValue": "<0></0> <1>(<0></0>)</1>",
      "appFeeValue_withoutPriceUsd": "<0></0>",
      "appFeeValue_free": "Gratis",
      "appFeeValue_placeholder": "-",
      "appFeeInfo": "Tarifa de {{appName}}\n\nLa tarifa de {{appName}} del {{appFeePercentage}}% está diseñada para mejorar tu experiencia, garantizando intercambios rápidos, fiables y seguros.",
      "appFeeInfo_free": "Tarifa de {{appName}}\n\nEste intercambio es gratuito.",
      "appFeeInfo_placeholder": "Tarifa de {{appName}}\n\nLa tarifa se calcula en función de la cotización que recibas.",
      "appFeeInfoDismissButton": "Entendido",
      "slippagePercentage": "Tolerancia al slippage",
      "networkFeeInfo": "Estás intercambiando en la red {{networkName}}.\n\nSe requiere esta tarifa de red estimada para realizar una transacción en la red {{networkName}}. Esta tarifa asegura tu transacción y se destina a mantener la red.",
      "networkFeeInfoV1_76": "Estás intercambiando en la Red {{networkName}}.\n\nSe requiere una tarifa de red para realizar una transacción en la Red {{networkName}}. Esta tarifa asegura tu transacción y se paga a los validadores de la red.\n\nDado que las condiciones de la red determinan el monto exacto, la estimación indicada es lo que esperamos que sea la tarifa real. La tarifa no superará el monto máximo.",
      "slippageToleranceInfo": "Tolerancia de deslizamiento\n\nTu swap se ejecutará dentro del porcentaje de tolerancia de deslizamiento. Si el precio varía más que la tolerancia de deslizamiento, {{appName}} te protege impidiendo que se ejecute la operación.",
      "slippageToleranceInfoV1_90": "Tu intercambio se ejecutará dentro del porcentaje de tolerancia de slippage (pérdida). Si el precio varía más que la tolerancia, {{appName}} te protege impidiendo que se ejecute la operación.",
      "networkFeeInfoDismissButton": "Entendido",
      "exchangeRate": "Tasa de cambio",
      "exchangeRateInfo": "Tasa de cambio\n\nHemos encontrado la mejor tasa de cambio para ti. Tu intercambio se completará a un precio dentro del {{slippagePercentage}}% de la estimación o la transacción se cancelará y se te devolverán los fondos.",
      "exchangeRateInfoV1_90": "Encontramos la mejor tasa de cambio para ti. Tu intercambio se completará a un precio dentro del {{slippagePercentage}}% de la estimación o la transacción se cancelará y los fondos se devolverán a tu wallet.",
      "exchangeRateInfo_withAppFee": "Tasa de cambio\n\nHemos encontrado la mejor tasa de cambio para ti. Tu intercambio se completará a un precio dentro del {{slippagePercentage}}% del estimado o la transacción se cancelará y los fondos se devolverán a tu wallet.\n\nLa tasa estimada incluye una tarifa de {{appName}} del {{appFeePercentage}}%.",
      "exchangeRateInfoDismissButton": "Entendido",
      "estimatedValue": "Valor estimado",
      "estimatedTransactionTime": "Tiempo de transacción estimado",
      "estimatedTransactionTimeInMinutes": "≈ {{minutes}} minutos",
      "estimatedTransactionTimeInfo": "El tiempo para completar la transacción lo determina el proveedor.\n\nSi estás intercambiando entre diferentes cadenas, la transacción podría tardar un poco más en completarse.",
      "infoDismissButton": "Entendido",
      "fees": "Tarifas",
      "feesCalculationError": "No es posible calcular las tarifas",
      "estimatedCrossChainFee": "Tarifa de transacción entre cadenas estimada",
      "maxCrossChainFee": "Tarifas máximas entre cadenas",
      "feesBreakdown": "Desglose",
      "feeAmount": "≈ {{localCurrencySymbol}}{{feeAmountInLocalCurrency}} ({{tokenAmount}} {{tokenSymbol}})",
      "feeAmount_noFiatPrice": "{{tokenAmount}} {{tokenSymbol}}",
      "feesMoreInfoLabel": "Más información",
      "feesInfo_sameChain": "La tarifa de red es requerida por la red para procesar la transacción.",
      "feesInfo_crossChain": "La tarifa de red es requerida por la red para procesar la transacción. La tarifa entre cadenas es cargada por el proveedor entre cadenas.",
      "feesInfo_sameChainWithAppFee": "La tarifa de red es requerida por la red para procesar la transacción. La tarifa de {{appName}} de {{appFeePercentage}}% se cobra por el uso de nuestro producto.",
      "feesInfo_crossChainWithAppFee": "La tarifa de red es requerida por la red para procesar la transacción. La tarifa entre cadenas es cargada por el proveedor entre cadenas. La tarifa de {{appName}} de {{appFeePercentage}}% se cobra por el uso de nuestro producto."
    },
    "fundYourWalletBottomSheet": {
      "title": "Agregar fondos a tu billetera",
      "description": "Antes de poder intercambiar tokens, tendrás que agregar fondos a tu wallet comprando cripto o transfiriendo tokens.",
      "addFundsButton": "Agregar fondos"
    }
  },
  "swapTransactionDetailPage": {
    "swapFrom": "Cambiar de",
    "swapTo": "Cambiar a",
    "rate": "Tasas",
    "network": "Red",
    "networkValue": "{{fromNetwork}} → {{toNetwork}}",
    "estimatedFee": "Tarifa de red estimada",
    "networkFee": "Tarifa de red",
    "viewOnExplorer": "Ver en CeloExplorer"
  },
  "swapReviewScreen": {
    "title": "Revisar cambio",
    "complete": "Completar cambio",
    "swapFrom": "Cambiar de",
    "swapTo": "Cambiar a",
    "transactionDetails": "Detalles de transacción",
    "estimatedGas": "Tarifas estimadas",
    "swapSubmitError": "No fue posible completar el cambio. Inténtalo de nuevo o comunícate con nuestro equipo de soporte técnico.",
    "swapFee": "Tarifa de {{appName}}",
    "swapFeeTitle": "¿Qué es la tarifa de {{appName}}?",
    "swapFeeBody": "La tarifa de {{appName}} es el costo que pagas por intercambiar tokens en {{appName}}. \n\nLa tarifa es del {{swapFee}}% del monto a intercambiar. \n\nLas tarifas de {{appName}} serán gratuitas los próximos meses.",
    "swapFeeBodyFree": "La tarifa de {{appName}} es la tarifa que pagas para intercambiar tokens en {{appName}}. Las tarifas de {{appName}} son gratuitas durante los próximos meses.",
    "estimatedAmountTitle": "Monto estimado",
    "estimatedAmountBody": "Las conversiones tienen lugar en un exchange descentralizado de terceros que encontrará la mejor tarifa para tu cambio. \n\nEl cambio se completará a un precio dentro del {{slippagePercent}}% del monto estimado o la transacción se cancelará y se devolverán los fondos a tu wallet.",
    "free": "Gratis"
  },
  "SwapExecuteScreen": {
    "swapPending": "Cambio pendiente",
    "swapSuccess": "¡Cambio exitoso!",
    "swapError": "Error de transacción",
    "exchangeRateSubtext": "Cómo encontrar la mejor la tasa de cambio...",
    "approvingSubtext": "Aprobando fondos...",
    "completingSubtext": "Completando el cambio...",
    "swapAgain": "Volver a intercambiar",
    "swapPriceModal": {
      "title": "Los precios han cambiado",
      "action": "Continuar",
      "body": "Los montos y las tarifas de cripto pueden fluctuar con el mercado de cripto.\n\nRevisa el monto y las tarifas finales y vuelve a enviar."
    },
    "swapCompleteSection": {
      "title": "Cambio exitoso",
      "subtitle": "Tus activos intercambiados aparecerán en tu wallet en breve",
      "done": "Listo"
    },
    "swapErrorSection": {
      "title": "No pudimos completar el cambio",
      "subtitle": "Tus activos estás seguros.\nVuelve a intentarlo.",
      "contactSupport": "Si necesitas ayuda, puedes contactar a nuestro equipo de\n<0>soporte técnico<0>."
    },
    "swapActionBar": {
      "tryAgain": "Reintentar",
      "done": "Listo",
      "swapAgain": "Volver a cambiar"
    },
    "swapErrorModal": {
      "title": "No pudimos completar esta transacción.",
      "body": "Espera y vuelve a intentarlo más tarde o ponte en contacto con nuestro equipo de soporte técnico para obtener ayuda.",
      "swapRestart": "Ignorar",
      "contactSupport": "Contactar a Soporte"
    }
  },
  "inviteModal": {
    "title": "Parece que {{contactName}} aún no tiene una wallet {{appName}}.",
    "body": "Puedes enviarle una invitación para que se una, o bien enviar un pago directamente a su dirección de wallet o usuario nom.space.",
    "sendInviteButtonLabel": "Enviar invitación",
    "shareMessage": "¡Hola! Estoy usando la wallet cripto de {{appName}} y me gustaría invitarte a que la pruebes. Si descargas la app y conectas tu número de teléfono, ambos obtendremos un NFT. Usa este enlace: {{link}}",
    "rewardsActive": {
      "title": "Invita a {{contactName}} a {{appName}}. ¡Ambos recibirán un NFT!",
      "body": "Parece que {{contactName}} no está en {{appName}}. Si conoces su dirección de wallet, envía los fondos directamente a su dirección, o bien envíale una invitación a nuestra app. \n\nUna vez que descargue {{appName}} y conecte su número de teléfono, ambos recibirán un NFT exclusivo."
    },
    "rewardsActiveCUSD": {
      "title": "Invita a {{contactName}} a {{appName}} y gana 0,50 cUSD",
      "body": "Parece que {{contactName}} no está en {{appName}}. Aún puedes enviar un pago si conoces la dirección de su wallet, o enviar una invitación en su lugar. \n\n Después de que descarguen {{appName}}, conecten su número de teléfono, añadan fondos y los mantengan en su wallet durante 7 días, ambos recibiréis 0,50 cUSD mientras duren los fondos."
    }
  },
  "celoNews": {
    "headerTitle": "Novedades",
    "headerDescription": "Entérate sobre casos de uso, proyectos piloto y actualizaciones técnicas en el blog de Celo.",
    "readMoreButtonText": "Lee más en el blog",
    "loadingError": "Lo sentimos, no fue posible cargar las últimas novedades. Vuelve a intentarlo más tarde.",
    "retryButtonText": "Reintentar"
  },
  "chooseYourAdventure": {
    "header": "Te damos la bienvenida a {{appName}}",
    "subtitle": "¿Qué te gustaría hacer primero?",
    "later": "Exploraré más tarde",
    "options": {
      "add": "Agregar fondos a tu wallet",
      "dapp": "Aprender más sobre cripto",
      "earn": "Explorar oportunidades de rendimiento",
      "profile": "Crear mi perfil",
      "learn": "Aprender sobre Celo",
      "learnPoints": "Aprender sobre los puntos {{appName}}"
    }
  },
  "reverifyUsingCPVHomecard": {
    "description": "Reconecta tu número para enviar, recibir y obtener recompensas cripto",
    "buttonLabel": "Reconectar"
  },
  "profileScreen": {
    "generateName": "Generar un nombre",
    "namePlaceholder": "Selecciona un nombre, como \"{{exampleName}}\"",
    "profilePictureDisclaimer": "Personaliza {{appName}} con tu foto de perfil. Tu imagen permanece privada, nunca se comparte ni se sube."
  },
  "tokenBottomSheet": {
    "searchAssets": "Buscar activos",
    "noTokenInResult": "No se encontraron resultados para <0>\"{{searchTerm}}\"</0>.",
    "noFilterSearchResults": "No se han encontrado activos que coincidan con \"{{searchTerm}}\" en las siguientes categorías: {{filterNames}}",
    "noFilterResults": "No se han encontrado activos que coincidan con las siguientes categorías: {{filterNames}}",
    "noSearchResults": "No se han encontrado activos que coincidan con \"{{searchTerm}}\"",
    "filters": {
      "myTokens": "Mis tokens",
      "popular": "Popular",
      "recentlySwapped": "Intercambiado recientemente",
      "network": "Red {{networkName}}",
      "selectNetwork": "Red",
      "stablecoins": "Stablecoins",
      "gasTokens": "Tokens de gas",
      "tokens": "Token"
    }
  },
  "homeActions": {
    "add": "Comprar",
    "receive": "Recibir",
    "request": "Solicitar",
    "send": "Enviar",
    "swap": "Cambiar",
    "withdraw": "Transferir"
  },
  "nftGallery": {
    "title": "Coleccionables",
    "noNfts": "Tus NFT se mostrarán aquí una vez que tengas uno en tu wallet"
  },
  "nftInfoCarousel": {
    "viewOnCeloExplorer": "Ver en Celo Explorer",
    "attributes": "Atributos",
    "description": "Descripción",
    "noNftsFound": "No se han encontrado NFTs",
    "nftImageLoadError": "No es posible mostrar este NFT"
  },
  "nftsLoadErrorScreen": {
    "loadErrorTitle": "Se produjo un error al cargar los NFTs",
    "loadErrorSubtitle": "Tus activos están a salvo. Vuelve a intentarlo.",
    "contactSupport": "Si necesitas ayuda, puedes contactar a nuestro equipo de\n<0>soporte técnico<0>."
  },
  "hooksPreview": {
    "modal": {
      "title": "Modo de vista previa de hooks",
      "message": "Confirma que deseas activar el modo de vista previa para los hooks.\n\nEsta función solo está destinada a los desarrolladores que crean hooks. Si no eres desarrollador o no has activado esta acción, NO CONFIRMES.",
      "cancel": "Cancelar",
      "confirm": "Confirmar"
    },
    "invalidApiUrl": "URL de API de vista previa de hooks inválida",
    "bannerTitle": "Vista previa de hooks activada, toca para desactivarla"
  },
  "assets": {
    "claimRewards": "Reclamar recompensas",
    "bridge": "Por puente a través de {{bridge}}",
    "networkName": "Red {{networkName}}",
    "tabBar": {
      "tokens": "Tokens",
      "collectibles": "Coleccionables",
      "dappPositions": "DeFi"
    },
    "importToken": "Importar",
    "importTokens": "Importar tokens"
  },
  "notificationCenterSpotlight": {
    "message": "Presentamos una nueva forma de reclamar recompensas, ver alertas y consultar actualizaciones en un solo lugar",
    "cta": "Entendido"
  },
  "tokenDetails": {
    "yourBalance": "Tu saldo",
    "learnMore": "Más información sobre {{tokenName}}",
    "priceUnavailable": "Precio no disponible",
    "priceDeltaSuffix": "Hoy",
    "actions": {
      "send": "Enviar",
      "swap": "Cambiar",
      "add": "Comprar",
      "withdraw": "Retirar",
      "more": "Más"
    },
    "moreActions": "Más acciones",
    "actionDescriptions": {
      "send": "Utiliza cualquier dominio, número de teléfono, dirección Celo, etc.",
      "sendV1_74_one": "Utiliza cualquier dirección o dominio {{supportedNetworkNames}} , un número de teléfono, etc.",
      "sendV1_74_other": "Utiliza cualquier dirección, dominio o número de teléfono en las siguientes redes: {{supportedNetworkNames}}",
      "swap": "Intercambia tokens sin salir de tu wallet",
      "add": "Compra tokens a uno de nuestros proveedores de confianza",
      "withdraw": "Transfiere tokens a una cuenta bancaria, dinero móvil, tarjeta de regalo, etc."
    }
  },
  "tokenImport": {
    "title": "Importar token",
    "notification": "Cualquiera puede crear un token, incluso versiones falsas de tokens existentes. Comprueba que la dirección de tu token es correcta antes de importarlo.",
    "input": {
      "tokenAddress": "Dirección del token",
      "tokenAddressPlaceholder": "0x…",
      "tokenSymbol": "Símbolo del token",
      "network": "Red"
    },
    "error": {
      "invalidAddress": "Dirección de token no válida. Por favor, revísala",
      "invalidToken": "Token inválido. Inténtalo de nuevo o contacta con el equipo de soporte técnico",
      "tokenAlreadySupported": "Este token ya es compatible"
    },
    "importSuccess": "Token {{tokenSymbol}} importado con éxito",
    "importButton": "Importar"
  },
  "sendSelectRecipient": {
<<<<<<< HEAD
    "searchText": "Busca por wallet",
=======
    "searchText": "Busca por nombre, teléfono, wallet...",
    "searchInputLabel": "Para",
    "searchInputPlaceholder": "Dirección o número de teléfono de la cartera",
>>>>>>> 6b3487a3
    "paste": "Pegar desde el portapapeles",
    "title": "Selecciona un destinatario",
    "contactsTitle": "Selecciona un contacto",
    "header": "Enviar",
    "contactsHeader": "Enviar a contactos",
    "recents": "Recientes",
    "results": "Resultados",
    "qr": {
      "title": "Enviar mediante código QR",
      "subtitle": "Toca para escanear o mostrar una dirección"
    },
    "invite": {
      "title": "Enviar a un contacto",
      "subtitle": "Envía fondos a tus contactos"
    },
    "jumpstart": {
      "title": "Envia con un enlace directo",
      "subtitle": "Comparte un enlace para enviar cripto como envías mensajes a tus amigos"
    },
    "getStarted": {
      "title": "Formas de enviar fondos en {{appName}}",
      "subtitle": "COMIENZA AHORA MISMO",
      "options": {
        "one": {
          "title": "Dirección de wallet",
          "subtitle": "Introduce una dirección de wallet compatible (ej. 0x123...abcde)"
        },
        "two": {
          "title": "Número de teléfono",
          "subtitle": "Envía directamente al número de teléfono de alguien si tiene {{appName}}"
        },
        "three": {
          "title": "ENS",
          "subtitle": "Envía activos al nombre ENS de alguien"
        },
        "four": {
          "title": "Nombre de perfil",
          "subtitle": "Puedes buscar usuarios existentes en {{appName}}"
        }
      }
    },
    "enableContactsModal": {
      "title": "Habilitar contactos para continuar",
      "description": "Ve a la configuración para actualizar tus contactos y empezar a enviar a tus amigos"
    },
    "connectPhoneNumberModal": {
      "title": "Conecta tu número de teléfono",
      "description": "Tienes que conectar tu número de teléfono para empezar a enviar cripto a tus amigos"
    },
    "unknownAddressInfo": "Asegúrate de que esta dirección es compatible con el activo que intentas enviar. Tus fondos pueden no ser recuperables si esta dirección no es válida.",
    "buttons": {
      "send": "Continuar",
      "invite": "Invitar"
    }
  },
  "transactionStatus": {
    "transactionIsCompleted": "Finalizada",
    "transactionIsPending": "Pendiente",
    "transactionIsFailed": "Fallida"
  },
  "transactionDetailsActions": {
    "showCompletedTransactionDetails": "Detalles",
    "checkPendingTransactionStatus": "Comprobar estado",
    "retryFailedTransaction": "Reintentar"
  },
  "viewOnCeloBlockExplorer": "Ver en CeloExplorer",
  "viewOnCeloScan": "Ver en CeloScan",
  "viewOnEthereumBlockExplorer": "Ver en Etherscan",
  "viewOnArbiscan": "Ver en Arbiscan",
  "viewOnOPMainnetExplorer": "Ver en OP Mainnet Explorer",
  "viewOnOPSepoliaExplorer": "Ver en OP Sepolia Explorer",
  "viewOnPolygonPoSScan": "Ver en PolygonScan",
  "viewOnBaseScan": "Ver en BaseScan",
  "viewOnAxelarScan": "Ver en AxelarScan",
  "sendEnterAmountScreen": {
    "title": "Ingresa el monto",
    "selectToken": "Selecciona un token",
    "networkFee": "Tarifa de red de {{networkName}}",
    "lowerAmount": "Ingresa un monto menor",
    "maxAmountWarning": {
      "title": "Envío de monto máximo",
      "description": "Ajusta el monto a enviar para asegurarte de tener suficiente {{feeTokenSymbol}} para cubrir las tarifas de transacción"
    },
    "notEnoughBalanceForGasWarning": {
      "title": "Necesitas más {{feeTokenSymbol}} para cubrir las tarifas",
      "description": "Deposita {{feeTokenSymbol}} para cubrir los las tarifas de transacción o ajusta el monto a enviar"
    },
    "prepareTransactionError": {
      "title": "Algo salió mal!",
      "description": "No fue posible preparar una transacción para este token."
    },
    "insufficientBalanceWarning": {
      "title": "Necesitas más {{tokenSymbol}}",
      "description": "Saldo en {{tokenSymbol}} insuficiente. Ingresa un monto menor o elige otro activo."
    }
  },
  "jumpstartIntro": {
    "title": "Envía cripto como un mensaje de texto",
    "description": "Los enlaces activos son una forma de enviar cripto en la red Celo a un amigo con un enlace",
    "noFundsHint": "Para empezar, necesitarás algunos activos en Celo en tu wallet.",
    "haveFundsButton": "Envia un enlace directo",
    "addFundsCelo": {
      "title": "Obtén activos Celo",
      "info": "Los enlaces activos son una forma de enviar cripto en la red Celo con un enlace.\nPara empezar, necesitarás tener activos CELO en tu wallet.",
      "description": "Una vez que hayas agregado activos Celo, vuelve a esta pantalla para crear un enlace.",
      "cta": "Obtén activos en Celo",
      "actionDescriptions": {
        "add": "Compra activos Celo a uno de nuestros proveedores de confianza",
        "swap": "Cambia activos en otras redes por uno en Celo",
        "transfer": "Utiliza una wallet o exchange compatible para depositar activos Celo"
      }
    }
  },
  "jumpstartEnterAmountScreen": {
    "maxAmountWarning": {
      "title": "Puedes enviar hasta {{amountInLocalCurrency,currency}} en un enlace",
      "description": "Este enlace podrá ser reclamado por cualquiera que tenga acceso a él. Asegúrate de enviar enlaces a personas de confianza."
    }
  },
  "jumpstartSendConfirmationScreen": {
    "title": "Crear un enlace directo",
    "sendAmountLabel": "Monto del enlace activo",
    "confirmButton": "Enviar y crear enlace",
    "info": "Cuando creas un enlace, los fondos se retiran de tu wallet. Puedes recuperar el enlace en cualquier momento. Comparte enlaces con cuidado.",
    "sendError": {
      "title": "No se puede crear el enlace",
      "description": "No se creó tu enlace activo. Inténtalo de nuevo.",
      "ctaLabel": "Ignorar"
    }
  },
  "jumpstartShareLinkScreen": {
    "title": "Comparte tu enlace directo",
    "description": "Copia el enlace para enviar {{tokenSymbol}} a través de la app de mensajería que prefieras, o usa el código QR.",
    "linkLabel": "Enlace activo",
    "linkCopiedMessage": "Enlace activo copiado",
    "navigationWarning": {
      "title": "¿Compartiste tu enlace?",
      "description": "Asegúrate de compartir este enlace activo o de guardarlo en un lugar seguro.\n\nNo te preocupes si no es reclamado: puedes recuperar los fondos fácilmente desde tu feed de actividad.",
      "ctaNavigate": "Volver a inicio"
    },
    "ctaShare": "Compartir enlace",
    "ctaScanQRCode": "Mostrar código QR",
    "shareMessage": "¡Hola! Te envío un enlace financiado con {{tokenAmount}} {{tokenSymbol}} en {{appName}}. Utiliza este enlace para descargar la aplicación y los fondos estarán activos, esperándote. {{link}}",
    "qrCodeBottomSheet": {
      "title": "Escanea el código para recibir fondos",
      "description": "Comprueba el estado de tus fondos en la pantalla de inicio. También puedes copiar o compartir el siguiente enlace."
    }
  },
  "transactionFeed": {
    "approvalTransactionTitle": "Aprobación",
    "estimatedNetworkFee": "Estimación de la tarifa de red",
    "networkFee": "Tarifa de red",
    "appFee": "Tarifa de la app",
    "estimatedCrossChainFee": "Tarifa cross-chain estimada",
    "crossChainFee": "Tarifa cross-chain",
    "finiteApprovalDescription": "{{approvedAmount}} {{tokenSymbol}} aprobados para operar",
    "infiniteApprovalDescription": "{{tokenSymbol}} infinitos aprobados para operar",
    "revokeApprovalDescription": "{{tokenSymbol}} revocado para operar",
    "descriptionLabel": "Detalles",
    "crossChainSwapTransactionLabel": "Cross-chain",
    "depositTitle": "Fondos depositados",
    "depositSubtitle": "en una pool de {{txAppName}}",
    "depositSubtitle_noTxAppName": "a aplicación desconocida",
    "withdrawTitle": "Fondos retirados",
    "withdrawSubtitle": "de la pool de {{txAppName}}",
    "withdrawSubtitle_noTxAppName": "desde pool no identificada",
    "claimRewardTitle": "Ganancias recibidas",
    "claimRewardSubtitle": "de la pool de {{txAppName}}",
    "claimRewardSubtitle_noTxAppName": "desde pool no identificada",
    "allTransactionsShown": "Has llegado al final de tu historial de transacciones.",
    "fetchErrorRetry": "Inténtalo de nuevo",
    "error": {
      "fetchError": "Oops, ha habido un problema al actualizar tu feed. Tu historial de transacciones puede estar incompleto por ahora."
    },
    "noTransactions": "¡Enhorabuena, has creado con éxito un monedero {{appName}} !"
  },
  "transactionDetails": {
    "descriptionLabel": "Detalles",
    "depositTitle": "Fondos depositados",
    "depositSubtitle": "{{tokenSymbol}} depositados en la pool de {{txAppName}}",
    "depositSubtitle_noTxAppName": "{{tokenSymbol}} depositados en una app no identificada",
    "depositDetails": "Monto depositado",
    "withdrawTitle": "Fondos retirados",
    "withdrawSubtitle": "{{tokenSymbol}} retirados de la pool de {{txAppName}}",
    "withdrawSubtitle_noTxAppName": "{{tokenSymbol}} retirados de una app no identificada",
    "withdrawDetails": "Monto retirado",
    "claimRewardTitle": "Ganancias recibidas",
    "claimRewardSubtitle": "{{tokenSymbol}} recibidos de la pool {{txAppName}}",
    "claimRewardSubtitle_noTxAppName": "Recogida {{tokenSymbol}} de una app desconocida",
    "claimRewardDetails": "Monto recibido",
    "swap": "Cambio",
    "network": "Red",
    "fees": "Tarifas"
  },
  "multichainBeta": {
    "beta": "BETA",
    "title": "¡Nuevo! Ethereum está en {{appName}}",
    "description1": "Estamos abriendo esta función a un grupo selecto primero. ¡Eres uno de los afortunados!",
    "description2": "Esto todavía es nuevo, y nuestro equipo sigue trabajando duro para perfeccionar las cosas. Nos encantaría conocer tu opinión.",
    "primaryCta": "Pruébalo ahora",
    "secondaryCta": "No, gracias"
  },
  "getStartedHome": {
    "title": "Comprar cripto o transferir tokens",
    "body": "Compra o transfiere tokens compatibles para enviar cripto y explora web3",
    "titleV1_86": "Agrega fondos a tu wallet",
    "exploreTokens": "Explora todos los tokens",
    "exploreTokensBody": "Puedes comprar más de 10 tokens en {{appName}}. ¡Échales un vistazo!"
  },
  "nftCelebration": {
    "bottomSheet": {
      "title": "¡Felicidades!",
      "description": "Has ganado un coleccionable exclusivo para los Early Ethereum Explorers. Bienvenido a Ethereum en {{appName}}.",
      "cta": "¡Gracias!"
    },
    "notification": {
      "title": "Un nuevo NFT te espera 🎉",
      "description": "Puedes encontrar tu nuevo NFT {{rewardName}} en tus \"Coleccionables\""
    },
    "rewardBottomSheet": {
      "title": "Gana $5 de ETH",
      "description": "Deposita cualquier token de Ethereum antes del 4 de abril de 2024 a las 12:00 PM PDT, y te daremos $5 de ETH el 5 de abril de 2024 antes de las 11:59 PM PDT.\n\nEsta es una oferta exclusiva por ser un explorador temprano de Ethereum.",
      "expirationLabel": "Caduca en {{expirationLabelText}}",
      "cta": "Utiliza la recompensa"
    },
    "rewardReminderBottomSheet": {
      "title": "No te lo pierdas, gana $5 de ETH",
      "description": "Deposita cualquier token de Ethereum antes del 4 de abril de 2024 a las 12:00 PM PDT, y te daremos $5 de ETH el 5 de abril de 2024 antes de las 11:59 PM PDT.\n\nEsta es una oferta exclusiva por ser un explorador temprano de Ethereum.",
      "expirationLabel": "Caduca en {{expirationLabelText}}",
      "cta": "Utiliza la recompensa"
    }
  },
  "pleaseWait": "Espera, por favor",
  "error": "Error",
  "linkPhoneNumber": {
    "title": "Vincular un número de teléfono a tu dirección de wallet",
    "description": "¡Se acabaron las direcciones de wallet desordenadas! Envía cripto a otros usuarios de Celo con sólo un número de teléfono",
    "startButtonLabel": "Vincula el número de teléfono",
    "later": "Lo haré más tarde"
  },
  "bottomTabsNavigator": {
    "wallet": {
      "tabName": "Wallet",
      "title": "Mi wallet"
    },
    "home": {
      "tabName": "Inicio",
      "title": "¡Hola!"
    },
    "discover": {
      "tabName": "Explorar",
      "title": "Explora la web3"
    }
  },
  "jumpstartStatus": {
    "loading": {
      "title": "Estamos verificando tus fondos",
      "description": "Espera mientras comprobamos tu enlace directo. Los fondos recuperables llegarán en breve."
    },
    "error": {
      "title": "No se pueden recuperar los fondos",
      "description": "No fue posible recuperar los fondos en este enlace por una razón desconocida",
      "alreadyClaimedDescription": "Los fondos en este enlace ya han sido recuperados por alguien más.",
      "contactSupport": "Contactar a Soporte",
      "dismiss": "Ignorar"
    }
  },
  "jumpstartReclaim": {
    "description": "Reclamar los fondos en tu enlace conlleva una tarifa de red, ¿deseas continuar?",
    "fetchStatusError": {
      "title": "Uy, algo salió mal",
      "description": "No pudimos obtener el estado de esta invitación, inténtalo de nuevo más tarde o contacta a soporte técnico",
      "retryCta": "Reintentar"
    },
    "reclaimError": {
      "title": "No fue posible recuperar los fondos",
      "description": "Inténtalo de nuevo, o contacta al soporte técnico"
    }
  },
  "multiSelect": {
    "switchNetwork": "Cambiar red",
    "allNetworks": "Todas las redes"
  },
  "points": {
    "title": "Puntos de {{appName}}",
    "activity": "Actividad",
    "history": {
      "cards": {
        "createWallet": {
          "title": "Registro",
          "subtitle": "Miembro de {{appName}}"
        },
        "swap": {
          "title": "Cambio",
          "subtitle": "{{fromToken}} > {{toToken}}"
        },
        "createLiveLink": {
          "title": "Enlace activo",
          "subtitle": {
            "erc20": "{{tokenSymbol}} enviados",
            "erc721": "NFT enviado"
          }
        },
        "depositEarn": {
          "title": "Fondos depositados",
          "subtitle": "en una pool {{network}}"
        }
      },
      "title": "Acciones puntuadas",
      "error": {
        "title": "Error al cargar las acciones puntuadas",
        "subtitle": "Ups, algo salió mal al intentar cargar tus acciones puntuadas. Inténtalo de nuevo.",
        "tryAgain": "Reintentar"
      },
      "empty": {
        "title": "Aún no tienes acciones puntuadas",
        "subtitle": "Parece que aún no has ganado puntos. ¡Utiliza {{appName}} para empezar a ganar puntos!",
        "gotIt": "Entendido"
      },
      "pageError": {
        "title": "Error al cargar",
        "subtitle": "Ups, algo salió mal al finalizar la carga. Vuelve a intentarlo.",
        "refresh": "Actualizar"
      }
    },
    "fetchBalanceError": {
      "title": "No fue posible cargar tus puntos",
      "description": "Ups, algo salió mal al cargar tus puntos. La información de esta página puede no estar actualizada. Por favor, actualízala.",
      "retryCta": "Actualizar"
    },
    "loading": {
      "title": "Recolectando puntos",
      "description": "Estamos contabilizando tus puntos, aguarda un momento"
    },
    "error": {
      "title": "No fue posible cargar tus puntos",
      "description": "Ups, algo salió mal al cargar tus puntos. Vuelve a intentarlo.",
      "retryCta": "Reintentar"
    },
    "infoCard": {
      "title": "Más formas de ganar puntos pronto",
      "body": "Estamos trabajando para agregar más formas de ganar puntos. ¡No te pierdas lo que se viene!"
    },
    "activitySection": {
      "title": "¿Cómo gano puntos?",
      "body": "¡Es fácil! Solo tienes que usar la app."
    },
    "noActivities": {
      "title": "Actualiza para desbloquear más puntos 🔓",
      "body": "¡Uy! Parece que estás utilizando una versión anterior de {{appName}}. Actualiza ahora para descubrir todas las nuevas y emocionantes formas de ganar puntos."
    },
    "activityCards": {
      "createWallet": {
        "title": "Crear una wallet {{appName}}"
      },
      "swap": {
        "title": "Intercambiar activos",
        "bottomSheet": {
          "title": "Intercambia activos",
          "body": "Gana {{pointsValue}} puntos cada vez que intercambies un activo utilizando {{appName}}. \n\nToca abajo para empezar a intercambiar y ganar.",
          "cta": "Iniciar un intercambio"
        }
      },
      "moreComing": {
        "title": "¡Más opciones pronto!"
      },
      "createLiveLink": {
        "title": "Envío con enlace activo",
        "bottomSheet": {
          "title": "Envía fondos en enlace activo",
          "body": "Gana {{pointsValue}} puntos cada vez que envíes fondos en enlaces activos de {{appName}}. \n\nToca abajo para empezar a enviar y ganar.",
          "cta": "Envia un enlace directo"
        }
      },
      "depositEarn": {
        "title": "Depósito en pools de ganancias",
        "bottomSheet": {
          "title": "Deposita en una pool de ganancias",
          "body": "Gana {{pointsValue}} puntos cada vez que deposites fondos en una pool en {{appName}}. \n\nToca abajo para empezar a depositar y ganar.",
          "cta": "Ir a pools de ganancias"
        }
      }
    },
    "discoverCard": {
      "title": "Puntos {{appName}}",
      "description": "Gana puntos fácilmente con {{appName}}. ¡Solo tienes que usar la app!",
      "balance": "{{pointsBalance}} puntos"
    },
    "intro": {
      "title": "Gana puntos sin esfuerzo",
      "description": "¡Entra en una nueva forma de ganar! Tus acciones en {{appName}} ahora tienen puntos. Empieza a ganar hoy y desbloquea increíbles beneficios.",
      "cta": "¡No pares de ganar puntos!"
    },
    "disclaimer": {
      "learnMoreCta": "<0>Más información</0> sobre los puntos {{appName}}",
      "title": "Más información sobre los puntos {{appName}}",
      "body": "Los puntos son el programa de fidelidad de {{appName}}, se ganan solo por utilizar la app. Los puntos son exclusivos y no se pueden transferir ni vender.",
      "dismiss": "Entendido"
    }
  },
  "earnFlow": {
    "gasSubsidized": "Las tarifas de transacción están cubiertas por un tiempo limitado",
    "addCryptoBottomSheet": {
      "title": "Agrega {{tokenSymbol}} en {{tokenNetwork}}",
      "description": "Una vez que agregues tokens, tendrás que volver para terminar de depositar en esta pool.",
      "actions": {
        "add": "Comprar",
        "transfer": "Transferir",
        "swap": "Cambiar"
      },
      "actionDescriptions": {
        "add": "Compra {{tokenSymbol}} en {{tokenNetwork}} a uno de nuestros proveedores de confianza.",
        "transfer": "Usa cualquier wallet o exchange compatible con {{tokenNetwork}} para depositar {{tokenSymbol}}.",
        "swap": "Cambia otro token en {{tokenNetwork}} por {{tokenSymbol}}."
      }
    },
    "cta": {
      "title": "Gana más cripto",
      "subtitle": "Deposita hoy y gana beneficios",
      "description": "Mira cuánto puedes ganar en una pool de préstamo"
    },
    "earnInfo": {
      "title": "Gana más\ncripto",
      "details": {
        "earn": {
          "titleGasSubsidy": "Maximiza tus ganancias sin tarifas*",
          "title": "Explorar y comparar pools",
          "subtitle": "Compara el potencial de ganancias y los riesgos. Intercambia, compra o transfiere tokens para unirte a la mejor pool.",
          "footnoteSubsidy": "*Las tarifas las cubre temporalmente {{appName}}"
        },
        "work": {
          "title": "Pon tus activos a trabajar",
          "subtitle": "Empieza a ganar con tu cripto depositando en un pool de liquidez. "
        },
        "manage": {
          "title": "Gestiona directamente desde {{appName}}",
          "titleV1_92": "Gestiona directamente desde {{appName}}",
          "titleV1_94": "Gestiona tus posiciones",
          "subtitle": "Conectaremos tu wallet para que puedas gestionar las pools sin salir de {{appName}}.",
          "subtitleV1_92": "Conectaremos tu wallet para que puedas gestionar las pools sin salir de {{appName}}.",
          "subtitleV1_94": "Elige un pool que te guste, agrega tus tokens y controla tus ganancias."
        },
        "access": {
          "title": "Accede fácilmente a tus fondos",
          "subtitle": "Recibe fondos con un toque cuando estés listo."
        }
      },
      "action": {
        "learn": "Más información",
        "earn": "Comienza a ganar"
      }
    },
    "ctaV1_86": {
      "title": "Maximiza tus ganancias en stablecoins",
      "subtitle": "Compra {{symbol}}",
      "description": "Gana aproximadamente {{apy}}% al año en la pool de {{symbol}}"
    },
    "entrypoint": {
      "title": "Gana más cripto",
      "subtitle": "Deposita y gana",
      "description": "Gana sobre tus criptoactivos en pools de liquidez."
    },
    "enterAmount": {
      "title": "¿Cuánto quieres depositar?",
      "titleWithdraw": "¿Cuánto quieres retirar?",
      "deposit": "Depositar",
      "fees": "Tarifas",
      "available": "Disponible",
      "swap": "Cambio",
      "claimingReward": "Reclamar la recompensa",
      "earnUpToLabel": "Podrías ganar hasta:",
      "rateLabel": "Tasa (est.)",
      "earnUpTo": "~{{fiatSymbol}}{{amount}}/año",
      "earnUpToV1_87": "<0></0> / año",
      "rate": "APY ~{{rate}}%",
      "continue": "Continuar",
      "info": "Esta pool es administrada por Aave",
      "infoV1_93": "Con tecnología de {{providerName}}",
      "notEnoughBalanceForGasWarning": {
        "title": "Necesitas más {{feeTokenSymbol}} para continuar",
        "description": "Agrega {{feeTokenSymbol}} en {{network}} para cubrir las tarifas",
        "noGasCta": "Compra {{feeTokenSymbol}} en {{network}}"
      },
      "feeBottomSheet": {
        "feeDetails": "Detalles de la tarifa",
        "moreInformation": "Más información",
        "estNetworkFee": "Tarifa de red est.",
        "maxNetworkFee": "Tarifa máxima de red",
        "networkFeeDescription": "La tarifa de red es requerida por la red para procesar la transacción de depósito.",
        "networkFeeDescriptionWithdrawal": "La tarifa de red es requerida por la red para procesar la transacción de retiro.",
        "networkSwapFeeDescription": "La tarifa de red es requerida por la red para procesar las transacciones de depósito. La tarifa de {{appName}} de {{appFeePercentage}}% se cobra por el uso de nuestro producto.",
        "appSwapFee": "Tarifa de {{appName}}"
      },
      "swapBottomSheet": {
        "swapDetails": "Detalles del intercambio",
        "swapFrom": "Cambiar de",
        "swapTo": "Cambiar a",
        "whySwap": "¿Por qué estoy intercambiando?",
        "swapDescription": "Para depositar fondos en el pool, tu token se está cambiando por un token del pool."
      },
      "withdrawingAndClaimingCard": {
        "title": "Retirar y reclamar",
        "description": "{{providerName}} requiere que reclames todas las recompensas disponibles cuando hagas retiros."
      }
    },
    "activePools": {
      "title": "Pools activas",
      "totalValue": "Valor total:",
      "apy": "APY ~{{apy}}%",
      "exitPool": "Retirar",
      "depositMore": "Depositar +",
      "viewPools": "Ver Pools",
      "poolsSupplied": "Pools activas",
      "totalSupplied": "Total depositado",
      "depositAndEarnings": "Depósitos y ganancias",
      "myPools": "Mis pools",
      "explore": "Explorar opciones"
    },
    "depositBottomSheet": {
      "title": "Revisar y depositar",
      "description": "Antes de depositar en una pool de Aave, revisa los detalles de la transacción a continuación",
      "descriptionV1_93": "Antes de depositar en un pool {{providerName}}, revisa los detalles de la transacción a continuación",
      "amount": "Monto depositado",
      "fee": "Tarifas estimadas",
      "provider": "Proveedor de ganancias",
      "network": "Red",
      "footer": "Al depositar cripto en una pool de Aave, aceptas los riesgos asociados a su uso. <0>Términos y condiciones</0>",
      "footerV1_93": "Al depositar cripto en un pool de {{providerName}}, aceptas los riesgos asociados al uso de {{providerName}}. <0>Términos y condiciones</0>",
      "noTermsUrlFooter": "Eres responsable de tus acciones en {{appName}}. {{appName}} no asume ninguna responsabilidad por tus activos o interacciones con {{providerName}}. Puedes consultar los documentos de {{providerName}} <0>aquí</0> y nuestros Términos y Condiciones <1>aquí</1>.",
      "primaryCta": "Finalizar",
      "secondaryCta": "Cancelar",
      "yieldRate": "Tasa de rendimiento (est.)",
      "apy": "{{apy}}%"
    },
    "collect": {
      "title": "¡Felicidades! Revisa y recoge tus ganancias",
      "titleClaim": "Reclamarás:",
      "titleCollect": "Recibirás:",
      "titleWithdraw": "Retirarás:",
      "total": "TOTAL",
      "plus": "MÁS",
      "reward": "RECOMPENSA",
      "rate": "Tasa (est.)",
      "apy": "APY {{apy}}%",
      "fee": "Tarifa estimada",
      "cta": "Recoger ganancias",
      "ctaWithdraw": "Retirar",
      "ctaReward": "Reclamar recompensa",
      "ctaExit": "Retirar todo",
      "errorTitle": "Algo salió mal",
      "errorDescription": "No fue posible obtener los datos del depósito. Vuelve a intentarlo.",
      "noGasTitle": "Necesitas más {{symbol}} para continuar",
      "noGasDescription": "Agrega {{symbol}} en {{network}} para cubrir tus tarifas",
      "noGasCta": "Compra {{symbol}} en {{network}}"
    },
    "transactionFeed": {
      "earnClaimTitle": "Ganancias recibidas",
      "earnClaimSubtitle": "de la pool {{providerName}}",
      "earnDepositTitle": "Fondos depositados",
      "earnDepositSubtitle": "en la pool {{providerName}}",
      "earnWithdrawTitle": "Fondos retirados",
      "earnWithdrawSubtitle": "de la pool {{providerName}}"
    },
    "transactionDetails": {
      "descriptionLabel": "Detalles",
      "earnClaimTitle": "Ganancias recibidas",
      "earnClaimSubtitle": "{{tokenSymbol}} recibidos de la pool {{providerName}}",
      "earnClaimDetails": "Monto recibido",
      "earnDepositTitle": "Fondos depositados",
      "earnDepositSubtitle": "{{tokenSymbol}} depositados en la pool {{providerName}}",
      "earnDepositDetails": "Monto depositado",
      "earnWithdrawTitle": "Fondos retirados",
      "earnWithdrawSubtitle": "{{tokenSymbol}} retirados de la pool {{providerName}}",
      "earnWithdrawDetails": "Monto retirado",
      "swap": "Cambio",
      "network": "Red",
      "fees": "Tarifas"
    },
    "home": {
      "title": "Gana",
      "learnMore": "<0>Más información</0> sobre las pools de rendimiento.",
      "learnMoreBottomSheet": {
        "bottomSheetTitle": "Más información sobre la pools de rendimiento",
        "apySubtitle": "¿Qué es el APY?",
        "apyDescription": "El rendimiento porcentual anual (APY) es una métrica utilizada para calcular el rendimiento anualizado de las inversiones cripto. Es un indicador clave del rendimiento y la rentabilidad potenciales de una criptomoneda.",
        "tvlSubtitle": "¿Qué es el TVL?",
        "tvlDescription": "El valor total bloqueado (TVL) es una métrica utilizada en la industria cripto para medir el valor de los activos digitales bloqueados en una red. El TVL se calcula sumando el valor de todos los activos digitales bloqueados en un protocolo DeFi o contrato inteligente. Estos activos pueden incluir criptomonedas, stablecoins y otros tokens.",
        "yieldPoolSubtitle": "¿Qué es un pool de rendimiento?",
        "yieldPoolDescription": "Los pools de rendimiento, o pools de liquidez, son fondos comunes aportados por los poseedores de tokens, que permiten negociar en exchanges descentralizados. Cuando contribuyes al pool, puedes ganar intereses de otras personas que tomen prestados esos fondos.",
        "chooseSubtitle": "¿Cómo deberías elegir un pool? ",
        "chooseDescription": "Cualquier decisión financiera es una elección personal. Hemos agrupado algunos pools en distintos protocolos, pero cada pool tiene sus ventajas y sus riesgos. Hacemos todo lo posible por ofrecer información útil sobre cada pool, pero siempre es mejor que investigues más si no estás seguro."
      },
      "noPoolsTitle": "Aún no te has unido a ningún pool",
      "noPoolsDescription": "Descubre los pools disponibles, elige uno que se ajuste a tus objetivos y saca el máximo de tus criptomonedas.",
      "errorTitle": "No se pueden cargar pools",
      "errorDescription": "Ups, algo salió mal al intentar cargar la información del pool. Vuelve a intentarlo.",
      "errorButton": "Inténtalo de nuevo"
    },
    "poolCard": {
      "onNetwork": "en {{networkName}}",
      "rate": "Tasa (est.)",
      "yieldRate": "Tasa de rendimiento (est.)",
      "reward": "Recompensa",
      "tvl": "TVL",
      "exitPool": "Retirar",
      "addToPool": "Depositar",
      "apy": "{{apy}}% de APY",
      "percentage": "{{percentage}}%",
      "poweredBy": "Con tecnología de {{providerName}}",
      "deposited": "Suministrado",
      "depositAndEarnings": "Depósitos y ganancias"
    },
    "poolFilters": {
      "allPools": "Todos los Pools",
      "myPools": "Mis pools"
    },
    "poolInfoScreen": {
      "chainName": "Red: <0>{{networkName}}</0>",
      "protocolName": "Protocolo: <0>{{providerName}}</0>",
      "yieldRate": "Tasa de rendimiento",
      "dailyYieldRate": "Tarifa diaria",
      "ratePercent": "{{rate}}%",
      "rewards": "Recompensas",
      "noRewards": "Sin recompensas",
      "safetyScore": "Puntuación de seguridad",
      "tvl": "TVL",
      "ageOfPool": "Antigüedad de pool:",
      "learnMoreOnProvider": "Ver pool en {{providerName}}",
      "deposit": "Depósito",
      "depositAndEarnings": "Depósitos y ganancias",
      "withdraw": "Retirar",
      "withdrawBottomSheet": {
        "title": "Selecciona el tipo de retiro",
        "withdrawAndClaim": "Retiro y reclamación",
        "withdrawDescription": "Retirar una cantidad específica de los tokens que hayas depositado en el pool",
        "withdrawAndClaimRewardsDescription": "Retira una cantidad específica de los tokens que hayas depositado en el pool y reclama tus recompensas automáticamente",
        "withdrawAndClaimEarningsDescription": "Retira una cantidad específica de los tokens que hayas depositado en el pool y reclama tus ganancias automáticamente",
        "claimRewards": "Reclamar recompensas",
        "claimRewardsDescription": "Reclama tus recompensas. No se pueden reclamar montos parciales de la recompensa",
        "claimEarnings": "Reclamar ganancias",
        "claimEarningsDescription": "Reclama las ganancias de tu depósito. No se pueden reclamar montos parciales",
        "exit": "Salir",
        "exitDescription": "Al salir retirarás todo lo que tengas en el pool",
        "exitWithRewardsDescription": "Al salir retirarás todo lo que tengas en el pool, incluidas las recompensas",
        "exitWithEarningsDescription": "Al salir retirarás todo lo que tengas en el pool, incluidas las ganancias"
      },
      "totalDepositAndEarnings": "Depósito y ganancias totales",
      "titleLocalAmountDisplay": "{{localCurrencySymbol}}{{localCurrencyAmount}}",
      "lineItemAmountDisplay": "{{localCurrencySymbol}}{{localCurrencyAmount}} ({{cryptoAmount}} {{cryptoSymbol}})",
      "infoBottomSheet": {
        "gotIt": "Entendido",
        "depositDescription": "Este es el desglose del monto depositado, los intereses que has ganado por ese monto y cualquier recompensa adicional que hayas recibido por participar en el pool.",
        "depositNoBreakdownDescription": "Este número combina tus tokens suministrados con cualquier interés y recompensa que hayas ganado.\n\nAlgunos protocolos, como {{providerName}}, no proporcionan un desglose de tus ganancias: esto es normal. En su lugar, agregan tus ganancias directamente al monto depositado, que sigue ganando intereses en función del monto creciente. ",
        "tvlTitle": "Valor total bloqueado (TVL)",
        "tvlDescription": "TVL se refiere a al monto total de activos depositados en un pool de liquidez y se puede utilizar para ayudar a indicar la confianza y utilidad de un pool. Normalmente. un TVL mayor se correlaciona con el riesgo reducido, sin embargo ningún pool está completamente libre de riesgos.",
        "ageTitle": "Antigüedad de pool:",
        "ageDescription": "Los pools de liquidez más antiguos pueden indicar una trayectoria sólida y un historial de creación de confianza en la comunidad. Por ello, algunos pueden considerar que estos pools son más seguros.\n\nNo hay una forma perfecta de determinar el riesgo, así que usa esta información como parte de tu investigación general para tomar la decisión que más te convenga.",
        "yieldRateTitle": "Tasa de rendimiento",
        "yieldRateDescription": "Aunque la mayoría de los pools ofrecen ganancias en forma de token de pool de liquidez, algunos dan token(s) adicionales como recompensa o incentivo añadido.\n\nDado que {{appName}} agrega pools a través de múltiples protocolos, hemos combinado todas las tasas de ganancia y recompensa en una única tasa de rendimiento global para ayudarte a evaluar fácilmente tu potencial de ganancia. Esta cifra es estimada, ya que los valores de ganancia y recompensa fluctúan constantemente.\n\nPara más información sobre los desgloses de ganancias puedes visitar <0>{{providerName}}</0>.",
        "dailyYieldRateTitle": "Tarifa diaria",
        "dailyYieldRateDescription": "La tarifa diaria mostrada refleja la tarifa diaria proporcionada por {{providerName}}.",
        "dailyYieldRateLink": "Ver más detalles de la tarifa diaria en {{providerName}}",
        "safetyScoreTitle": "Puntuación de seguridad",
        "safetyScoreDescription": "La Puntuación de seguridad desglosa la seguridad del activo bóveda subyacente en varios factores clave. Su objetivo es llamar tu atención sobre los riesgos a considerar antes de invertir, e informarte sobre detalles técnicos que quizá no puedas evaluar tú mismo.\nAunque la posición completa siempre es más complicada, la Puntuación de seguridad se brinda para simplificar las consideraciones clave sobre riesgos y seguridad y poner en marcha tu propia diligencia debida. Nuestro equipo considera con cuidado cada factor antes de desplegar una bóveda, y vigila cada activo, cadena y protocolo que ha integrado {{providerName}}.",
        "safetyScoreRateLink": "Ver más detalles de la Puntuación de seguridad en {{providerName}}"
      },
      "viewMoreDetails": "Ver más detalles",
      "viewLessDetails": "Ver menos detalles"
    },
    "beforeDepositBottomSheet": {
      "youNeedTitle": "Necesitas {{tokenSymbol}} en {{tokenNetwork}} para depositar",
      "crossChainAlternativeDescription": "Si no quieres usar tus tokens en {{tokenNetwork}}, elige una opción a continuación. Tendrás que volver para completar tu depósito en el pool más tarde.",
      "beforeYouCanDepositTitle": "Antes de que puedas depositar...",
      "beforeYouCanDepositDescription": "Tendrás que agregarr uno de los tokens del pool. Una vez agregado, tendrás que volver para completar el depósito en el pool.",
      "action": {
        "swapAndDeposit": "Intercambiar y depositar",
        "swapAndDepositDescription": "Elige cualquier token en {{tokenNetwork}}. Lo cambiaremos y lo depositaremos simultáneamente por ti.",
        "crossChainSwap": "Intercambio entre cadenas",
        "crossChainSwapDescription": "Intercambia un token en otra red por {{tokenSymbol}}",
        "swap": "Cambio",
        "swapDescription": "Intercambia a {{tokenSymbol}} en {{tokenNetwork}} desde otro token de tu wallet",
        "add": "Comprar",
        "addDescription": "Compra {{tokenSymbol}} en {{tokenNetwork}} a uno de nuestros proveedores de confianza.",
        "transfer": "Transferir",
        "transferDescription": "Usa cualquier wallet o exchange compatible con {{tokenNetwork}} para depositar {{tokenSymbol}}."
      }
    }
  },
  "addFundsActions": {
    "add": "Comprar",
    "transfer": "Transferir",
    "swap": "Cambiar"
  },
  "duration_lessThanADay": "menos de un día",
  "duration_day_one": "1 día",
  "duration_day_other": "{{count}} días",
  "duration_month_one": "1 mes",
  "duration_month_other": "{{count}} meses",
  "duration_year_one": "1 año",
  "duration_year_other": "{{count}} años",
  "duration_yearMonth_one": "1 año, 1 mes",
  "duration_yearMonth_other": "{{count}} años, {{count2}} meses",
  "celoDollarAmount": "<0></0> Celo Dollar",
  "celoDollarAmount_plural": "<0></0> Celo Dollars"
}<|MERGE_RESOLUTION|>--- conflicted
+++ resolved
@@ -2124,13 +2124,9 @@
     "importButton": "Importar"
   },
   "sendSelectRecipient": {
-<<<<<<< HEAD
     "searchText": "Busca por wallet",
-=======
-    "searchText": "Busca por nombre, teléfono, wallet...",
     "searchInputLabel": "Para",
-    "searchInputPlaceholder": "Dirección o número de teléfono de la cartera",
->>>>>>> 6b3487a3
+    "searchInputPlaceholder": "Dirección de wallet",
     "paste": "Pegar desde el portapapeles",
     "title": "Selecciona un destinatario",
     "contactsTitle": "Selecciona un contacto",
