--- conflicted
+++ resolved
@@ -2127,11 +2127,7 @@
   "sendSelectRecipient": {
     "searchText": "Pesquise por endereço de carteira",
     "searchInputLabel": "Para",
-<<<<<<< HEAD
-    "searchInputPlaceholder": "Endereço da conta",
-=======
     "searchInputPlaceholder": "Endereço da carteira ou número de celular",
->>>>>>> 35dcd31c
     "paste": "Colar da área de transferência",
     "title": "Selecione um destinatário",
     "contactsTitle": "Selecione um contato",
