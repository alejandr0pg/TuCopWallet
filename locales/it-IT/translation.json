{
  "invite": "Invita",
  "celoRewards": "Ricompense Celo",
  "languageSettings": "Lingua",
  "localCurrencySetting": "Valuta",
  "licenses": "Licenze",
  "removeAccountTitle": "Ripristina {{appName}}",
  "removeAccountDetails": "Il ripristino rimuoverà il tuo conto da questo dispositivo. I tuoi fondi rimarranno nel conto, ma saranno accessibili solo con la tua Frase di recupero.",
  "deleteAccountTitle": "Elimina {{appName}}",
  "deleteAccountDetails": "L'eliminazione del tuo conto lo rimuoverà da {{appName}}. I tuoi fondi rimarranno nel conto, ma saranno accessibili solo con la tua Frase di recupero.",
  "deleteAccountWarning": {
    "title": "Sei sicuro?",
    "description": "L'eliminazione del tuo conto da {{appName}} rimuove anche il numero di telefono collegato. I tuoi fondi rimarranno nel conto, ma saranno accessibili solo con la tua Frase di recupero.",
    "buttonLabel": "Continua",
    "buttonLabelRevokingPhoneNumber": "Scollegamento del numero di telefono in corso..."
  },
  "legal": "Informazioni legali",
  "appPreferences": "Preferenze app",
  "preferences": "Preferenze",
  "security": "Sicurezza",
  "securityPrivacy": "Sicurezza e privacy",
  "changePin": "Modifica il PIN",
  "pinChanged": "Il PIN è stato modificato",
  "pinChangeFailed": "Impossibile modificare il PIN",
  "requirePinOnAppOpen": "Richiedi il PIN all’apertura dell’app",
  "connectedApplications": "Dapp connesse",
  "analytics": "Statistiche",
  "shareAnalytics": "Condividi statistiche",
  "hapticFeedback": "Feedback tattile",
  "shareAnalytics_detail": "Raccogliamo dati anonimizzati sull'utilizzo di {{appName}} per migliorare l’app a beneficio di tutti.",
  "dataSaver": "Risparmio dati",
  "enableDataSaver": "Abilita Risparmio dati",
  "dataSaverDetail": "La modalità Risparmio dati ti permette di comunicare con la rete attraverso un nodo attendibile. Puoi sempre cambiare questa modalità nelle impostazioni dell'app.",
  "keylessBackupSetupTitle": "Crea accesso",
  "keylessBackupSettingsTitle": "Backup con e-mail e telefono",
  "keylessBackupSettingsDeleteError": "Non è stato possibile eliminare il tuo backup, riprova più tardi.",
  "setup": "Imposta",
  "restartModalSwitchOff": {
    "header": "Riavvia per disabilitare Risparmio dati",
    "body": "Per attivare e disattivare ripetutamente Risparmio dati, devi riavviare l’app e tornare a questa schermata.",
    "restart": "Riavvia per attivare/disattivare"
  },
  "revokePhoneNumber": {
    "title": "Scollega numero telefonico",
    "bottomSheetTitle": "Scollega numero telefonico",
    "description": "Lo scollegamento rimuoverà il numero telefonico collegato al tuo portafoglio. Potrai aggiungere un nuovo numero telefonico in seguito.",
    "confirmButton": "Scollega ora",
    "revokeSuccess": "Il tuo numero telefonico è stato scollegato",
    "revokeError": "Non è possibile scollegare il numero telefonico, riprova più tardi.",
    "addNewNumberButton": "Aggiungi numero telefonico"
  },
  "promptFornoModal": {
    "header": "Cambiare la modalità di connessione?",
    "body": "Abbiamo notato che hai problemi di connessione. Consigliamo di abilitare la modalità Risparmio dati per continuare a usare {{appName}} con una connessione intermittente.",
    "switchToDataSaver": "Passa a Risparmio dati"
  },
  "accountKeyModal": {
    "header": "Senza la tua Frase di recupero perderai per sempre l’accesso a tuoi fondi",
    "body1": "Per ripristinare {{appName}}, devi confermare di aver scritto la tua frase di recupero.",
    "body2": "Nessuno, neanche {{appName}}, può recuperare il tuo conto senza la tua frase di recupero."
  },
  "promptConfirmRemovalModal": {
    "header": "Sei sicuro di voler procedere?",
    "body": "Stai per eliminare il tuo portafoglio da questo dispositivo. Questo passo è definitivo e non può essere annullato. Non c'è modo di recuperare la frase di recupero se non l'hai scritta.",
    "resetNow": "Continua"
  },
  "protectWallet": {
    "title": "Proteggi il tuo portafoglio",
    "subtitle": "Proteggi il tuo portafoglio",
    "body": "Se il tuo telefono viene perso o rubato, la tua Frase di recupero di 12 parole è l'unico modo per accedere ai tuoi fondi.",
    "recoveryPhrase": {
      "title": "Usa la Frase di recupero",
      "subtitle": "Annota la tua Frase di recupero"
    }
  },
  "recoveryPhrase": {
    "title": "La tua Frase di recupero",
    "titleV1_90": "La tua frase di recupero",
    "body": "Scrivi queste 12 parole in un posto sicuro, dove non possano essere rubate o danneggiate.",
    "bodyV1_90": "Se perdi la frase di recupero, perderai l'accesso a tutti i fondi detenuti in {{appName}}.",
    "continue": "Le ho salvate",
    "copy": "Copia negli Appunti",
    "mnemonicCopied": "Frase di recupero copiata negli Appunti",
    "bottomSheet": {
      "title": "Come salvare una Frase di recupero",
      "writeDownPhrase": "Annotare la frase di recupero con una penna e conservarla in un luogo sicuro è uno dei metodi più affidabili per proteggere il tuo portafoglio.",
      "phraseLocation": "Un luogo ideale potrebbe essere lo stesso in cui si memorizzano altri documenti e materiali importanti per la custodia, difficile da rubare e facile da recuperare. Sta a te!"
    }
  },
  "walletSecurityPrimer": {
    "title": "Tieni al sicuro il tuo portafoglio",
    "description": "Solo tu puoi accedere al tuo wallet. Se il tuo telefono viene perso o rubato, {{appName}} non può recuperarlo per te.\n\nDevi impostare un metodo per tenere al sicuro il tuo wallet e proteggere i tuoi fondi."
  },
  "keylessBackupIntro": {
    "emailAddress": "Indirizzo e-mail",
    "phoneNumber": "Numero telefonico",
    "setup": {
      "title": "Imposta il backup del portafoglio",
      "description": "Per impostare il backup della tua email e del tuo numero di telefono, dovrai utilizzare le seguenti informazioni",
      "useRecoveryPhrase": "Usa una frase di recupero",
      "reminder": "<0>Ricorda</0> che queste informazioni sono l'unico modo per accedere al tuo wallet in caso di smarrimento o furto del tuo dispositivo. {{appName}} non memorizza il tuo indirizzo e-mail o il tuo numero di telefono. Tienilo al sicuro!"
    },
    "restore": {
      "description": "Assicurati di avere a disposizione quanto segue per ripristinare il tuo portafoglio.",
      "reminder": "Devi accedere allo stesso numero di telefono e di e-mail che hai utilizzato per il backup."
    }
  },
  "signInWithEmail": {
    "title": "Accedi con l'indirizzo e-mail",
    "subtitle": "Accedi con il tuo indirizzo e-mail per impostarlo come backup. Ti verrà richiesto di accedere nuovamente se dovessi perdere il tuo portafoglio.",
    "subtitleRestore": "Accedi con l'e-mail che hai utilizzato per impostare il backup.",
    "google": "Accedi con Google",
    "apple": "Accedi con Apple",
    "signInAnotherWay": "Accedi in un altro modo",
    "bottomSheet": {
      "title": "Salva la tua frase di recupero per creare un portafoglio",
      "description": "Presto supporteremo altri provider di posta elettronica, ma nel frattempo dovrai salvare la tua frase di recupero per terminare la creazione di un portafoglio.",
      "continue": "Continua",
      "skip": "Salta (non consigliato)"
    }
  },
  "keylessBackupPhoneInput": {
    "setup": {
      "title": "Ora aggiungi il tuo numero telefonico",
      "subtitle": "Dovrai utilizzare questo numero telefonico per ripristinare il tuo portafoglio.\n\nTi invieremo un codice per verificare che questo numero sia tuo."
    },
    "restore": {
      "title": "Verifica il tuo numero telefonico",
      "subtitle": "Inserisci il numero telefonico che hai usato per impostare il backup.\n\nTi invieremo un codice per verificare che questo numero sia tuo."
    }
  },
  "keylessBackupStatus": {
    "setup": {
      "inProgress": {
        "title": "Backup in corso..."
      },
      "completed": {
        "title": "Backup completato",
        "body": "Ora potrai recuperare il tuo portafoglio tramite il tuo indirizzo e-mail e il tuo numero telefonico."
      },
      "failed": {
        "title": "Backup non disponibile",
        "body": "Puoi impostare il backup in un secondo momento o proteggere il tuo account ora salvando la frase di recupero.",
        "later": "Preparerò un backup più tardi",
        "manual": "Salva frase di recupero",
        "skip": "Salta (non consigliato)"
      }
    },
    "restore": {
      "inProgress": {
        "title": "Ripristinare portafoglio"
      },
      "completed": {
        "title": "Il tuo portafoglio è stato ripristinato!",
        "bodyZeroBalance": "Puoi aggiungere fondi al tuo portafoglio una volta terminata la configurazione.",
        "bodyBalance": "Hai un saldo di <0></0>."
      },
      "failed": {
        "title": "Il tuo portafoglio non è stato ripristinato",
        "body": "Si è verificato un problema tecnico nel tentativo di ripristinare il tuo portafoglio. Contatta l'assistenza per maggiori informazioni.",
        "tryAgain": "Riprova",
        "createNewWallet": "Crea un wallet",
        "help": "Guida"
      },
      "notFound": {
        "title": "Portafoglio non trovato",
        "body": "Per ripristinare il tuo portafoglio, utilizza lo <0>stesso indirizzo e-mail e lo stesso numero di telefono</0> che hai usato al momento della registrazione.\n\nPuoi anche ripristinare il tuo portafoglio con la tua frase di recupero.",
        "tryAgain": "Riprova",
        "createNewWallet": "Crea un wallet"
      }
    }
  },
  "testFaqLink": "Domande frequenti su {{appName}}",
  "termsOfServiceLink": "Condizioni d'uso",
  "privacyPolicy": "Informativa sulla privacy",
  "editProfile": "Profilo",
  "profileName": "Nome del profilo",
  "profile": "Profilo",
  "confirmNumber": "Collega numero telefonico",
  "cancel": "Annulla",
  "changeProfilePhoto": "Cambia foto del profilo",
  "name": "Nome",
  "editName": "Modifica il nome",
  "submit": "Invia",
  "selectLanguage": "Seleziona la lingua",
  "selectCurrency": "Seleziona la valuta",
  "continue": "Continua",
  "yourName": "Il tuo nome",
  "version": "Versione di {{appVersion}}",
  "appVersion": "Versione",
  "addressCopied": "L’indirizzo è stato copiato negli Appunti",
  "support": "Supporto",
  "contact": "Contatti",
  "faq": "Domande frequenti",
  "raiseLimit": "Aumenta limite di invio del conto",
  "forum": "Forum",
  "contactText": "Non trovi quello che cerchi?",
  "contactMessagePlaceholder": "Digita il tuo messaggio qui...",
  "attachLogs": "Allega log",
  "supportLegalCheckbox": "Premendo Invia, accetto di condividere con il Supporto {{appName}} le informazioni di cui sopra ed eventuali dati di log dell’app allegati.",
  "contactSuccess": "Il tuo problema è stato segnalato. Fra poco riceverai una risposta per e-mail.",
  "namePictureSaved": "Il tuo nome e la tua foto sono stati salvati.",
  "nameSaved": "Il tuo nome è stato salvato correttamente.",
  "addPhoto": "Aggiungi foto",
  "chooseFromLibrary": "Scegli dalla raccolta",
  "takePhoto": "Scatta foto",
  "removePhoto": "Rimuovi foto",
  "applicationCompleted": "Completata",
  "applicationCompletedDescription": "La tua domanda è stata accettata. Ora puoi inviare un importo quotidiano illimitato.",
  "raiseLimitBegin": "Inizia la verifica dell’identità",
  "storeRecoveryTitle": "Devi configurare nuovamente il tuo conto",
  "storeRecoveryBody": "Si è verificato un errore. È in corso un intervento per risolvere il problema. Nel frattempo, dovrai eseguire nuovo la procedura di configurazione.",
  "storeRecoveryButton": "Ripristina conto",
  "havingTrouble": "Problemi?",
  "shakeForSupport": "Questo menu viene visualizzato quando scuoti il dispositivo.",
  "contactSupport": "Contatta il supporto tecnico",
  "tapToCopy": "Tocca per copiare",
  "headerTitle": "Frase di recupero",
  "introBackUpPhrase": "Backup della Frase di recupero",
  "introCompleteQuiz": "Completa il quiz sul backup per verificare di poter recuperare il tuo portafoglio.\n\nSe l’hai annotata in modo errato, non sarai in grado di accedere al tuo portafoglio in caso di problemi con il dispositivo.",
  "postSetupTitle": "La tua Frase di recupero",
  "postSetupBody": "Se perdi la tua Frase di Recupero, perderai l'accesso a tutti i tuoi asset su {{appName}}. Nessuno, nemmeno {{appName}}, potrà aiutarti a recuperare il tuo account senza la tua Frase di Recupero. Conservala in un luogo sicuro e non condividerla.",
  "postSetupCTA": "Maggiori informazioni sulla Frase di recupero",
  "failedFetchMnemonic": "Impossibile recuperare la Frase di recupero.",
  "backupAndRecovery": "Backup e ripristino",
  "writeDownKey": "Annota la tua Frase di recupero",
  "writeDownKeyExperimental": "Annota la tua frase.",
  "completeEducation": "Ho capito",
  "yourAccountKey": "La tua Frase di recupero",
  "backupKeyNotification2": "Mantieni i tuoi fondi al sicuro. Esegui ora il backup della Frase di recupero.",
  "keylessBackupCTA": "Esegui backup",
  "keylessBackupNotification": "Imposta la tua e-mail e il tuo numero di telefono per eseguire il backup",
  "backupKeyCTA": "Termina il backup ora",
  "backupKeySummary": "Trova un luogo privato e annota la tua Frase di recupero. Conservala in un luogo sicuro. Non memorizzarla nel tuo telefono.",
  "backupKeyWarning": "Se perdi la frase di recupero, perdi l'accesso a tutti i fondi detenuti in {{appName}}.",
  "copied": "La Frase di recupero è stata copiata negli appunti.",
  "moreInfo": "Maggiori informazioni",
  "savedConfirmation": "Sì, ho annotato la mia Frase di recupero.",
  "backupQuizWordCount": "Qual è la <0>{{ordinal}}</0> parola della tua Frase di recupero?",
  "backupQuizWordCountV1_83": "Qual è la <0>{{wordNumber}}</0> parola della tua frase di recupero?",
  "importBackupFailed": "Impossibile importare il wallet.",
  "backupQuizFailed": "La Frase di recupero inserita non è corretta. Riprova.",
  "invalidBackupPhrase": "La Frase di recupero non è valida",
  "invalidWordsInBackupPhrase": "Alcune parole della Frase di recupero non sono valide: {{ invalidWords }}.",
  "backupComplete": {
    "header": "Backup completato.",
    "0": "Operazione completata.",
    "1": "Ora puoi configurare Safeguards.",
    "2": "Configurazione completata!"
  },
  "cancelDialog": {
    "title": "Completa l’impostazione della tua Frase di recupero",
    "body": "La tua Frase di recupero è importantissima. Senza di essa puoi perdere per sempre l’accesso al tuo wallet. \nNon potrai inviare alcuna transazione fino a quando non completerai l’impostazione della tua Frase di recupero.",
    "action": "Completa ora",
    "secondary": "Imposta più tardi"
  },
  "backupPhrasePlaceholder": "horse leopard dog monkey shark tiger lemur whale squid wolf squirrel mouse lion elephant cat shrimp bear penguin deer turtle fox zebra goat giraffe",
  "guide": [
    {
      "title": "La tua Frase di recupero è un tipo speciale di password",
      "text": "La tua Frase di recupero è l’unico modo per accedere al tuo conto."
    },
    {
      "title": "Senza la tua Frase di recupero, puoi perdere per sempre l’accesso",
      "text": "Se smarrisci il tuo telefono, devi avere la tua Frase di recupero per ottenere nuovamente l’accesso al tuo conto. Nessuno, neanche {{appName}}, potrà recuperare i tuoi fondi senza di essa."
    },
    {
      "title": "Annotala",
      "text": "Annota la tua Frase di recupero e conservala in un luogo sicuro. Non memorizzarla nel tuo telefono."
    },
    {
      "title": "Mantenila al sicuro",
      "text": "Chiunque conosca la tua Frase di recupero avrà accesso al tuo conto e a tutti i fondi che contiene. Non condividerla."
    }
  ],
  "consumerIncentivesTitle": "Il Supercharge sta per finire",
  "consumerIncentivesSummary": "Ma altre ricompense sono in arrivo per te. Fino al 28 maggio, ottieni ricompense pari al {{percent}}% del tuo maggiore saldo in stablecoin (cUSD, cEUR o cREAL). Ecco come funziona:",
  "earnWeekly": {
    "header": "Collega il tuo numero telefonico",
    "text": "Tocca Collega numero se non lo hai ancora collegato."
  },
  "noMinCommitment": {
    "header": "Aggiungi un saldo minimo",
    "earningText": "Ricevi ricompense su 10-1000 cUSD, 10-1000 cEUR, o 50-6000 cREAL.",
    "connectText": "È sufficiente un saldo di almeno {{minBalance}} {{currency}} e collegare il tuo numero telefonico per iniziare a ottenere ricompense."
  },
  "saveMoreEarnMore": {
    "header": "Imposta la tua Frase di recupero",
    "text": "Questo assicurerà che le tue ricompense siano al sicuro e sotto il tuo controllo."
  },
  "conclusion": "Non potrebbe essere più semplice. Ottieni oggi stesso bonus dalla tua criptovaluta.",
  "superchargeTitle": "Il Supercharge sta per finire",
  "superchargeDescription": "Ma altre ricompense sono in arrivo per te. Fino al 28 maggio, ottieni ricompense pari al {{apy}}% del tuo maggiore saldo in {{token}}. Ecco come funziona:",
  "superchargeConnectNumber": "Collega il tuo numero telefonico",
  "superchargeReconnectNumber": "Ricollega il tuo numero telefonico\n<0>Abbiamo avviato un’esperienza Supercharge migliorata. Ricollega il tuo numero telefonico per continuare a ricevere ricompense in {{token}}.</0>",
  "superchargeMinimumBalance": "Aggiungi un saldo minimo di {{amount}} {{token}}",
  "superchargeDisclaimer": "Questo non influenzerà il tuo saldo o i tuoi guadagni precedenti.",
  "superchargeDisclaimerMaxRewards": "Questo non influenzerà il tuo saldo o i tuoi guadagni precedenti.",
  "superchargeDisclaimerDayLimit": "Questo non influenzerà il tuo saldo o i tuoi guadagni precedenti. <0>Ulteriori informazioni</0>",
  "superchargeTokenDetailsDialog": {
    "title": "A quali asset posso applicare i Supercharge?",
    "body": "Sarai ricompensato settimanalmente sulla tua stablecoin Celo con il saldo più alto (cEUR, cUSD, cREAL).",
    "dismiss": "Ignora"
  },
  "superchargingTitle": "È necessario aggiornare l’app",
  "superchargingDescription": "Aggiorna l'app {{appName}} per continuare a ricevere le ricompense Supercharge settimanali.",
  "superchargingTitleV1_54": "Il Supercharge sta per finire",
  "superchargingDescriptionV1_54": "Le ricompense settimanali potranno essere richieste fino a martedì 28 maggio, alle ore 23:59 UTC. A partire dal 29 maggio, non potrai più richiedere le ricompense Supercharge.",
  "superchargeRewardsAvailable": "Hai {{amount}} {{token}} disponibili per reclamare!",
  "superchargeRewardsAvailableMultipleTokens": "Hai {{amounts}} disponibili per reclamare!",
  "superchargeClaimText": "Le ricompense settimanali potranno essere richieste fino a martedì 28 maggio, alle ore 23:59 UTC. A partire dal 29 maggio, non potrai più richiedere le ricompense Supercharge.",
  "superchargeClaimButton": "Richiedi ricompense",
  "superchargeFetchRewardsFailed": "Si è verificato un errore durante il recupero delle ricompense Supercharge. Riprova più tardi.",
  "superchargeClaimSuccess": "Le tue ricompense Supercharge sono state aggiunte al tuo saldo totale.",
  "superchargeClaimFailure": "Si è verificato un errore nel richiedere i tuoi premi ricompense Supercharge.",
  "superchargeNotificationBody": "Le tue ricompense Supercharge sono arrivate! Richiedile ora",
  "superchargeNotificationStart": "Richiedi ora",
  "superchargingNotificationBody": "Stai ottenendo ricompense con Supercharge ⚡",
  "superchargingNotificationBodyV1_33": "Stai ottenendo il {{apy}}% con Supercharge ⚡",
  "superchargingNotificationStart": "Scopri di più",
  "startSuperchargingNotificationBody": "Ottieni ricompense settimanali in cripto. Inizia Supercharge!",
  "startSuperchargingNotificationStart": "Inizia",
  "cashIn": "Aggiungi {{currency}}",
  "connectNumber": "Collega numero",
  "connectToWallet": "Collega a {{dappName}}",
  "confirmTransaction": "Conferma la transazione",
  "allow": "Consenti",
  "address": "Indirizzo del wallet",
  "supportedNetwork": "Rete supportata: {{network}}",
  "supportedNetworks": "Reti supportate: {{networks}}",
  "and": "e",
  "phoneNumber": "Numero telefonico",
  "transaction": {
    "operation": "Operazione",
    "data": "Dati",
    "signTX": "Transazione",
    "details": "Mostra dettagli"
  },
  "shareInfo": "Devi collegare il tuo wallet per approvare le transazioni in questa dapp. Una volta collegata, avrà accesso al tuo indirizzo del wallet.",
  "connectWalletInfoDappkit": "Devi collegare il tuo wallet per approvare le transazioni in questa dapp. Una volta collegata, avrà accesso al tuo indirizzo del wallet e al tuo numero di telefono.",
  "data": "Dati",
  "firebaseDisabled": "Firebase è disabilitato, le notifiche e l’upload dei log non funzioneranno.",
  "learnMore": "Scopri di più",
  "equalToAmount": "Vale <1></1>",
  "whatIsGold": "{{appName}} consente di acquistare e vendere CELO",
  "manageCelo": "Gestisci Celo Dollar",
  "exchangeRate": "Tasso di cambio",
  "exchangeRateValue": "<0></0> : 1 {{takerTokenCode}}",
  "history": "Storico",
  "exchange": "Cambia",
  "buy": "Acquista",
  "sell": "Vendi",
  "withdrawCelo": "Preleva CELO",
  "buyGold": "Acquista CELO",
  "sellGold": "Vendi CELO",
  "exchangeAmount": "Importo ({{tokenName}})",
  "switchTo": "Passa a {{tokenName}}",
  "subtotalAmount": "Subtotale a <1></1>",
  "inputSubtotal": "Subtotale a <2></2>",
  "inputSubtotal_gold": "$t(celoGold) a <2></2>",
  "buyGoldAmount": "Acquista <0></0> $t(gold)",
  "sellGoldAmount": "Vendi <0></0> $t(gold)",
  "includeExchangeFee": "*include la commissione di cambio",
  "available": "Disponibile",
  "newBalance": "Nuovo saldo",
  "reviewExchange": "Rivedi cambio",
  "fee": "Commissione",
  "securityFee": "Commissione di rete",
  "exchangeFee": "Commissione di cambio",
  "edit": "Modifica",
  "notEnoughDollars": "Celo Dollar insufficienti per eseguire il cambio.",
  "notEnoughGold": "CELO insufficienti per eseguire il cambio.",
  "pending": "In attesa",
  "loadingExchangeRate": "Caricamento del tasso di cambio in corso...",
  "errorRefreshingRate": "Impossibile aggiornare il tasso di cambio.",
  "exchangeRateChange": "Il tasso di cambio è variato, riprovare.",
  "feeExchangeEducation": "Quando si esegue un cambio tra asset Celo, una piccola commissione permette di mantenere il valore degli stablecoin Celo stabile e legato all'asset che seguono. \n\nPer ulteriori informazioni, visita la pagina delle Domande frequenti.",
  "goldPrice": "Prezzo di CELO",
  "yourGoldBalance": "Il tuo saldo in CELO",
  "goldAmount": "Importo in CELO",
  "purchasedGold": "CELO acquistati",
  "soldGold": "CELO venduti",
  "exchangeRateInfo": "I prezzi di CELO sono approssimati",
  "rateInfoTitle": "I prezzi di CELO sono approssimati",
  "rateInfoBody": "L’importo potrebbe variare in funzione delle condizioni di mercato. L’importo finale non differirà oltre l’1% rispetto alla stima mostrata.",
  "accountAddressLabel": "Indirizzo del conto",
  "celoAmountLabel": "Importo (CELO)",
  "maxSymbol": "Max",
  "withdrawCeloReview": "Rivedi",
  "withdrawCeloTo": "Preleva verso",
  "withdrawCeloAmount": "Importo (CELO)",
  "withdrawScanQrTitle": "Inquadra",
  "tokenBalance": "Saldo {{token}}",
  "addFunds": "Aggiungi fondi",
  "addFundsHeaderWithCurrency": "Aggiungi {{token}}",
  "addFundsSubtitle": "Aggiungi fondi al tuo conto {{appName}}",
  "exchanges": "Exchange",
  "noExchanges": "Nella tua area non sono presenti exchange disponibili per {{digitalAsset}}.",
  "buySellOnExchanges": "Acquista/Vendi su exchange",
  "cashOut": "Preleva fondi",
  "cashOutSubtitle": "Investi in buoni regalo, ricarica il credito del tuo cellulare e fai altri acquisti o invia fondi a un exchange",
  "cashOutComingSoon": "Preleva (presto disponibile)",
  "spend": "Spendi fondi",
  "spendSubtitle": "Usa il tuo saldo con commercianti che lo supportano",
  "amountCelo": "Importo (CELO)",
  "onlyCeloDollars": "Solo cUSD",
  "onlyCelo": "Solo CELO",
  "celoDollar": "Celo Dollar",
  "celoEuro": "Celo Euro",
  "celoReal": "Celo Real",
  "celoDollars": "Celo Dollar",
  "ether": "Ether",
  "tapToCopyCeloDollarsAddress": "Tocca per copiare il tuo indirizzo cUSD {{appName}}",
  "disclaimerFiat": "I valori {{currency}} sono stime.",
  "dollarsNotYetEnabledNote": "I Celo Dollar non sono ancora disponibili presso alcun provider. Per ottenere Celo Dollar, acquista CELO e cambiali in Celo Dollar nella scheda CELO.",
  "selectDigitalCurrency": "Seleziona un asset",
  "selectPaymentMethod": "Seleziona il metodo:",
  "payWithBank": "Conto bancario",
  "payWithCard": "Carta di debito",
  "payWithExchange": "Exchange per criptovalute",
  "selectCashOutMethod": "Seleziona il metodo:",
  "receiveOnAddress": "Indirizzo del wallet",
  "receiveWithBidali": "Buoni regalo e ricariche per cellulare",
  "fundingEducationDialog": {
    "title": "Aggiunta di fondi in {{appName}}",
    "body": "Per finanziare il tuo portafoglio {{appName}}, acquista il tuo asset preferito da uno dei fornitori terzi disponibili nella tua area geografica. Per maggiori informazioni, visita il sito <0>{{link}}</0>",
    "dismiss": "OK"
  },
  "cashOutEducationDialog": {
    "title": "Preleva da {{appName}}",
    "body": "Per prelevare il saldo di {{appName}}, vendi l'asset desiderato attraverso uno dei fornitori terzi disponibili nella tua area geografica. Per maggiori informazioni, visita il sito <0>{{link}}</0>",
    "dismiss": "OK"
  },
  "explanationModal": {
    "title": "Informazioni sui provider",
    "body": "I provider ti consentono di aggiungere o prelevare fondi dal tuo conto. Stabiliscono i propri tassi e le proprie limitazioni in funzione di vari fattori. Per informazioni specifiche, visita il sito Web del provider."
  },
  "invalidAmountDialog": {
    "minAmount": "I nostri provider non supportano totali inferiori a {{usdLimit}}{{localLimit}}. Immetti un importo maggiore.",
    "maxAmount": "I nostri provider non supportano totali superiori a {{usdLimit}}{{localLimit}}. Immetti un importo minore.",
    "dismiss": "OK"
  },
  "providerFeesDialog": {
    "title": "Commissioni del provider",
    "body1": "Le commissioni di ciascun provider sono stabilite individualmente dallo stesso e includono, fra le altre, una commissione di cambio e una commissione di liquidità. Per ulteriori informazioni, visita ",
    "body2": "Sito Web di {{providerName}}"
  },
  "providerFeeDiscountDialog": {
    "title": "Sconto sulle commissioni",
    "body": "Nell’ambito di una promozione, le commissioni sono temporaneamente ridotte per celebrare il lancio di {{appName}}!"
  },
  "pleaseSelectProvider": "Seleziona uno dei provider di seguito. Questi collegamenti rimandano a un servizio terze parti.",
  "otherFundingOptions": "Per ulteriori modalità per aggiungere e prelevare fondi, visita <0>Come aggiungere fondi al tuo conto</0>.",
  "youCanTransferIn": "Puoi utilizzare uno scambio di terze parti per inviare {{digitalAsset}} al tuo conto {{appName}}. A tal fine è necessario l'indirizzo del tuo conto.",
  "youCanTransferOut": "Puoi prelevare i tuoi fondi inviandoli a un exchange di terze parti che supporti {{digitalAsset}}.",
  "useBalanceWithMerchants": "Usa il tuo saldo con commercianti che lo supportano",
  "findMerchants": "Trova commercianti locali nelle vicinanze",
  "celoDeposit": "CELO acquistati",
  "cUsdDeposit": "cUSD acquistati",
  "cEurDeposit": "cEUR acquistati",
  "providerUnavailable": "Attualmente non disponibile",
  "pricePer": "Prezzo per {{coin}}",
  "feeDiscount": "Sconto sulle commissioni",
  "continueToProvider": "Continua con {{provider}}",
  "cicoSuccess": {
    "title": "L’ordine è stato inviato",
    "bodyWithProvider": "{{provider}} sta elaborando il tuo ordine. Dovresti ricevere i fondi entro un paio di giorni.",
    "bodyWithoutProvider": "Il service provider sta elaborando il tuo ordine. Dovresti ricevere i fondi entro un paio di giorni."
  },
  "restrictedRegion": "Supporto limitato nell'area",
  "unsupportedLocation": "{{appName}} non è supportata nella tua zona",
  "unsupportedPaymentMethod": "Il pagamento con un {{paymentMethod}} non è supportato nella tua area.",
  "noProviders": "Nella tua area non sono presenti provider disponibili per {{digitalAsset}}.",
  "noPaymentMethods": "Nella tua area non sono presenti metodi di pagamento disponibili per {{digitalAsset}}.",
  "switchCurrency": "Cambia valuta",
  "accept": "Accetta",
  "at": "alle",
  "yourClockIsBroke": "La data e l’ora sul tuo telefono non sono precise.",
  "adjustYourClock": "Imposta la data e l’ora corrette o configura l’orologio per l'aggiornamento automatico.",
  "adjustDate": "Regola la data",
  "connect": "Collega",
  "save": "Salva",
  "scan": "Inquadra",
  "next": "Avanti",
  "skip": "Salta",
  "copy": "Copia",
  "goBack": "Indietro",
  "reset": "Ripristina",
  "done": "Fatto",
  "tip": "Suggerimento: ",
  "warning": "Avviso",
  "downloadRewards": "Scarica ricompense Celo",
  "wallet": "Wallet",
  "send": "Invia",
  "search": "Cerca",
  "namePhoneAddress": "Nome, numero telefonico o indirizzo",
  "payments": "Pagamenti",
  "activity": "Attività",
  "earnRewards": "Guadagna ricompense",
  "notEnoughStableError": "{{token}} insufficienti per eseguire il cambio.",
  "notEnoughGoldError": "CELO insufficienti per eseguire il cambio.",
  "exchangeFailed": "Impossibile eseguire il cambio, riprova.",
  "transactionFailed": "Impossibile eseguire la transazione, riprova.",
  "paste": "Incolla",
  "choose": "Scegli",
  "receivedPayment": "Pagamento ricevuto",
  "receivedNft": "NFT ricevuto",
  "sentNft": "NFT inviato",
  "getStarted": "Inizia",
  "manageCeloDollars": "Gestisci Celo Dollar",
  "sendCeloDollars": "Invia Celo Dollar",
  "startEarning": "Inizia a guadagnare",
  "backToWallet": "Torna al wallet",
  "exchangeForGold": "Cambia in CELO",
  "missingFullName": "Il campo del nome non può essere vuoto.",
  "invalidPhone": "Numero telefonico non valido.",
  "needMoreFundsToSend": "Devi avere {{currencySymbol}}{{amountNeeded}} per eseguire questa transazione. Aggiungi fondi o prova a inviare una somma inferiore.",
  "invalidAmount": "Importo non valido.",
  "invalidCode": "Codice non valido",
  "confirm": "Conferma",
  "readCodesAuto": "Leggi codici automaticamente",
  "enterManually": "Immetti manualmente",
  "incorrectPin": "PIN non corretto",
  "pinInputCanceled": "Il PIN è necessario. Riprova.",
  "setPinFailed": "Impossibile impostare il PIN",
  "optIn": "Accetta opzione",
  "inviteFriends": "Invita amici",
  "account": "Conto",
  "invalidAccount": "Conto non valido.",
  "delete": "Elimina",
  "remind": "Ricorda",
  "pay": "Paga",
  "decline": "Rifiuta",
  "to": "A",
  "for": "Motivo",
  "reclaim": "Recupera",
  "claimed": "Richiesta",
  "celoGold": "CELO",
  "celoEuros": "Celo Euro",
  "balanceAvailable": "<0></0> disponibili",
  "subtotal": "Subtotale",
  "total": "Totale",
  "totalInDollars": "Celo Dollar a <0></0>",
  "totalInEuros": "Celo Euro a <0></0>",
  "totalInCelo": "Celo a <0></0>",
  "totalInToken": "<0></0> a <1></1>",
  "tokenExchanteRate": "{{symbol}} a <0></0>",
  "tokenExchangeRateApprox": "1 {{symbol}} ≈ <0></0>",
  "oops": "Ops!",
  "somethingWrong": "Si è verificato un errore.",
  "verifyFailed": "Impossibile effettuare il collegamento",
  "restartApp": "Riavvia app",
  "quitApp": "Esci",
  "loading": "Caricamento in corso…",
  "importContactsFailed": "Impossibile importare i contatti",
  "sendPaymentFailed": "Impossibile inviare il pagamento.",
  "paymentRequestFailed": "Impossibile inviare la richiesta di pagamento.",
  "reclaimingEscrowedPaymentFailed": "Impossibile recuperare il pagamento.",
  "connectingToCelo": "Connessione in corso…",
  "poorConnection": {
    "0": "Connessione scarsa.",
    "1": "alcune caratteristiche sono state disabilitate"
  },
  "networkConnectionFailed": "Impossibile stabilire il collegamento con la rete, controlla la connessione dati.",
  "firebaseFailed": "La connessione a Internet è debole. Impossibile aggiornare le informazioni del conto fino a quando la connessione non viene ripristinata.",
  "gasPriceUpdateFailed": "Impossibile aggiornare la commissione.",
  "appUpdateAvailable": "Aggiornamento dell’app disponibile.",
  "appIsOutdated": "La versione attuale non è aggiornata, esegui l'aggiornamento alla versione più recente.",
  "update": "Aggiorna",
  "qrFailedNoAddress": "Impossibile leggere il codice QR. Motivo: indirizzo del wallet non trovato.",
  "qrFailedInvalidAddress": "Impossibile leggere il codice QR. Motivo: indirizzo del wallet non valido.",
  "qrFailedInvalidRecipient": "Il codice QR non appartiene al destinatario selezionato.",
  "qrFailedNoPhoneNumber": "Il codice QR non è associato al numero telefonico del tuo contatto.",
  "corruptedChainDeleted": "I dati della catena danneggiati sono stati eliminati, riavvia l’app.",
  "contractKitInitFailed": "Impossibile inizializzare il kit del contratto, prova a riavviare l’app oppure a inviare un’e-mail al supporto tecnico.",
  "web3FailedToSync": "Impossibile eseguire la sincronizzazione, controlla la connessione di rete.",
  "errorDuringSync": "Errore durante la sincronizzazione, riprova più tardi.",
  "accountUnlockFailed": "Impossibile sbloccare il conto.",
  "calculateFeeFailed": "Impossibile calcolare la commissione.",
  "failedToSwitchSyncModes": "Impossibile passare a un’altra modalità di sincronizzazione.",
  "gold": "CELO",
  "localCurrencyTitle": "Seleziona la valuta",
  "or": "oppure",
  "accepted": "Accettato",
  "processing": "Elaborazione in corso",
  "unknown": "Sconosciuto",
  "emptyList": "Elenco vuoto",
  "timeframes": {
    "30d": "30 giorni"
  },
  "message": "Messaggio",
  "addressLookupFailure": "Impossibile cercare l'indirizzo del numero telefonico.",
  "ordinals": [
    "la parola che precede la prima",
    "prima",
    "seconda",
    "terza",
    "quarta",
    "quinta",
    "sesta",
    "settima",
    "ottava",
    "nona",
    "decima",
    "undicesima",
    "dodicesima",
    "tredicesima",
    "quattordicesima",
    "quindicesima",
    "sedicesima",
    "diciassettesima",
    "diciottesima",
    "diciannovesima",
    "ventesima",
    "ventunesima",
    "ventiduesima",
    "ventitreesima",
    "ventiquattresima",
    "venticinquesima",
    "ventiseiesima",
    "ventisettesima",
    "ventottesima",
    "ventinovesima",
    "trentesima"
  ],
  "addressValidationError": "Indirizzo del portafoglio non corretto",
  "addressValidationNoMatch": "Indirizzo del portafoglio non corretto",
  "addressValidationFullPoorlyFormatted": "Gli indirizzi dei portafogli iniziano con \"0x\" e sono lunghi 42 caratteri.",
  "addressValidationPartialPoorlyFormatted": "Gli indirizzi dei portafogli iniziano con \"0x\" e sono lunghi 42 caratteri.",
  "addressValidationFullOwnAddress": "Questo è l'indirizzo del tuo portafoglio, inserisci l'indirizzo del portafoglio del tuo contatto.",
  "addressValidationPartialOwnAddress": "Questo è l'indirizzo del tuo portafoglio, inserisci l'indirizzo del portafoglio del tuo contatto.",
  "providerRateFetchFailed": "Impossibile recuperare il tasso del provider. Puoi continuare senza un tasso precompilato.",
  "helpFindAccount": "Aiuta il tuo contatto a trovare il suo Indirizzo del conto",
  "close": "Chiudi",
  "home": "Home",
  "accountKey": "Frase di recupero",
  "walletSecurity": "Sicurezza del portafoglio",
  "addAndWithdraw": "Aggiungi e preleva",
  "settings": "Impostazioni",
  "help": "Guida",
  "dismiss": "Ignora",
  "review": "Rivedi",
  "insufficientBalance": "Il tuo saldo è insufficiente per eseguire questa transazione.",
  "insufficientBalanceStable": "Non hai abbastanza cUSD o cEUR per completare questa transazione",
  "amount": "Importo",
  "currentBalance": "Saldo attuale (cUSD)",
  "restore": "Ripristina",
  "commentUnavailable": "Commento non disponibile",
  "accountClearFailed": "Si è verificato un errore durante la rimozione della Frase di recupero. Potrebbe essere necessario reinstallare l’app per ripristinare l’intera funzionalità.",
  "withdraw": "Preleva",
  "countryNotAvailable": "{{appName}} non è disponibile nel tuo Paese.",
  "fetchFailed": "Impossibile stabilire la connessione al server.",
  "pictureLoadFailed": "Si è verificato un errore durante il caricamento della tua immagine.",
  "simplexPurchaseFetchFailed": "Impossibile recuperare una quota da Simplex. Riprova più tardi.",
  "providerFetchFailed": "Impossibile connettersi al servizio. Contatta il supporto tecnico.",
  "ok": "OK",
  "cashOutLimitExceeded": "Non puoi prelevare un importo superiore al tuo saldo di {{balance}} {{currency}}.",
  "appDescription": "Un mobile wallet per i pagamenti che funziona in tutto il mondo",
  "earn": "Guadagna",
  "free": "Gratuito",
  "notNow": "Non ora",
  "goldEducationSteps": [
    {
      "title": "Cos’è CELO?",
      "text": "CELO è una valuta digitale che mantiene stabile Celo Dollar (cUSD) e Celo Euro (cEUR)."
    },
    {
      "title": "Il prezzo di CELO oscilla",
      "text": "Se un numero maggiore di persone usa Celo Dollar, il valore di CELO aumenta. A differenza di CELO, il valore di Celo Dollar non oscilla. "
    },
    {
      "title": "Dai forma alla rete Celo",
      "text": "Detenendo CELO, hai la possibilità di votare cambiamenti e caratteristiche che vorresti vedere nella rete Celo."
    },
    {
      "title": "Acquista e vendi in modo responsabile",
      "text": "{{appName}} ti consente di acquistare e vendere CELO. CELO presenta il rischio di perdite finanziarie, agisci con cautela."
    }
  ],
  "inviteWithWhatsapp": "Invita con WhatsApp",
  "inviteWithSMS": "Invita con SMS",
  "whySendFees": "Questa commissione copre il costo sostenuto dai nuovi utenti per collegare il proprio numero telefonico.",
  "whyReceiveFees": "Ti è stato inviato un importo in criptovaluta per confermare il tuo conto.",
  "inviteSent": "Invito inviato",
  "accountSetupFailed": "Impossibile creare il wallet.",
  "accountSetupFailedDescription": "Elimina {{appName}} dal tuo dispositivo e riprova. Se continui ad avere problemi, contatta il supporto.",
  "closeApp": "Chiudi app",
  "transferDollarsToAccount": "I fondi sono stati trasferiti sul tuo conto.",
  "inviteAnyone": "Invia facilmente ai tuoi amici aggiungendo i tuoi contatti",
  "inviteReceived": "Invito ricevuto",
  "escrowPaymentNotificationTitle": "Non è possibile riscattare l'invito a {{mobile}}",
  "sendAndInvite": "Invia e invita",
  "inviteRewardsBanner": {
    "title": "Invita gli amici e colleziona NFT",
    "body": "Riceverete entrambi un NFT dopo che avrà configurato il wallet collegato il numero telefonico."
  },
  "inviteRewardsBannerCUSD": {
    "title": "Invita gli amici e guadagni fino a 12 cUSD",
    "body": "Dopo che avranno collegato il loro numero e avranno depositato dei fondi su {{appName}}, riceverete entrambi 0,50 cUSD."
  },
  "inviteWithUrl": {
    "title": "Invita un amico",
    "body": "Collegati e condividi valore con amici e familiari su {{appName}}.",
    "button": "Invia l'invito",
    "error": "Si è verificato un errore nella creazione di un link condivisibile",
    "share": "Ehi! Iscriviti al portafoglio {{appName}}. Io lo uso per far aumentare i miei risparmi in USD e criptovalute e tu puoi configurarlo in pochi secondi semplicemente con un numero telefonico. Assicurati di iscriverti con il mio link di riferimento qui: {{shareUrl}}.",
    "help": "Per riscuotere questa ricompensa, l'invitato deve eseguire il download attraverso il link del referral, collegare il proprio numero telefonico, aggiungere fondi e conservarli nel proprio portafoglio {{appName}} per 7 giorni. <0>Visualizza tutti i Termini</0>",
    "rewardsActive": {
      "title": "Invita gli amici e colleziona NFT",
      "body": "Invita gli amici e i familiari a scaricare {{appName}} e ciascuno di voi riceverà un NFT esclusivo"
    },
    "rewardsActiveCUSD": {
      "title": "OTTIENI FINO A 12 cUSD invitando i tuoi amici su {{appName}}!",
      "body": "Ricevi 0,50 cUSD per ogni amico che inviti su {{appName}}. Dopo che avrà aggiunto fondi e li avrà mantenuti sul conto per almeno 7 giorni, riceverete entrambi 0,50 cUSD. Affrettati, i fondi sono limitati! (Limite di 25 amici)."
    }
  },
  "getReward": "Ricevi ${{reward}}",
  "welcomeCelo": "Ti diamo il benvenuto in {{appName}}",
  "chooseCountryCode": "Codice Paese",
  "chooseCountry": "Paese",
  "joinText": "{{appName}} ti aiuta a inviare, ricevere e conservare valore sulla blockchain.",
  "terms": {
    "title": "Termini e condizioni",
    "heading1": "Dati e privacy",
    "heading2": "Asset e {{appName}}",
    "info": "Per usare i nostri servizi, leggi e accetta il nostro <0>Accordo con l’utente e termini</0> facendo clic sull’apposito pulsante di seguito.",
    "privacy": "Partecipando a questa rete, ci autorizzi a raccogliere informazioni anonime sul tuo utilizzo dell'app. Inoltre, se colleghi il tuo numero telefonico, ne verrà memorizzata una copia con hash. Se concedi a {{appName}} l'accesso al tuo elenco di contatti, {{appName}} importerà il nome, il numero telefonico e l'immagine del profilo di ciascun contatto per consentire agli utenti di connettersi tramite l'app {{appName}}. Per sapere come raccogliamo e utilizziamo queste informazioni, consulta la nostra <0>Informativa sulla privacy</0>.",
    "goldDisclaimer": "Quando crei un \"conto\" in {{appName}}, crei un wallet digitale di cui solo tu possiedi le chiavi. Nessun'altra persona o entità, neanche {{appName}}, può recuperare la tua chiave, modificare o annullare le transazioni o recuperare fondi perduti. Considera che le criptovalute fanno parte di una nuova classe di asset e comportano un rischio di perdita finanziaria. Prima di acquistare qualsiasi asset, valuta attentamente la tua situazione finanziaria e la tua tolleranza al rischio finanziario.",
    "goldDisclaimerWithPoints": "Quando crei un \"conto\" in {{appName}}, crei un wallet digitale di cui solo tu possiedi le chiavi. Nessun'altra persona o entità, neanche {{appName}}, può recuperare la tua chiave, modificare o annullare le transazioni o recuperare fondi perduti. {{appName}} concede agli utenti ricompense fedeltà (\"punti\") sotto forma di token per aver svolto determinate attività all'interno dell'app. I punti possono essere raccolti on-chain e non sono trasferibili né riscattabili. Non viene fornita alcuna garanzia sulla disponibilità o sul valore dei punti. Ricorda che le criptovalute fanno parte di una nuova classe di asset e comportano un rischio di perdita finanziaria. Prima di acquistare qualsiasi asset, valuta attentamente la tua situazione finanziaria e la tua tolleranza al rischio finanziario."
  },
  "termsColloquial": {
    "title": "Per cominciare, crea il tuo wallet",
    "privacyHeading": "Informazioni personale e privacy:",
    "privacy1": "Raccogliamo dati di utilizzo che ci aiutano a migliorare l'applicazione e la sicurezza. Puoi avere ulteriori informazioni sul tipo di informazioni che raccogliamo, sul modo in cui le utilizziamo e sui tuoi diritti relativi a tali informazioni leggendo la nostra <0>Informativa sulla privacy</0>.",
    "privacy2": "Se decidi di collegare il tuo numero di telefono, lo memorizzeremo in modalità crittografata.",
    "privacy3": "Se decidi di collegare i tuoi contatti, useremo i loro nomi, numeri e immagini del profilo per permetterti di trovarli più facilmente.",
    "walletHeading": "Il tuo wallet digitale con {{appName}}:",
    "wallet1": "Stai per creare un wallet digitale. Solo tu hai la chiave del tuo wallet. Se perdi la chiave, non possiamo recuperare né la chiave né i tuoi asset. Ricorda, inoltre, che tramite {{appName}} non è possibile invertire le azioni avviate sulle blockchain.",
    "wallet2": "Gli asset digitali, ovvero gli asset tramite i quali interagisci con {{appName}}, comportano una serie di rischi. Utilizzando {{appName}}, accetti tali rischi e te ne assumi tutta la responsabilità. Prima di fare qualsiasi scelta, valuta la tua situazione finanziaria e la tua tolleranza al rischio.",
    "fullTerms": "Leggi interamente i nostri <0>Termini e Condizioni</0>"
  },
  "fullNameOrPsuedonym": "Nome e cognome o alias",
  "namePlaceholder": "p. es. nome",
  "nameAndPicGuideCopyTitle": "Come ti chiami?",
  "nameAndPicGuideCopyContent": "Vorremmo sapere come chiamarti.",
  "important": "Importante",
  "confirmPin": {
    "title": "Immetti il PIN"
  },
  "goToSystemSecuritySettingsActionLabel": "Passa a Sicurezza",
  "enableSystemScreenLockFailedMessage": "Impossibile abilitare il blocco per lo schermo.",
  "initKeystoreFailureMessage": "Impossibile inizializzare l'archivio chiavi.",
  "pinLostForeverMessage": "Hai rimosso il blocco per lo schermo, il PIN è andato perso",
  "importContactsPermission": {
    "title": "Importa contatti",
    "0": "Collegando la tua rubrica, puoi inviare e richiedere facilmente pagamenti ai tuoi amici. In alternativa, dovrai immettere i loro dati individualmente.",
    "1": "Non preoccuparti: il collegamento non comporta l’invio di inviti ai tuoi contatti.",
    "enable": "Abilita l’accesso ai contatti",
    "loading": "Ricerca di amici su {{appName}} in corso..."
  },
  "getVerified": "Collega numero telefonico",
  "notReadyForCode": "Non ancora pronto per l’immissione del codice.",
  "errorRequestCode": "Impossibile richiedere i codici.",
  "errorRedeemingCode": "Impossibile riscattare il codice.",
  "pleaseRetry": "Provare a effettuare nuovamente il collegamento.",
  "retryVerification": "Ritenta il collegamento",
  "education": {
    "header": "Collega il tuo numero telefonico",
    "body1": "Successivamente, collega il tuo numero telefonico.",
    "body2": "Collegando il tuo numero telefonico, puoi inviare e ricevere più facilmente con gli amici. Puoi anche saltare questo passaggio e tornare qui più tardi.",
    "learnMore": "Altre informazioni sul collegamento del telefono",
    "start": "Collega numero telefonico",
    "skip": "Salta per il momento"
  },
  "verificationLoading": {
    "confirming": "Connessione del numero telefonico in corso…",
    "pleaseKeepAppOpen": "Non uscire da questa schermata o dovrai ricominciare.",
    "learnMore": "Ulteriori informazioni",
    "card1": "Per verificare che questo numero telefonico sia proprio il tuo, ti stiamo inviando tre messaggi.",
    "card2": "Dopo aver collegato il tuo numero telefonico, potrai utilizzarlo per inviare e ricevere facilmente fondi.",
    "card3": "Il collegamento del tuo numero telefonico ti consente inoltre di vedere quali dei tuoi amici sono su {{appName}}.",
    "card4": "Sono necessari tre SMS per collegare in modo sicuro il tuo numero telefonico."
  },
  "skipModal": {
    "header": "Sei sicuro?",
    "body1": "La connessione del tuo numero ti offre altri modi per inviare pagamenti e ti consente di accumulare ricompense dei bonus Supercharge."
  },
  "failModal": {
    "header": "Errore durante la conferma.",
    "body1": "Si è verificato un problema durante il collegamento del tuo numero telefonico.",
    "body2": "Per ora puoi saltare il collegamento e riprovare più tardi.",
    "body1InsufficientBalance": "Il tuo saldo attuale non è sufficiente per completare la procedura di collegamento.",
    "body2InsufficientBalance": "Riprova dopo aver aggiunto fondi al tuo wallet.",
    "body1SaltQuotaExceeded": "Hai esaurito la tua quota di ricerca di numeri telefonici.",
    "body2SaltQuotaExceeded": "Riprova dopo aver acquistato più ricerche.",
    "enterCodesBody": "Se hai già ricevuto tre codici tramite SMS, puoi ancora immetterli.",
    "enterCodesButton": "Immetti codici"
  },
  "retryWithFornoModal": {
    "header": "Riprovare il collegamento con la modalità Risparmio dati?",
    "body1": "Si è verificato un problema durante il collegamento del tuo numero telefonico. Ti consigliamo di riprovare con la modalità Risparmio dati attivata.",
    "body2": "La modalità Risparmio dati ti consente di comunicare con la rete in modo più costante utilizzando una connessione affidabile.",
    "retryButton": "Riprova con Risparmio dati"
  },
  "congratsVerified": "Congratulazioni, il tuo numero telefonico è ora collegato!",
  "notification": {
    "body": "Collega il tuo numero per richiedere fondi e connetterti agli amici",
    "cta": "Collega ora"
  },
  "quotaLookup": {
    "title": "Quota di ricerca superata",
    "body1": "Per mantenere il tuo numero telefonico sicuro e privato, {{appName}} limita la quantità di numeri telefonici che è possibile cercare.",
    "body2": "Puoi acquistare più ricerche pagando una piccola commissione.",
    "cta": "Acquista ricerche (2)"
  },
  "onboardingEducation": {
    "step1": "Se puoi inviare un SMS, puoi operare con le criptovalute. Da ora il tuo telefono sarà il tuo Crypto-wallet!",
    "step2": "Con {{appName}}, è facile accedere alle tue criptovalute e farle crescere.",
    "step3": "È sufficiente un cellulare per inviare, comprare ed esplorare.",
    "payment": "Effettua pagamenti a livello globale con commissioni quasi pari a zero",
    "impact": "Sostieni le iniziative sul cambiamento climatico e sociale",
    "spend": "Usa le tue criptovalute per acquistare i tuoi marchi preferiti"
  },
  "enableBiometry": {
    "title": "Proteggi il tuo portafoglio",
    "description": "{{biometryType}} protegge il tuo wallet e rende più facile usare {{appName}}",
    "cta": "Abilita {{biometryType}}",
    "guideTitle": "Vuoi abilitare {{biometryType}}?",
    "guideDescription": "{{biometryType}} rende più facile, veloce e sicuro collegare il tuo wallet a dapps e firmare transazioni."
  },
  "biometryType": {
    "FaceID": "Face ID",
    "TouchID": "Touch ID",
    "Fingerprint": "Riconoscimento impronta digitale",
    "Face": "Riconoscimento facciale",
    "Iris": "Riconoscimento dell'iride"
  },
  "useBiometryType": "Usare {{biometryType}}",
  "unlockWithBiometryPrompt": "Autentica per sbloccare {{appName}}",
  "welcome": {
    "title": "Fai un salto nel futuro delle criptovalute con {{appName}}",
    "titleGuided": "Ti diamo il benvenuto in {{appName}}!\nCreiamo il tuo wallet cripto.",
    "createAccount": "Crea nuovo conto",
    "restoreAccount": "Ripristina il mio conto",
    "createNewWallet": "Crea un wallet",
    "restoreWallet": "Ripristina un wallet",
    "hasWallet": "Ho già un wallet",
    "hasWalletV1_88": "Ho un portafoglio",
    "header": "Ti diamo il benvenuto in {{appName}}! Creiamo il tuo wallet cripto.",
    "getStarted": "Inizia",
    "agreeToTerms": "Creando un wallet accetti i nostri <0>Termini e Condizioni</0>"
  },
  "accessContacts": {
    "disclosure": {
      "title": "Importa contatti",
      "body": "{{appName}} vorrebbe importare i tuoi contatti. Toccando qui sotto, autorizzo l’accesso ai numeri telefonici, ai nomi e alle foto dei miei contatti per collegarmi con loro tramite {{appName}}"
    }
  },
  "createAccount": "Crea conto",
  "createProfile": "Crea un profilo",
  "restoreAccount": "Ripristina il mio conto",
  "registrationSteps": "Passaggio {{step}} di {{totalSteps}}",
  "selectCountryCode": "Seleziona il codice del Paese",
  "pincodeSet": {
    "createNew": "Crea un nuovo PIN",
    "verify": "Immetti nuovamente il PIN per confermarlo",
    "changePIN": "Modifica il PIN",
    "pinsDontMatch": "I PIN non corrispondono",
    "invalidPin": "Usa un PIN più complesso",
    "onboardingTitle": "Scegli un PIN di 6 cifre",
    "onboardingConfirm": "Immetti nuovamente il PIN",
    "onboardingSubtitle": "Il PIN proteggerai il tuo wallet",
    "pin": "PIN"
  },
  "inviteCode": {
    "title": "Codice di invito",
    "body": "Hai ricevuto un pagamento o un invito? In tal caso, copia e incolla di seguito il Codice di invito.",
    "label": "Codice di invito",
    "codePlaceholder": "Immetti il codice di invito",
    "noCode": "Non ho un codice di invito",
    "nodeCodeInviteLink": "Non hai un codice di invito? Richiedine uno su <0>celo.org/developers/wallet</0> o <1>continua senza</1>.",
    "loadingHeader": "Creazione del conto in corso...",
    "loadingBody": "Questa operazione può richiedere fino a 90 secondi."
  },
  "verificationEducation": {
    "title": "Numero telefonico",
    "header": "Collega il tuo numero telefonico",
    "body": "Per verificare che il numero sia davvero il tuo, riceverai tre SMS che costeranno circa 0,05 cUSD ciascuno.\n\nIl collegamento richiede circa tre minuti.",
    "feelessBody": "Riceverai tre messaggi che ti aiuteranno a collegare in modo sicuro il tuo numero telefonico. Il collegamento richiede circa tre minuti.",
    "start": "Inizia",
    "resume": "Riprendi",
    "doINeedToConfirm": "Devo necessariamente collegarmi?",
    "skipForNow": "Salta per il momento",
    "bodyInsufficientBalance": "Il tuo saldo attuale non è sufficiente per completare la procedura di conferma.\n\nRiprova dopo aver aggiunto fondi al tuo wallet.",
    "bodyAlreadyVerified": "Il tuo numero è già collegato!"
  },
  "verificationSkipDialog": {
    "title": "Sei sicuro?",
    "body": "La connessione ti permette di inviare e ricevere fondi verso e da qualsiasi numero telefonico.\n\nGli account non connessi possono inviare pagamenti solo utilizzando gli indirizzi dei portafogli o i codici QR.",
    "cancel": "Indietro",
    "confirm": "Salta per il momento"
  },
  "verificationPrematureRevealMessage": "Attendi un minuto prima di inviare nuovamente",
  "verificationLearnMoreDialog": {
    "title": "Numeri telefonici e {{appName}}",
    "body": "Il collegamento ti consente di inviare e ricevere fondi tramite il tuo numero telefonico.\n\n<0>Posso farlo più tardi?</0>\n\nSì, ma un wallet non collegato può inviare pagamenti solo con codice QR o indirizzo del conto.\n\n<1>Sicuro e privato</1>\n\n{{appName}} utilizza una crittografia all'avanguardia per mantenere privato il tuo numero telefonico.",
    "dismiss": "Ignora"
  },
  "phoneVerificationScreen": {
    "screenTitle": "Numero telefonico",
    "title": "Collega il tuo numero telefonico a {{appName}}",
    "description": "Questo collega il tuo indirizzo del wallet al tuo numero telefonico, in modo che inviare cripto sia facile.",
    "startButtonLabel": "Collega",
    "learnMore": {
      "buttonLabel": "Devo necessariamente collegarmi?",
      "title": "Devo necessariamente collegarmi?",
      "body": "Collegando il tuo numero di telefono potrai scambiare denaro con i tuoi amici ad altri numeri di telefono.\n\nSe scegli di saltare questo passaggio, non potrai accedere ai tuoi contatti e potrai inviare denaro solo tramite codice QR o indirizzo del wallet."
    },
    "skip": {
      "title": "Sei sicuro?",
      "body": "Il collegamento ti consente di inviare e ricevere fondi dal tuo numero telefonico.",
      "cancel": "Indietro",
      "confirm": "Salta per il momento"
    }
  },
  "phoneVerificationInput": {
    "title": "Inserisci il codice",
    "description": "Abbiamo inviato un codice a {{phoneNumber}}, inseriscilo di seguito.",
    "help": "Guida",
    "codeInputPlaceholder": "123456",
    "helpDialog": {
      "title": "Guida",
      "body": "Abbiamo inviato un SMS al tuo numero telefonico. Controlla i tuoi SMS per trovare il codice di 6 cifre.\n\nSe hai problemi a ricevere i messaggi, puoi saltare questo passaggio e riprovare più tardi.",
      "bodyCloudBackupOnboarding": "Abbiamo inviato un SMS al tuo numero di telefono. Controlla i tuoi messaggi per trovare il codice di 6 cifre. \n \n Se hai problemi a ricevere i messaggi, ti consigliamo di fare un backup con una frase di recupero. Puoi provare ad accedere con la tua e-mail e il tuo telefono in un secondo momento.",
      "skip": "Salta",
      "dismiss": "Indietro",
      "useRecoveryPhrase": "Usa la Frase di recupero"
    },
    "verificationFailure": "Si è verificato un errore, riprova più tardi.",
    "resendButtonNotYetAvailable": "Nuovo invio disponibile tra {{secondsRemaining}} secondo/i",
    "resendButton": "Non hai ricevuto il codice?"
  },
  "importExistingKey": {
    "keyPlaceholder": "horse leopard dog monkey ...",
    "header": "Ripristina un wallet",
    "title": "Immetti la tua frase di recupero",
    "description": "Utilizza la frase di 12 o 24 parole che hai salvato quando hai impostato il wallet per il ripristino.",
    "descriptionV1_90": "La tua frase di recupero è una frase di 12 o 24 parole che hai scritto e salvato quando hai configurato il tuo portafoglio. Inseriscila qui per ripristinare il tuo portafoglio.",
    "emptyWalletDialog": {
      "description": "Questo wallet non contiene fondi. Desideri utilizzarlo comunque?",
      "action": "Usa il wallet",
      "title": "Saldo\n<0></0>"
    }
  },
  "importSelect": {
    "title": "Ripristina portafoglio",
    "description": "Se hai impostato un backup per proteggere il tuo portafoglio, scegli un'opzione qui sotto.",
    "emailAndPhone": {
      "title": "E-mail e telefono",
      "description": "Ripristina il tuo portafoglio con il numero di telefono e l'email che hai impostato"
    },
    "recoveryPhrase": {
      "title": "Frase di recupero",
      "description": "Inserisci la tua frase di recupero di 12 parole per ripristinare l'accesso a {{appName}}"
    }
  },
  "verificationInput": {
    "title": "Conferma",
    "body": "Ti abbiamo inviato tre messaggi (SMS). Copiali e incollali di seguito.",
    "body_ios": "Ti abbiamo inviato tre messaggi (SMS). Tocca il collegamento in ciascun messaggio per inserire i codici di seguito o copiali e incollali manualmente.",
    "body_short": "Abbiamo inviato tre codici a {{phoneNumber}}, inseriscili di seguito.",
    "codeLabel1": "Primo codice",
    "codeLabel2": "Secondo codice",
    "codeLabel3": "Terzo codice",
    "codePlaceholder1": "Copia il primo messaggio",
    "codePlaceholder1_ios": "Tocca o copia il primo messaggio",
    "codePlaceholder2": "Copia il secondo messaggio",
    "codePlaceholder2_ios": "Tocca o copia il secondo messaggio",
    "codePlaceholder3": "Copia il terzo messaggio",
    "codePlaceholder3_ios": "Tocca o copia il terzo messaggio",
    "codePlaceholderWithCodeInClipboard": "Ottimo. Incollalo qui.",
    "resendMessages_all": "Invia di nuovo tutti i messaggi",
    "resendMessages": "Invia nuovamente l’ultimo messaggio",
    "resendMessages_plural": "Invia nuovamente {{count}} messaggi"
  },
  "verificationInputHelpDialog": {
    "title": "Guida",
    "bodySection1": {
      "title": "Hai ricevuto tutti e tre i messaggi?",
      "content": "Se i tuoi messaggi contengono un collegamento, toccalo per confermare.\n\nSe non sono presenti collegamenti, copia e incolla i messaggi nei campi. Puoi incollare l’intero messaggio."
    },
    "bodySection2": {
      "title": "Mancano uno o più messaggi?",
      "defaultContent": "Se hai problemi di ricezione dei messaggi, per ora puoi saltare questo passaggio e riprovare più tardi. A volte l'arrivo dei messaggi può richiedere alcuni minuti.",
      "content": "$t(verificationInputHelpDialog.bodySection2.defaultContent)",
      "content_countdown": "$t(verificationInputHelpDialog.bodySection2.defaultContent) L’opzione per saltare il passaggio di seguito sarà disponibile tra {{count}} secondo.",
      "content_countdown_plural": "$t(verificationInputHelpDialog.bodySection2.defaultContent) L’opzione per saltare il passaggio di seguito sarà disponibile tra {{count}} secondi."
    },
    "body": "<0>$t(verificationInputHelpDialog.bodySection1.title)</0>\n\n$t(verificationInputHelpDialog.bodySection1.content)\n\n<1>$t(verificationInputHelpDialog.bodySection2.title)</1>\n\n$t(verificationInputHelpDialog.bodySection2.content)",
    "skip": "Salta per il momento",
    "back": "Indietro"
  },
  "success": {
    "message": "Configurazione completata!"
  },
  "verificationUnavailable": "Il collegamento del numero telefonico non è attualmente disponibile. Immetti il tuo numero telefonico e ti avviseremo quando sarà nuovamente possibile eseguire il collegamento.\n\nNel frattempo, puoi continuare a usare {{appName}} con codici QR o Indirizzi del conto. Non temere, i pagamenti inviati al tuo numero telefonico rimarranno in sospeso fino a quando lo collegherai al tuo conto.",
  "requests": "Richieste",
  "empty": "Non hai alcuna richiesta di pagamento",
  "celoDollarBalance": "Saldo Celo Dollar",
  "requestDeclined": "Richiesta rifiutata",
  "requestPaid": "Richiesta pagata",
  "paymentRequestUpdateFailed": "Impossibile aggiornare la richiesta di pagamento",
  "incomingPaymentRequestNotificationTitle": "{{name}} richiesto",
  "outgoingPaymentRequestNotificationTitle": "In attesa di {{name}}",
  "requesting": "Richiedi a",
  "request": "Richiedi",
  "requestToken": "Richiedi {{token}}",
  "requestSent": "Richiesta inviata",
  "from": "da",
  "verificationMessage": "Hai pagato una commissione per collegare il tuo conto. Ti diamo il benvenuto in {{appName}}.",
  "receivedAmountFromCelo": "Hai ricevuto questo importo dal faucet.",
  "dollarsSent": "Dollari inviati",
  "withdrawToken": "Preleva {{token}}",
  "sendToken": "Invia {{token}}",
  "payment": "Pagamento",
  "sendOrRequest": "Invia o richiedi",
  "recent": "Recente",
  "contacts": "Contatti",
  "characterLimitExceeded": "Hai superato il limite di {{max}} caratteri.",
  "payRequest": "Paga richiesta",
  "sendTo": "Invia a",
  "addDescription": "Aggiungi descrizione",
  "sentTo": "Invia a",
  "withdrawnTo": "Prelevati verso",
  "receivedFrom": "Ricevuti da",
  "commentLabel": "Messaggio",
  "amountSent": "Importo inviato",
  "amountReceived": "Importo ricevuto",
  "amountCeloWithdrawn": "Importo (CELO)",
  "feeEducation": "Le blockchain addebitano una commissione sulle transazioni per garantire il supporto e il funzionamento delle reti.",
  "reviewPayment": "Rivedi pagamento",
  "requestPayment": "Richiedi pagamento",
  "max": "MAX",
  "inviteSendTo": "Invita e invia a",
  "keepMoneySafe": "Manterremo questi fondi al sicuro fino a quando il tuo amico non avrà creato un conto {{appName}}.",
  "searchFriends": "Se non riesci a trovare la persona che stai cercando, prova a immettere un numero telefonico.",
  "inviteVerifyPayment": "Invita e conferma pagamento",
  "noResultsFor": "Nessun risultato per",
  "noContacts": "Nessun contatto",
  "searchForSomeone": "Cerca qualcuno utilizzando l'indirizzo del suo portafoglio",
  "sentPayment": "Pagamento inviato",
  "sentEscrowPayment": "Pagamento per deposito in garanzia inviato",
  "mobileNumber": "N. di cellulare",
  "sendToMobileNumber": "Invia al numero telefonico",
  "requestFromMobileNumber": "Contatto",
  "sendToAddress": "Invia all’indirizzo",
  "walletAddress": "Indirizzo del wallet",
  "inviteWithoutPayment": "Ciao. Uso {{appName}} per inviare criptovalute in tutto il mondo. Provare l'app è facile e desidero invitarti a scoprirla con questo collegamento: {{link}}",
  "inviteWithEscrowedPayment": "Ciao. Uso {{appName}} per inviare criptovalute in tutto il mondo. Ti ho appena inviato {{amount}} {{token}}. Scarica l’app {{appName}} e riscatta {{token}} tramite questo collegamento: {{link}}",
  "inviteWithRewards": "Ciao! 👋 Sto usando {{appName}} come portafoglio per criptovalute. Scaricare l'app e collegare il numero telefonico richiede pochissimo tempo e come ricompensa riceveremo entrambi un NFT in edizione speciale. 💫 \n\nUsa questo link per il download: {{link}}",
  "inviteWithRewardsCUSD": "Ciao! Se ti registri, colleghi il tuo numero e aggiungi fondi al tuo wallet {{appName}}, riceveremo entrambi una ricompensa di 0,50 $. Io uso il conto per incrementare i miei risparmi in USD e criptovalute; configuralo anche tu in pochi secondi: basta il tuo numero di telefono. Per registrarti, usa questo link che ho creato appositamente per te: \n\n{{link}} \n\n Affrettati, la promozione terminerà presto.",
  "loadingContacts": "Ricerca dei contatti in corso",
  "myCode": "Il mio codice",
  "scanCode": "Inquadra",
  "scanQRCode": "Inquadra codice QR",
  "enterQRCode": "Immetti codice QR",
  "writeStorageNeededForQrDownload": "Per scaricare il codice QR è richiesta l’autorizzazione di scrittura nella memoria.",
  "cameraScanInfo": "Inquadra il codice nella casella in alto",
  "cameraNotAuthorizedTitle": "Abilita fotocamera",
  "cameraNotAuthorizedDescription": "Abilita la fotocamera dalle Impostazioni del tuo telefono. Dovrai usarla per leggere codici QR.",
  "cameraSettings": "Impostazioni",
  "toSentOrRequestPayment": "per inviare o richiedere un pagamento",
  "reminderSent": "Promemoria inviato",
  "reclaimPayment": "Recupera pagamento",
  "totalRefunded": "Totale rimborsato",
  "loadingVerificationStatus": "È in corso la verifica del connessione del destinatario…",
  "askForContactsPermissionAction": "Acquisisci i miei contatti",
  "newAccountBalance": "Nuovo saldo del conto: ",
  "estimatingFee": "Stima commissione in corso",
  "estimatedFee": "Commissione stimata: ",
  "selectBalance": "Seleziona saldo",
  "stableBalance": "Saldo {{token}}",
  "selectToken": "Seleziona asset",
  "verificationCta": {
    "header": "Invia criptovalute come messaggio di testo!",
    "body": "Collega il tuo numero telefonico all'indirizzo del tuo portafoglio per poter inviare e ricevere pagamenti con gli amici.",
    "cta": "Collega numero telefonico"
  },
  "importContactsCta": {
    "header": "Abilita i Contatti",
    "body": "Abilita i Contatti nelle Impostazioni del telefono per inviare e richiedere facilmente i pagamenti.",
    "cta": "Impostazioni"
  },
  "contactSyncProgress": {
    "header": "Sincronizzazione dei contatti in corso",
    "progress": "{{current}} di {{total}}",
    "importing": "Importazione in corso..."
  },
  "confirmAccount": {
    "header": "{{displayName}} ha più di un portafoglio.",
    "headerNoDisplayName": "A questo numero telefonico sono collegati più portafogli.",
    "button": "Conferma l'indirizzo del portafoglio"
  },
  "secureSendExplanation": {
    "body1": "Al numero telefonico {{e164PhoneNumber}} sono associati più portafogli. Per confermare di essere in possesso dell'account corretto, inquadra il codice QR o inserisci l'indirizzo del portafoglio.",
    "body2": "Per eseguire transazioni devi prima inquadrare il suo codice QR o confermare il suo Indirizzo del conto."
  },
  "confirmAccountNumber": {
    "title": "Conferma l'indirizzo del portafoglio",
    "bodyPartial": "Chiedi a {{displayName}} le ultime quattro cifre dell'indirizzo del portafoglio. È più sicuro eseguire questa operazione di persona o tramite una telefonata.",
    "bodyPartialNoDisplayName": "Chiedi al tuo contatto le ultime quattro cifre dell'indirizzo del suo portafoglio. È più sicuro eseguire questa operazione di persona o tramite una telefonata.",
    "body1Full": "Chiedi a {{displayName}} l'indirizzo del portafoglio.",
    "body1FullNoDisplayName": "Chiedi al tuo contatto l'indirizzo del portafoglio.",
    "body2Full": "Il modo più sicuro per eseguire questa operazione è di persona. Per prudenza, non utilizzare i messaggi di testo (SMS).",
    "help": "Dove posso trovare l'indirizzo di un portafoglio?",
    "submit": "Invia"
  },
  "accountInputHeaderPartial": "Ultime 4 cifre",
  "accountInputHeaderFull": "Indirizzo del conto",
  "helpModal": {
    "header": "Individuare l'indirizzo di un portafoglio",
    "body1": "L'indirizzo del tuo portafoglio si trova nel menu. Apri il menu toccando l'icona del menu nell'angolo in alto a sinistra.",
    "body2": "L'indirizzo del tuo portafoglio si trova in fondo al menu.",
    "body3": "Gli indirizzi dei portafogli iniziano con \"0x\" e sono lunghi 42 caratteri."
  },
  "transferAddressChanged": "Questo contatto ha cambiato il suo Indirizzo del conto dopo la transazione. Questo pagamento è stato inviato a:",
  "addressConfirmed": "Indirizzo del conto confermato",
  "sending": "Invia a",
  "feeActual": "Commissioni",
  "feeEstimate": "Commissioni stimate",
  "encryption": {
    "warningLabel": "Questo commento non sarà crittografato",
    "warningModalHeader": "Informazioni sulla crittografia",
    "warningModalBody": "La crittografia assicura che i tuoi commenti rimangano privati. {{appName}} applica la crittografia ai commenti sulle transazioni quando sia il mittente che il destinatario hanno impostato questa funzione. L’impostazione in genere viene eseguita automaticamente dopo che un utente invia la sua prima transazione.",
    "feeLabel": "Commissione una tantum per crittografia",
    "feeModalHeader": "Commissione una tantum per crittografia",
    "feeModalBody": "La crittografia contribuisce a mantenere privati i tuoi dati sensibili. Per impostare la crittografia, alla tua prima transazione viene aggiunta una piccola commissione una tantum. Questo assicura che i tuoi commenti saranno inviati in sicurezza e privatamente."
  },
  "sendToAddressWarning": {
    "title": "Invio a un indirizzo in corso",
    "body": "Assicurati che questo indirizzo supporti l'asset che stai cercando di inviare. Se l'indirizzo non è valido, potresti perdere i tuoi fondi. Invia prima un pagamento di prova per assicurarti che questo sia l'indirizzo corretto.",
    "toggle": "Ricordamelo sempre"
  },
  "loadingFromScan": "Scansione in corso",
  "loadingFromDeeplink": "Connessione in corso",
  "action": {
    "asking": "Questa applicazione richiede di eseguire la seguente azione:",
    "askingV1_35": "{{dappName}} richiede di eseguire la seguente azione:",
    "operation": "Operazione",
    "data": "Dati",
    "sign": "Firma un payload dati",
    "signTransaction": "Firma una transazione",
    "sendTransaction": "Invia una transazione",
    "decrypt": "Decrittografa un payload dati",
    "accounts": "Leggi il tuo Indirizzo del conto {{appName}}",
    "details": "Dati della transazione",
    "computeSharedSecret": "Genera segreti",
    "emptyMessage": "Messaggio vuoto"
  },
  "walletConnectRequest": {
    "transactionDataLabel": "Dati della transazione",
    "readAccount": "{{dappName}} desidera leggere il tuo indirizzo del wallet {{appName}}.",
    "signPayloadTitle": "Verifica portafoglio",
    "signPayload": "{{dappName}} vorrebbe verificare la proprietà del tuo portafoglio.",
    "signTransactionTitle": "Firma la transazione",
    "signTransaction": "{{dappName}} vorrebbe firmare una transazione.",
    "signDappTransaction": "{{dappName}} vorrebbe firmare una transazione sulla rete {{networkName}}.",
    "signDappTransactionUnsupportedNetwork": "{{dappName}} vorrebbe firmare una transazione su una rete non supportata.",
    "sendTransactionTitle": "Invia transazione",
    "sendTransaction": "{{dappName}} vorrebbe inviare una transazione.",
    "sendDappTransaction": "{{dappName}} vorrebbe inviare una transazione sulla rete {{networkName}}.",
    "sendDappTransactionUnsupportedNetwork": "{{dappName}} vorrebbe inviare una transazione su una rete non supportata.",
    "decryptPayloadTitle": "Decripta con il portafoglio",
    "decryptPayload": "{{dappName}} desidera decriptare un carico di dati.",
    "computeSharedSecret": "{{dappName}} desidera generare dei segreti.",
    "transactionDataCopied": "Dati della transazione copiati",
    "estimatedNetworkFee": "Costo stimato della rete {{networkName}}",
    "networksList": "Reti",
    "connectWalletAction": "Connetti portafoglio",
    "signTransactionAction": "Firma",
    "sendTransactionAction": "Invia",
    "unsupportedChain": {
      "title": "Chain non supportata",
      "description": "{{dappName}} richiede di eseguire questa azione su una chain non supportata da {{appName}}. Assicurati che Celo sia la chain attiva sul lato Dapp.",
      "descriptionV1_74_one": "{{dappName}} richiede di eseguire questa azione su una chain non supportata da {{appName}}. Assicurati che {{supportedNetworkNames}} sia la chain attiva sul lato Dapp.",
      "descriptionV1_74_other": "{{dappName}} richiede di eseguire questa azione su una chain non supportata da {{appName}}. Assicurati che la catena attiva sulla dapp sia una delle seguenti: {{supportedNetworkNames}}."
    },
    "notEnoughBalanceForGas": {
      "title": "Saldo di token per le commissioni insufficiente",
      "description": "Non hai abbastanza {{feeCurrencies}} per coprire le commissioni sulle transazioni. Aggiungi {{feeCurrencies}} al tuo portafoglio per completare la transazione."
    },
    "failedToPrepareTransaction": {
      "title": "Impossibile preparare la transazione",
      "description": "Si è verificato un errore durante la preparazione della transazione. Vedi l'errore sottostante per maggiori dettagli.\n\n\"{{errorMessage}}\""
    },
    "session": {
      "failUnsupportedNamespace": {
        "title": "Chain non supportata",
        "description": "{{dappName}} vorrebbe connettersi con una chain non supportata da {{appName}}. Assicurati che Celo sia selezionato sul lato Dapp.",
        "descriptionV1_74_one": "{{dappName}} vorrebbe connettersi con una chain non supportata da {{appName}}. Assicurati che {{supportedNetworkNames}} sia selezionato sul lato Dapp.",
        "descriptionV1_74_other": "{{dappName}} vorrebbe connettersi con una chain non supportata da {{appName}}. Assicurati che la catena attiva sulla dapp sia una delle seguenti: {{supportedNetworkNames}}."
      },
      "warnUnsupportedChains": {
        "title": "Chain non supportata",
        "description": "{{dappName}} non ha specificato Celo come chain supportata. Alcune funzionalità potrebbero non funzionare nel modo previsto.",
        "descriptionV1_74_one": "{{dappName}} non ha specificato {{supportedNetworkNames}} come chain supportata. Alcune funzionalità potrebbero non funzionare nel modo previsto.",
        "descriptionV1_74_other": "{{dappName}} non ha specificato nessuna delle seguenti come chain supportata: {{supportedNetworkNames}}. Alcune funzionalità potrebbero non funzionare nel modo previsto."
      },
      "warnSomeUnsupportedMethods": {
        "title": "Metodi non supportati",
        "description": "{{dappName}} ha specificato alcuni metodi non supportati da {{appName}}. Alcune funzionalità potrebbero non funzionare nel modo previsto."
      },
      "warnSomeUnsupportedEvents": {
        "title": "Eventi non supportati",
        "description": "{{dappName}} ha specificato alcuni eventi non supportati da {{appName}}. Alcune funzionalità potrebbero non funzionare nel modo previsto."
      }
    }
  },
  "sessionInfo": "Questa applicazione potrebbe richiedere di eseguire le seguenti azioni:",
  "description": {
    "sign": "Firma payload",
    "signTransaction": "Invio di fondi",
    "sendTransaction": "Invio di fondi",
    "accounts": "Lettura di un indirizzo",
    "decrypt": "Decrittografia di dati",
    "computeSharedSecret": "Generazione di un segreto"
  },
  "tapToDisconnect": "Tocca per disconnetterti",
  "sessionsTitle": "Dapp connesse",
  "sessionsSubTitle": "Le seguenti Dapp sono connesse a {{appName}}. Puoi connetterti ad altre Dapp inquadrando il relativo codice QR.",
  "disconnect": "Disconnetti",
  "disconnectTitle": "Disconnettere {{dappName}}?",
  "disconnectBody": "Eseguire la disconnessione da {{dappName}}?",
  "connectionSuccess": "Operazione completata! Torna a {{dappName}} per continuare.",
  "inAppConnectionSuccess": "La connessione a {{dappName}} ha avuto successo!",
  "timeoutTitle": "Time-out",
  "timeoutSubtitle": "Time-out della connessione. Controlla la tua connessione a Internet e riprova.",
  "goBackButton": "Indietro",
  "v2Unsupported": "Questo codice QR non è supportato.",
  "incomingPaymentRequests": "Richieste da parte di altri",
  "incomingPaymentRequestsSummaryTitle": "{{count}} richieste incomplete",
  "incomingPaymentRequestsSummaryDetails_exactly2Items": "<0></0> e <1></1> ti stanno aspettando",
  "incomingPaymentRequestsSummaryDetails_exactly3Items": "<0></0>, <1></1> e qualcun altro ti stanno aspettando",
  "incomingPaymentRequestsSummaryDetails_moreThan3Items": "<0></0>, <1></1> e qualcun altro ti stanno aspettando",
  "outgoingPaymentRequests": "In attesa di pagamenti",
  "outgoingPaymentRequestsSummaryTitle": "In attesa di {{count}} pagamenti",
  "outgoingPaymentRequestsSummaryDetails_exactly2Items": "Sei in attesa di pagamenti da parte di <0></0> e <1></1>.",
  "outgoingPaymentRequestsSummaryDetails_exactly3Items": "Sei in attesa di pagamenti da parte di <0></0>, <1></1> e di qualcun altro.",
  "outgoingPaymentRequestsSummaryDetails_moreThan3Items": "Sei in attesa di pagamenti da parte di <0></0>, <1></1> e altri.",
  "notifications": "Notifiche",
  "sent": "Inviato",
  "received": "Ricevuto",
  "viewAll": "Visualizza tutto",
  "noNotificationsPlaceholder": "Sei completamente concentrato!",
  "thanksForVerifying": "Grazie per aver eseguito il collegamento",
  "goldIsWhereYouSave": "CELO è dove puoi conservare i Celo Dollar e Celo Euro che possiedi",
  "dinner": "Cena",
  "bikeParts": "Componenti di bicicletta",
  "groceryRun": "Fare la spesa",
  "transactionsAreLoading": "Le transazioni sono in fase di caricamento.",
  "pleaseHoldOn": "Attendi",
  "welcomeToCeloPayments": "Ti diamo il benvenuto in {{appName}}",
  "letsGetStartedByFirstTransaction": "Inizia inviando la tua prima transazione",
  "sendMoney": "Invia criptovalute",
  "verificationFee": "Commissione di conferma",
  "networkFee": "Commissione di rete",
  "networkFeeExplanation": {
    "0": "Ogni settimana, una commissione molto bassa (inferiore allo 0,01%) applicata al saldo in Celo Dollar di ogni utente viene utilizzata per mantenere stabile il valore di Celo Dollar e Celo Euro. Per ulteriori informazioni sulle commissioni Celo, visita",
    "1": "Domande frequenti"
  },
  "confirmingTransaction": "Conferma in corso…",
  "confirmingExchange": "Conferma in corso…",
  "paymentFailed": "Impossibile eseguire il pagamento.",
  "loadingActivity": "Caricamento del feed della tua attività in corso",
  "errorLoadingActivity": {
    "0": "Impossibile caricare il feed.",
    "1": "Riprova più tardi"
  },
  "noTransactionActivity": "La tua attività sarà visualizzata qui",
  "noExchangeActivity": "La tua attività sarà visualizzata qui",
  "maybeLater": "Forse più tardi",
  "balanceNeedUpdating": "È necessario aggiornare il saldo.",
  "refreshBalances": "Aggiorna saldi",
  "escrowedPaymentReminder": "Inviti in sospeso",
  "escrowedPaymentReminderSummaryTitle": "{{count}} inviti in sospeso",
  "escrowedPaymentReminderSummaryDetails_exactly2Items": "<0></0> e <1></1> non potranno riscattare il proprio invito",
  "escrowedPaymentReminderSummaryDetails_exactly3Items": "<0></0>, <1></1> e un'altra persona non potranno riscattare il proprio invito",
  "escrowedPaymentReminderSummaryDetails_moreThan3Items": "<0></0>, <1></1> e altre persone non potranno riscattare il proprio invito",
  "escrowedPaymentReminderSmsNoData": "Desideriamo ricordarti che non hai ancora riscattato i tuoi {{currency}} tramite {{appName}}. Per iniziare, scarica l’app per dispositivi mobili.",
  "testnetAlert": {
    "0": "{{testnet}}",
    "1": "Desideriamo ricordarti che stai usando la versione build della rete {{testnet}}. I saldi non sono reali."
  },
  "dollarBalance": "<0></0> $t(celoDollars)",
  "feedItemAddress": "{{address}}",
  "feedItemDepositInfo": "{{comment}}",
  "feedItemDepositInfo_noComment": "Deposito ricevuto",
  "feedItemDepositTitle": "Deposito",
  "feedItemFcTransferMobileMoney": "Trasferimento - denaro mobile",
  "feedItemFcTransferBankAccount": "Trasferimento - conto bancario",
  "feedItemFcTransferWithdraw": "Preleva {{crypto}}",
  "feedItemExchangeTitle": "CELO",
  "feedItemExchangeInfo_boughtGold": "Hai acquistato <0></0> CELO",
  "feedItemExchangeInfo_soldGold": "Hai venduto <0></0> CELO",
  "feedItemBoughtCeloTitle": "CELO acquistati",
  "feedItemSoldCeloTitle": "CELO venduti",
  "feedItemExchangeCeloInfo": "{{amount}} a {{price}}",
  "feedItemVerificationFeeTitle": "Celo",
  "feedItemVerificationFeeInfo": "$t(verificationFee)",
  "feedItemNetworkFeeTitle": "Celo",
  "feedItemNetworkFeeInfo": "Commissione di rete",
  "feedItemVerificationRewardTitle": "Celo",
  "feedItemVerificationRewardInfo": "Ricompensa per la conferma",
  "feedItemFailedTransaction": "Transazione non riuscita",
  "feedItemFaucetTitle": "Celo",
  "feedItemFaucetInfo": "Faucet {{faucet}}",
  "feedItemFaucetInfo_noTestnet": "Faucet",
  "feedItemInviteSentTitle": "Celo",
  "feedItemInviteSentInfo": "Invito inviato a {{nameOrNumber}}",
  "feedItemInviteSentInfo_noInviteeDetails": "$t(inviteSent)",
  "feedItemInviteReceivedTitle": "Celo",
  "feedItemInviteReceivedInfo": "$t(inviteReceived)",
  "feedItemSentTitle": "{{displayName}}",
  "feedItemSentInfo": "{{comment}}",
  "feedItemSentInfo_noComment": "Pagamento inviato",
  "feedItemCeloRewardReceivedTitle": "CELO guadagnati",
  "feedItemRewardReceivedTitle": "Supercharge",
  "feedItemRewardReceivedInfo": "Ricompense settimanali",
  "feedItemInviteRewardReceivedTitle": "{{appName}}",
  "feedItemInviteRewardReceivedInfo": "Ricompensa ricevuta",
  "feedItemReceivedTitle": "{{displayName}}",
  "feedItemReceivedInfo": "{{comment}}",
  "feedItemReceivedInfo_noComment": "Pagamento ricevuto",
  "feedItemEscrowSentTitle": "{{nameOrNumber}}",
  "feedItemEscrowSentTitle_noReceiverDetails": "Sconosciuto",
  "feedItemEscrowSentInfo": "{{comment}}",
  "feedItemEscrowSentInfo_noComment": "Invito inviato",
  "feedItemEscrowReceivedTitle": "{{nameOrNumber}}",
  "feedItemEscrowReceivedTitle_noSenderDetails": "Sconosciuto",
  "feedItemEscrowReceivedInfo": "{{comment}}",
  "feedItemEscrowReceivedInfo_noComment": "Pagamento per deposito in garanzia ricevuto",
  "feedItemGenericTitle": "{{nameOrNumber}}",
  "feedItemGenericTitle_noRecipientDetails": "Sconosciuto",
  "feedItemGoldSold": "Venduto",
  "feedItemGoldPurchased": "Acquistati",
  "feedItemGoldWithdrawal": "Prelievo verso {{displayName}}",
  "feedItemGoldReceived": "Ricevuti da {{displayName}}",
  "feedItemSwapPath": "{{token1}} > {{token2}}",
  "feedItemJumpstartTitle": "Link diretto",
  "feedItemJumpstartSentSubtitle": "Invito",
  "feedItemJumpstartReceivedSubtitle": "Fondi ricevuti",
  "transactionHeaderVerificationFee": "Conferma",
  "transactionHeaderNetworkFee": "Rete",
  "transactionHeaderFaucet": "Faucet",
  "transactionHeaderInviteSent": "$t(inviteSent)",
  "transactionHeaderInviteReceived": "$t(inviteReceived)",
  "transactionHeaderSent": "Pagamento inviato",
  "transactionHeaderWithdrewCelo": "Prelievo di CELO",
  "transactionHeaderEscrowSent": "Pagamento per deposito in garanzia inviato",
  "transactionHeaderReceived": "Pagamento ricevuto",
  "transactionHeaderCeloDeposit": "Deposito ricevuto",
  "transactionHeaderCeloReward": "Ricompensa ricevuta",
  "transactionHeaderEscrowReceived": "Pagamento per deposito in garanzia ricevuto",
  "transactionHeaderNftReceived": "NFT ricevuto",
  "transactionHeaderNftSent": "NFT inviato",
  "feedSectionHeaderRecent": "Recenti",
  "cashInBottomSheet": {
    "title": "Aggiungi fondi per iniziare a usare {{appName}}!",
    "subtitle": "Il tuo conto è attualmente vuoto",
    "addFunds": "Aggiungi fondi",
    "titleRamp": "Aggiungi {{currency}} per iniziare a usare {{appName}}",
    "subtitleRamp": "Aggiungi fondi con commissioni basse tramite uno dei nostri provider esterni."
  },
  "balances": "Assets",
  "totalBalanceWithLocalCurrencySymbol": "Totale {{localCurrencySymbol}}{{totalBalance}}",
  "totalValue": "Saldo totale",
  "viewBalances": "Visualizza asset",
  "totalAssets": "Asset",
  "totalAssetsInfo": "Totale stimato delle asset del portafoglio e di dapp",
  "assetsSegmentedControl": {
    "walletAssets": "Asset del portafoglio",
    "dappPositions": "Asset DeFi"
  },
  "open": "Apri",
  "nftViewer": "NFT Viewer",
  "whatTotalValue": {
    "title": "Cosa significa saldo totale?",
    "body": "Il tuo saldo totale è una somma approssimativa di tutti i tuoi asset {{appName}}. Il tuo saldo totale varia con l'oscillazione dei prezzi. Viene aggiornato ogni 10 minuti.\nAlcuni asset potrebbero non essere visualizzati nel saldo totale perché il prezzo non è disponibile al momento del calcolo.",
    "dismiss": "Ignora"
  },
  "supportExportLogsStart": "Esportazione in corso...",
  "supportExportLogsFailed": "Esportazione dei log fallita: {{error}}",
  "supportEmailSubject": "Supporto {{appName}} per {{user}}",
  "personaAccountEndpointFail": "La funzione di verifica dell’identità non è attualmente disponibile. Riprova più tardi.",
  "getBankAccountsFail": "Impossibile recuperare i tuoi conti bancari collegati. Riprova più tardi.",
  "deleteBankAccountFail": "Impossibile eliminare il tuo conto bancario collegato. Riprova più tardi.",
  "linkBankAccountScreen": {
    "tryAgain": "Riprova",
    "verifying": {
      "title": "Verifica dell'identità in corso"
    },
    "completed": {
      "title": "Verifica completata",
      "description": "Abbiamo verificato la tua identità. Procedi per completare il collegamento del tuo conto bancario.",
      "descriptionStep2NotEnabled": "Abbiamo verificato la tua identità. Ti faremo sapere quando potrai terminare il collegamento del tuo conto bancario.",
      "descriptionRegionNotSupported": "Abbiamo verificato la tua identità. La tua regione non è attualmente supportata. Ti faremo sapere quando potrai completare il collegamento del tuo conto bancario."
    },
    "failed": {
      "title": "Verifica respinta",
      "description": "Non siamo stati in grado di verificare la tua identità. Riprova o contatta il supporto tecnico per continuare.",
      "contactSupportPrefill": "La verifica della mia identità è stata respinta"
    },
    "pending": {
      "title": "Revisione in corso",
      "description": "I tuoi dati sono stati ricevuti e sono in fase di revisione."
    },
    "begin": {
      "label": "Passaggio 1",
      "title": "Verifica della tua identità",
      "description": "Aggiungere criptovalute con un conto bancario è facile. Questo passaggio richiede circa 5 minuti.",
      "cta": "Inizia"
    },
    "stepTwo": {
      "label": "Passaggio 2",
      "disabledTitle": "Collega un conto bancario",
      "disabledDescription": "Presto supporteremo i conti bancari! Ti faremo sapere quando potrai collegare il tuo conto bancario a {{appName}}.",
      "disabledCta": "Presto disponibile.",
      "title": "Immetti i dettagli della banca",
      "description": "Ci siamo quasi! Inserisci le coordinate bancarie per collegare il tuo conto a {{appName}}.",
      "cta": "Collegare un conto bancario",
      "error": {
        "title": "Impossibile collegare il conto bancario.",
        "description": "Prova a collegare di nuovo il tuo conto o contatta il supporto.",
        "contactSupportPrefill": "Non sono riuscito a collegare il mio conto corrente a {{appName}}"
      }
    }
  },
  "bankAccountsScreen": {
    "header": "Conti bancari collegati",
    "add": "Aggiungere un conto bancario",
    "delete": "Elimina"
  },
  "syncingBankAccount": "Sincronizzazione del conto bancario in corso...",
  "keepAppOpen": "Tieni aperta l'app!",
  "linkBankAccountSettingsTitle": "Conti bancari collegati",
  "linkBankAccountSettingsValue": "Accedi",
  "linkBankAccountSettingsValue2": "Aggiungere un conto nuovo",
  "connectPhoneNumber": {
    "title": "Collega il tuo numero telefonico per continuare",
    "body": "È necessario collegare il tuo numero telefonico per verificare la tua identità e collegare il tuo conto bancario.",
    "buttonText": "Collega"
  },
  "outOfSyncBanner": {
    "title": "Errore nel recupero dei token.",
    "message": "I tuoi saldi potrebbero non essere aggiornati.",
    "button": "Aggiorna"
  },
  "dappsScreen": {
    "title": "Dapp",
    "titleDiscover": "Scopri",
    "exploreDapps": "Dapp",
    "exploreAll": "Visualizza tutto",
    "message": "Scopri i modi per utilizzare i tuoi asset",
    "errorMessage": "Errore durante il caricamento delle Dapp.",
    "featuredDapp": "In primo piano",
    "allDapps": "Tutti",
    "favoriteDapps": "Le mie dapp preferite",
    "mostPopularDapps": "Popolare",
    "mostPopularDapps_UK": "Altre Dapp",
    "favoriteDappsAndAll": "I miei Preferiti e Tutto",
    "searchPlaceHolder": "Cerca dapp",
    "noFavorites": {
      "title": "Non hai dapp preferite",
      "description": "Gestisci le tue Dapp preferite toccando la stella"
    },
    "favoritedDappToast": {
      "message": "Dapp aggiunta ai tuoi preferiti",
      "labelCTA": "Visualizza le tue preferite",
      "messageWithDappName": "{{dappName}} aggiunta ai tuoi preferiti"
    },
    "emptyResults": {
      "message": "Filtro <0>{{filter}}</0> applicato",
      "removeFilter": "Rimuovi filtro",
      "searchMessage": "Non sono stati trovati risultati corrispondenti per <0>\"{{searchTerm}}\"</0>."
    },
    "disclaimer_UK": "Questo è un elenco di Dapp di terze parti. La descrizione di ogni Dapp è puramente informativa e non è un invito a utilizzarla."
  },
  "dappRankings": {
    "title": "Classifiche delle Dapp",
    "description": "Scopri le Dapp più scelte dagli altri membri della comunità di {{appName}}"
  },
  "dappShortcuts": {
    "rewards": {
      "title": "Le tue ricompense",
      "description": "Richiedi le ricompense disponibili per le tue posizioni nella dapp\n"
    },
    "claimRewardsScreen": {
      "title": "Le tue ricompense",
      "description": "Ora puoi richiedere le ricompense delle posizioni aperte nella Dapp direttamente su {{appName}}!",
      "claimButton": "Richiedi",
      "claimedLabel": "Richiesta",
      "rewardLabel": "Ricompensa disponibile",
      "claimSuccess": "Operazione riuscita! Hai richiesto una ricompensa",
      "confirmingReward": "CONFERMA"
    },
    "claimRewardFailure": "Si è verificato un errore durante la richiesta della tua ricompensa, riprova più tardi"
  },
  "dappsScreenHelpDialog": {
    "title": "Che cosa sono le Dapp?",
    "message": "Le dapp (applicazioni decentralizzate) offrono nuovi modi per usare le tue criptovalute, ottenere ricompense ed esplorare il Web3.\n\nCollega {{appName}} a una dapp per iniziare.",
    "dismiss": "Ignora"
  },
  "dappsScreenBottomSheet": {
    "title": "{{dappName}} è un'applicazione esterna",
    "message": "Stai per aprire un'applicazione non gestita da {{appName}}.\n\n{{appName}} non fornisce alcuna garanzia su questa applicazione. L'uso è a tuo rischio.",
    "button": "Apri {{dappName}}"
  },
  "dappsScreenInfoSheet": {
    "title": "Che cosa sono le Dapp?",
    "description": "Una dapp (o app decentralizzata) è un'applicazione costruita ed eseguita su una blockchain. Ciò significa che nessuna azienda o organizzazione gestisce o conserva i tuoi dati.\n\nLe dapp variano in base ai servizi che offrono. Alcuni esempi di questi servizi sono gli exchange decentralizzati, i prestiti, i scambi, e la memorizzazione di NFTs.",
    "buttonLabel": "Dimmi di più"
  },
  "dappsDisclaimerAllDapps": "{{appName}} non è affiliata a queste dapp e non rilascia alcuna dichiarazione circa al loro utilizzo. Prima di utilizzare una dapp, ti invitiamo a prendere visione del accordo con l’utente o dell'informativa sulla privacy.",
  "dappsDisclaimerSingleDapp": "{{appName}} non è affiliata a questa dapp e non rilascia alcuna dichiarazione circa al suo utilizzo. Controlla sempre l'accordo con l'utente o l'informativa sulla privacy della dapp.",
  "dappsDisclaimerUnlistedDapp": "Questa dapp non è presente nell'elenco di {{appName}}. {{appName}} non è affiliata a questa dapp e non rilascia alcuna dichiarazione circa al suo utilizzo. Controlla sempre l'accordo con l'utente o l'informativa sulla privacy della dapp.",
  "recentlyUsedDapps": "Dapps usati di recente",
  "favoritedDapps": "Dapps preferite",
  "allDapps": "Tutti i dapps",
  "rewards": "Ricompense",
  "supercharge": "Bonus",
  "others": "Altri",
  "nomSpaceRecipient": "Nomspace: {{name}}",
  "lastDay": "Ultime 24 ore",
  "noMoreTransactions": "Non ci sono altre transazioni",
  "selectProviderScreen": {
    "somePaymentsUnavailable": "Gli acquisti sono gestiti dai nostri fornitori partner. Le tariffe possono variare. Alcuni metodi di pagamento non sono disponibili nella tua area geografica.",
    "disclaimerWithSomePaymentsUnavailable": "I pagamenti sono gestiti da partner della rete. Le commissioni possono variare. Alcuni metodi di pagamento non sono disponibili nella tua area geografica. <0>Altre informazioni.</0>",
    "disclaimer": "I pagamenti sono gestiti da partner della rete. Le commissioni possono variare. <0>Altre informazioni.</0>",
    "disclaimerUK": "Questo non è un invito ad acquistare criptoasset. Forniamo solo un elenco di fornitori che vendono criptoasset con informazioni sui prezzi e un link al loro sito web.",
    "learnMore": "Scopri di più.",
    "whyMissingPayments": "Perché non vedo più metodi di pagamento?",
    "dismiss": "Ignora",
    "missingPaymentsExplained": "Non tutti i metodi di pagamento sono disponibili in tutti i paesi.\n\nLa disponibilità dipende dalla copertura geografica di ciascun provider.",
    "cryptoExchange": "Exchange di criptovalute",
    "feesVary": "Le commissioni variano",
    "viewExchanges": "Visualizza gli exchange",
    "depositFrom": "Deposita da",
    "cryptoExchangeOrWallet": "Exchange di criptovalute o wallet",
    "card": "Carta di credito/debito",
    "bank": "Conto bancario",
    "mobileMoney": "Denaro mobile",
    "airtime": "Airtime",
    "minFee": "Commissione minima",
    "numProviders": "{{count}} provider",
    "fee": "Commissione",
    "idRequired": "ID richiesto",
    "mobileCarrierRequirement": "{{carrier}} obbligatorio",
    "numDays": "1-3 giorni",
    "oneHour": "Meno di un'ora",
    "xHours": "Meno di {{upperBound}} ora/e",
    "xToYHours": "{{lowerBound}}-{{upperBound}} ora/e",
    "xDays": "Meno di {{upperBound}} giorno/i",
    "xToYDays": "{{lowerBound}}-{{upperBound}} giorno/i",
    "bestRate": "Miglior tasso",
    "header": "Metodo di pagamento",
    "newLabel": "NUOVI",
    "newDialog": {
      "title": "Nuove modalità di trasferimento",
      "body": "Stiamo rilasciando nuovi modi per trasferire fondi da e verso i conti bancari, direttamente dall'app {{appName}}.\n\nSe stai vedendo questo messaggio, tale funzione nella tua regione è disponibile.",
      "dismiss": "Ignora"
    },
    "cashIn": {
      "amountSpentInfo": "Pagherai <0></0> tasse incluse"
    },
    "cashOut": {
      "amountSpentInfo": "Potrai ritirare <0></0> tasse incluse"
    },
    "receiveAmount": "Ricevi <0></0>"
  },
  "fiatConnectLinkAccountScreen": {
    "bankAccount": {
      "header": "Imposta un conto bancario",
      "bodyTitle": "Imposta un conto bancario",
      "description": "Inserisci i dati del Conto bancario per trasferire fondi. Questi servizi saranno forniti da <0>{{providerName}}</0>.\n\nFacendo clic su Continua, accetti i relativi <1>Termini e condizioni</1> e l'<2>Informativa sulla privacy</2>"
    },
    "mobileMoney": {
      "header": "Configura il Mobile Money",
      "bodyTitle": "Configura il Mobile Money",
      "description": "Inserisci i dati del Mobile Money per trasferire i fondi. Questi servizi saranno forniti da <0>{{providerName}}</0>.\n\nFacendo clic su \"Continua\", accetti i <1>Termini e condizioni</1> e l'<2>Informativa sulla privacy</2>"
    },
    "continue": "Continua"
  },
  "fiatConnectKycLandingScreen": {
    "stepOne": "Passaggio 1",
    "stepTwo": "Passaggio 2",
    "title": "Verifica della tua identità",
    "description": "Questo passaggio richiede circa 5 minuti.",
    "disclaimer": "L'utente riconosce e accetta che i suoi Dati personali saranno forniti a noi e condivisi con terze parti a scopo di verifica, come indicato nell'<0>Informativa sulla privacy</0>.",
    "button": "Configura la verifica dell’identità"
  },
  "fiatConnectKycStatusScreen": {
    "contactSupportPrefill": "Sto avendo difficoltà a convalidare la mia identità in {{appName}}.",
    "contactSupport": "Contatta il supporto tecnico",
    "pending": {
      "title": "La verifica del documento di identità è in corso.",
      "description": "Al termine della revisione, puoi tornare alla pagina Aggiungi e preleva per completare la transazione.",
      "close": "Chiudi"
    },
    "denied": {
      "switch": "Cambia metodo di prelievo",
      "retryable": {
        "title": "La verifica del documento d'identità non è stata accettata.",
        "description": "Esegui nuovamente la verifica o prova un altro modo per prelevare i fondi.",
        "tryAgain": "Riprova"
      },
      "final": {
        "title": "Verifica respinta.",
        "description": "Prova un altro modo per prelevare i fondi o contatta il Supporto tecnico."
      }
    },
    "expired": {
      "title": "La verifica del documento di identità è scaduta.",
      "description": "Esegui nuovamente la verifica o prova un altro modo per prelevare i fondi.",
      "tryAgain": "Riprova",
      "switch": "Cambia metodo di prelievo"
    },
    "tryAgainFailed": "Si è verificato un errore durante la cancellazione delle informazioni KYC. Riprova."
  },
  "fiatConnectReviewScreen": {
    "transactionDetails": "Dettagli della transazione",
    "paymentMethodVia": "Collegato via {{providerName}}",
    "receiveAmount": "Riceverai",
    "bankFeeDisclaimer": "La tua banca potrebbe addebitare una commissione aggiuntiva per il trasferimento.",
    "mobileMoneyFeeDisclaimer": "Il tuo operatore di telefonia mobile potrebbe addebitare una commissione aggiuntiva per il trasferimento.",
    "cashIn": {
      "header": "Rivedi - Aggiungi fondi",
      "button": "Aggiungi fondi",
      "transactionDetailsAmount": "Deposito totale",
      "transactionDetailsAmountConverted": "Somma depositata",
      "paymentMethodHeader": "Deposita da"
    },
    "cashOut": {
      "header": "Rivedi",
      "button": "Preleva fondi",
      "transactionDetailsAmount": "Prelievo totale",
      "transactionDetailsAmountConverted": "Importo prelevato",
      "paymentMethodHeader": "Preleva verso"
    },
    "failedRefetch": {
      "title": "Connessione persa!",
      "description": "Non è stato possibile stabilire una connessione tra i tuoi conti.\n\nQuesto potrebbe essere causato da una connessione a Internet debole o da problemi del server. Riprovare a stabilire la connessione.",
      "tryAgain": "Riprova"
    },
    "quoteExpiredDialog": {
      "title": "Esamina importi e commissioni",
      "body": "Gli importi e le commissioni possono cambiare a causa di oscillazioni nel mercato delle criptovalute.\n\nEsamina l'importo e le commissioni finali prima di inviare",
      "continue": "Continua"
    }
  },
  "fiatConnectStatusScreen": {
    "tryAgain": "Riprova",
    "stillProcessing": "Stiamo ancora elaborando la transazione. Ti preghiamo di attendere.",
    "cashOut": {
      "cancel": "Annulla prelievo",
      "contactSupportPrefill": "Ho problemi a prelevare i miei fondi."
    },
    "cashIn": {
      "cancel": "Annulla l'aggiunta di fondi",
      "contactSupportPrefill": "Sto avendo difficoltà ad aggiungere fondi al mio wallet {{appName}}."
    },
    "success": {
      "header": "Operazione completata",
      "title": "I tuoi fondi sono in arrivo!",
      "description": "La richiesta di transazione è stata inviata e i fondi arriveranno tra {{duration}}.",
      "descriptionWithin1Hour": "La richiesta di transazione è stata inviata e i fondi arriveranno entro 1 ora.",
      "descriptionWithinXHours": "La richiesta di transazione è stata inviata e i fondi arriveranno entro {{upperBound}} ora/e.",
      "descriptionInXtoYHours": "La richiesta di transazione è stata inviata e i fondi arriveranno tra {{lowerBound}}-{{upperBound}} ora/e.",
      "descriptionWithinXDays": "La richiesta di transazione è stata inviata e i fondi arriveranno entro {{upperBound}} giorno/i.",
      "descriptionXtoYDays": "La richiesta di transazione è stata inviata e i fondi arriveranno tra {{lowerBound}}-{{upperBound}} giorno/i.",
      "baseDescription": "La richiesta di transazione è stata inviata.",
      "txDetails": "Visualizza su CeloExplorer",
      "viewOnCeloScan": "Visualizza su CeloScan",
      "continue": "Continua"
    },
    "requestNotCompleted": {
      "title": "Non è stato possibile completare la richiesta.",
      "description": "Non è stato possibile trasferire i tuoi fondi. Riprova o contatta il nostro team di supporto per ricevere assistenza."
    },
    "txProcessing": {
      "title": "La transazione è in fase di elaborazione.",
      "description": "Questo potrebbe essere dovuto a una scarsa connessione a Internet. Controlla l'explorer dei blocchi per verificare la presenza di aggiornamenti."
    }
  },
  "fiatExchangeFlow": {
    "cashIn": {
      "fiatExchangeTitle": "Aggiungi fondi",
      "fiatExchangeSubtitle": "Aggiunta di fondi in il tuo conto {{appName}} con una banca, una carta o un exchange.",
      "selectCurrencyTitle": "Aggiungi fondi",
      "exchangeAmountTitle": "Aggiungi {{currency}}",
      "selectProviderHeader": "Metodo di pagamento",
      "selectProviderHeader_UK": "Dettagli del fornitore",
      "depositExchangeTitle": "Deposita criptovalute"
    },
    "cashOut": {
      "fiatExchangeTitle": "Preleva fondi",
      "fiatExchangeSubtitle": "Preleva di fondi da {{appName}} per trasferirli su un conto bancario, una carta, un exchange di criptovalute o denaro mobile.",
      "selectCurrencyTitle": "Preleva fondi",
      "exchangeAmountTitle": "Preleva {{currency}}",
      "selectProviderHeader": "Metodo di prelievo",
      "withdrawExchangeTitle": "Preleva criptovalute"
    },
    "spend": {
      "fiatExchangeTitle": "Spendi fondi",
      "fiatExchangeSubtitle": "Spendi in buoni regalo e altri acquisti.",
      "selectCurrencyTitle": "Spendi fondi"
    },
    "exchange": {
      "informational": "Per evitare di perdere fondi, utilizza questo indirizzo su exchange o per asset compatibili con le seguenti reti: <0>{{networks}}</0>",
      "copyAddress": "Copia Indirizzo",
      "informationText": "Per evitare di perdere fondi, utilizza solo exchange o asset <0>compatibili con le reti supportate da {{appName}}</0>.",
      "bottomSheetTitle": "Quali exchange posso utilizzare per depositare i fondi?",
      "bottomSheetInfo": "Controlla nuovamente che gli asset da inviare siano compatibili con le reti supportate da {{appName}}."
    }
  },
  "fiatDetailsScreen": {
    "headerBankAccount": "Immetti i dettagli della banca",
    "headerMobileMoney": "Inserisci i dati del telefono cellulare",
    "headerSubTitle": "Powered by {{provider}}",
    "selectedPaymentOption": "Opzione di pagamento selezionata",
    "addFiatAccountSuccess": "Il tuo conto è stato collegato a {{provider}}.",
    "addFiatAccountResourceExist": "Hai già collegato questo conto a {{provider}}.",
    "addFiatAccountFailed": "Il tuo conto non è stato collegato a {{provider}}, riprova o contatta il team di supporto.",
    "selectItem": "Seleziona un'opzione...",
    "selectDone": "Fatto",
    "submitAndContinue": "Invia e continua"
  },
  "fiatAccountSchema": {
    "institutionName": {
      "label": "Nome della banca",
      "placeholderText": "Inserisci il nome della banca"
    },
    "accountNumber": {
      "label": "Numero di conto",
      "placeholderText": "Inserisci il numero di conto",
      "errorMessageDigitLength": "Il numero di conto deve essere composto da {{length}} cifre",
      "errorMessageDigit": "Il numero di conto deve contenere solo cifre"
    },
    "mobileMoney": {
      "operator": {
        "label": "Rete",
        "placeholderText": "Inserisci l'operatore di telefonia mobile"
      },
      "mobile": {
        "label": "Numero telefonico",
        "placeholderText": "+234123234566",
        "errorMessage": "Formato del numero telefonico non valido"
      },
      "mobileDialog": {
        "title": "Numero telefonico",
        "body": "Usa il numero telefonico registrato con il tuo operatore del servizio di Mobile Money. Potrebbe non essere lo stesso numero telefonico che utilizzi per {{appName}}.\n\nI numeri telefonici devono includere il prefisso nazionale visualizzato accanto al numero telefonico.",
        "dismiss": "Ignora"
      }
    },
    "ibanNumber": {
      "label": "IBAN",
      "placeholderText": "Inserisci il codice IBAN",
      "errorMessage": "Codice IBAN non valido"
    },
    "ifsc": {
      "label": "IFSC",
      "placeholderText": "Inserisci il codice IFSC",
      "errorMessage": "Codice IFSC non valido"
    },
    "pix": {
      "keyType": {
        "label": "Tipo di chiave PIX"
      },
      "key": {
        "placeholderText": "Immetti la chiave PIX",
        "errorMessage": "Chiave PIX non valida"
      }
    }
  },
  "webView": {
    "openExternal": "Apri nel browser esterno"
  },
  "dappNotListed": "Questa Dapp non è elencata in {{appName}}. Le Dapp sono applicazioni di terze parti. Utilizzale a tuo rischio e pericolo.",
  "swapScreen": {
    "title": "Scambia",
    "review": "Rivedi",
    "confirmSwap": "Conferma lo scambio",
    "confirmSwap_UK": "Voglio scambiare",
    "swapFrom": "DA",
    "swapTo": "A",
    "insufficientFunds": "Saldo {{token}} insufficiente. Immetti un importo inferiore o scegli un altro asset.",
    "fetchSwapQuoteFailed": "Ci scusiamo per il ritardo! Ottenere il miglior tasso di cambio sta richiedendo più tempo del solito. Riprova più tardi.",
    "disclaimer": "La tariffa migliore è determinata da fonti decentralizzate. <0>Scopri di più</0>",
    "disclaimer_UK": "Questo non è un invito a vendere o acquistare criptoasset. Facendo clic su Voglio scambiare, stai dando istruzioni a un router di swap di terze parti di eseguire la tua transazione di swap al miglior tasso. Il miglior tasso è fornito dai partner della rete. <0>Per saperne di più</0>",
    "swapFromTokenSelection": "SCAMBIA DA",
    "swapToTokenSelection": "SCAMBIA CON",
    "tokenUsdValueUnknown": "-",
    "unsupportedSwapTokens": "I token selezionati non sono supportati dai nostri provider di scambio.",
    "selectTokenLabel": "Seleziona token",
    "tokenBottomSheetTitle": "Seleziona token",
    "onNetwork": "su {{networkName}}",
    "crossChainNotification": "Scambio di token tra reti diverse",
    "crossChainFeeWarning": {
      "title": "Sono necessari più {{tokenSymbol}}",
      "body": "Sono necessari più {{tokenSymbol}} su {{networkName}} per pagare le commissioni di scambio cross-chain. Aggiungi {{tokenAmount}} {{tokenSymbol}} per continuare."
    },
    "insufficientBalanceWarning": {
      "title": "Sono necessari più {{tokenSymbol}}",
      "body": "Saldo {{tokenSymbol}} insufficiente. Immetti un importo inferiore o scegli un altro asset."
    },
    "unsupportedTokensWarning": {
      "title": "Selezione non compatibile",
      "body": "I token selezionati non possono essere scambiati tra loro. Scegli un altro token compatibile con la tua selezione."
    },
    "decreaseSwapAmountForGasWarning": {
      "title": "Sono necessari più {{feeTokenSymbol}} per le commissioni sulle transazioni",
      "body": "Aggiungi {{feeTokenSymbol}} per coprire le commissioni del gas o per regolare l'importo che stai scambiando.",
      "cta": "Scambia importo minore"
    },
    "switchedToNetworkWarning": {
      "title": "Sei passato alla rete {{networkName}}",
      "body_swapFrom": "Per continuare, seleziona un token da cui eseguire lo scambio sulla rete {{networkName}}.",
      "body_swapTo": "Per continuare, seleziona un token in cui eseguire lo scambio sulla rete {{networkName}}."
    },
    "maxSwapAmountWarning": {
      "title": "Scambio dell’importo MAX",
      "titleV1_74": "Scambio dell’importo MAX",
      "body": "Assicurati di avere CELO nel portafoglio, per coprire le commissioni gas per le transazioni future",
      "bodyV1_74": "Assicurati di avere nel tuo portafoglio {{tokenSymbol}} per coprire le commissioni sulle transazioni in futuro.",
      "learnMore": "Ulteriori informazioni"
    },
    "priceImpactWarning": {
      "title": "Prima di uno scambio",
      "body": "Scambiare questi asset può comportare un tasso di cambio sfavorevole. Riducendo l'importo, potresti ottenere un tasso migliore."
    },
    "noUsdPriceWarning": {
      "title": "Prezzo in {{localCurrency}} non disponibile",
      "description": "Non abbiamo un prezzo in {{localCurrency}} per {{tokenSymbol}}. Questo potrebbe significare che non è molto scambiato. Qualora tu decida di procedere, {{appName}} non sarà responsabile di eventuali perdite subite.",
      "ctaConfirm": "Accetto",
      "ctaDismiss": "Annulla"
    },
    "missingSwapImpactWarning": {
      "title": "Prima di uno scambio",
      "body": "Non possiamo stimare il valore di questo scambio. Qualora tu decida di procedere, {{appName}} non sarà responsabile."
    },
    "confirmSwapFailedWarning": {
      "title": "Si è verificato un errore",
      "body": "La velocità della rete è bassa o si è verificato un errore sconosciuto. Riprova più tardi."
    },
    "estimatedExchangeRate": "Tasso di cambio stimato ≈ <0>0,00</0>",
    "needDecreaseSwapAmountForGas": {
      "title": "Saldo insufficiente {{tokenSymbol}}",
      "description": "Non hai abbastanza {{tokenSymbol}} per coprire le commissioni sulle transazioni. Vuoi scambiare un importo minore?",
      "confirmDecreaseButton": "Scambia importo minore"
    },
    "notEnoughBalanceForGas": {
      "title": "Saldo di token per le commissioni insufficiente",
      "description": "Non hai abbastanza {{feeCurrencies}} per coprire le commissioni sulle transazioni. Aggiungi {{feeCurrencies}} al tuo portafoglio per completare questo scambio.",
      "dismissButton": "Ignorare"
    },
    "transactionDetails": {
      "estimatedNetworkFee": "Commissione di rete stimata",
      "maxNetworkFee": "Commissione di rete massima",
      "networkFee": "Commissione di rete {{networkName}}",
      "networkFeeNoNetwork": "Commissione di rete",
      "swapFee": "Commissione di {{appName}}",
      "swapFeeWaived": "Gratuito",
      "appFee": "Commissione di {{appName}}",
      "appFeeValue": "<0></0> <1>(<0></0>)</1>",
      "appFeeValue_withoutPriceUsd": "<0></0>",
      "appFeeValue_free": "Gratuito",
      "appFeeValue_placeholder": "-",
      "appFeeInfo": "Commissione {{appName}}\n\nLa commissione {{appName}} del {{appFeePercentage}}% è stata ideata per migliorare la tua esperienza e garantirti scambi veloci, affidabili e sicuri.",
      "appFeeInfo_free": "Commissione {{appName}}\n\nQuesto scambio verrà effettuato gratuitamente.",
      "appFeeInfo_placeholder": "Commissione {{appName}}\n\nLa commissione viene calcolata in base al preventivo che ti abbiamo inviato.",
      "appFeeInfoDismissButton": "Ho capito",
      "slippagePercentage": "Tolleranza slippage",
      "networkFeeInfo": "Stai effettuando uno scambio sulla rete {{networkName}}.\n\nQuesta commissione di rete stimata è necessaria per eseguire una transazione sulla rete {{networkName}}. Questa commissione protegge la tua transazione e serve a mantenere operativa la rete.",
      "networkFeeInfoV1_76": "Stai effettuando uno scambio sulla Rete {{networkName}}.\n\nPer effettuare una transazione sulla Rete {{networkName}} è richiesta una commissione di rete. Questa commissione garantisce la sicurezza della transazione e viene pagata ai validatori della rete.\n\nPoiché le condizioni della rete determinano l'importo esatto, la stima indicata è la somma che ci aspettiamo corrisponda alla commissione effettiva. La commissione non supererà l'importo massimo previsto.",
      "slippageToleranceInfo": "Tolleranza slippage\n\nIl tuo scambio verrà eseguito entro la percentuale di tolleranza allo slippage. Se il prezzo cambia oltre la tolleranza allo slippage, {{appName}} ti protegge impedendo l'esecuzione della transazione.",
      "slippageToleranceInfoV1_90": "Il tuo swap verrà eseguito entro la percentuale di tolleranza di slippage. Se il prezzo cambia più della tolleranza di slippage, {{appName}} ti protegge impedendo l'esecuzione della transazione.",
      "networkFeeInfoDismissButton": "Ho capito",
      "exchangeRate": "Tasso di cambio",
      "exchangeRateInfo": "Tasso di cambio\n\nAbbiamo trovato il miglior tasso di cambio per te. La tua transazione sarà completata a un prezzo entro il {{slippagePercentage}}% della stima oppure sarà annullata e i fondi saranno restituiti al tuo portafoglio.",
      "exchangeRateInfoV1_90": "Abbiamo trovato il miglior tasso di cambio per te. La tua transazione sarà completata a un prezzo entro il {{slippagePercentage}}% della stima oppure sarà annullata e i fondi saranno restituiti al tuo portafoglio.",
      "exchangeRateInfo_withAppFee": "Tasso di cambio\n\nAbbiamo trovato il miglior tasso di cambio. La tua transazione sarà completata a un prezzo che potrebbe oscillare al massimo del {{slippagePercentage}}% rispetto alla stima; se non sarà possibile concluderla a tale prezzo, la transazione sarà annullata e i fondi torneranno nel tuo wallet.\n\nIl tasso stimato include la commissione {{appName}} pari al {{appFeePercentage}}%.",
      "exchangeRateInfoDismissButton": "Ho capito",
      "estimatedValue": "Valore stimato",
      "estimatedTransactionTime": "Tempo stimato per la transazione",
      "estimatedTransactionTimeInMinutes": "≈ {{minutes}} min",
      "estimatedTransactionTimeInfo": "Il tempo per completare la transazione dipende dal provider.\n\nSe lo swap è tra diverse chain, la transazione potrebbe richiedere un po' più di tempo per essere completata.",
      "infoDismissButton": "Ho capito",
      "fees": "Commissioni",
      "feesCalculationError": "Impossibile calcolare le commissioni",
      "estimatedCrossChainFee": "Commissioni stimate cross-chain",
      "maxCrossChainFee": "Commissioni massime cross-chain",
      "feesBreakdown": "Breakdown",
      "feeAmount": "≈ {{localCurrencySymbol}}{{feeAmountInLocalCurrency}} ({{tokenAmount}} {{tokenSymbol}})",
      "feeAmount_noFiatPrice": "{{tokenAmount}} {{tokenSymbol}}",
      "feesMoreInfoLabel": "Ulteriori informazioni",
      "feesInfo_sameChain": "La commissione di rete viene richiesta dalla rete per elaborare la transazione.",
      "feesInfo_crossChain": "La commissione di rete viene richiesta dalla rete per elaborare la transazione. La commissione cross-chain viene addebitata dal provider della cross-chain.",
      "feesInfo_sameChainWithAppFee": "La commissione di rete viene richiesta dalla rete per elaborare la transazione. La commissione di {{appName}} del {{appFeePercentage}}% viene addebitata per l'utilizzo del nostro prodotto.",
      "feesInfo_crossChainWithAppFee": "La commissione di rete viene richiesta dalla rete per elaborare la transazione. La commissione cross-chain viene addebitata dal provider della cross-chain. La commissione di {{appName}} del {{appFeePercentage}}% viene addebitata per l'utilizzo del nostro prodotto."
    },
    "fundYourWalletBottomSheet": {
      "title": "Aggiungi fondi al tuo portafoglio",
      "description": "Prima di poter scambiare token, dovrai aggiungere fondi al tuo portafoglio acquistando criptovalute o trasferendo token.",
      "addFundsButton": "Aggiungi fondi"
    }
  },
  "swapTransactionDetailPage": {
    "swapFrom": "Scambia da",
    "swapTo": "Scambia a",
    "rate": "Tasso",
    "network": "Rete",
    "networkValue": "{{fromNetwork}} → {{toNetwork}}",
    "estimatedFee": "Commissione di rete stimata",
    "networkFee": "Commissione di rete",
    "viewOnExplorer": "Visualizza su CeloExplorer"
  },
  "swapReviewScreen": {
    "title": "Rivedi scambio",
    "complete": "Completa scambio",
    "swapFrom": "Scambia da",
    "swapTo": "Scambia a",
    "transactionDetails": "Dettagli della transazione",
    "estimatedGas": "Commissioni stimate",
    "swapSubmitError": "Siamo spiacenti, non è stato possibile completare lo scambio. Riprovare o contattare il supporto tecnico.",
    "swapFee": "Commissione di {{appName}}",
    "swapFeeTitle": "Cosa sono le commissione di {{appName}}?",
    "swapFeeBody": "La commissione di {{appName}} è la commissione che paghi per scambiare i token su {{appName}}. \n\nLa commissione è pari al {{swapFee}}% dell'importo che stai scambiando. \n\nLe commissioni di {{appName}} sono gratuite per i prossimi mesi.",
    "swapFeeBodyFree": "La commissione di {{appName}} è la commissione che paghi per scambiare token su {{appName}}. Le commissioni di {{appName}} sono gratuite per i prossimi mesi.",
    "estimatedAmountTitle": "Importo stimato",
    "estimatedAmountBody": "Le conversioni avvengono su uno scambio decentralizzato di terze parti che trova il miglior tasso per il tuo scambio. \n\nLa tua transazione sarà completata a un prezzo compreso tra {{slippagePercent}}% della stima o la transazione sarà annullata e i fondi saranno restituiti al tuo wallet.",
    "free": "Gratuito"
  },
  "SwapExecuteScreen": {
    "swapPending": "Scambio in sospeso",
    "swapSuccess": "Scambio eseguito!",
    "swapError": "Si è verificato un errore durante lo scambio",
    "exchangeRateSubtext": "Ricerca del tasso di cambio migliore in corso...",
    "approvingSubtext": "Approvazione dei fondi in corso...",
    "completingSubtext": "Completamento dello scambio in corso...",
    "swapAgain": "Effettua un altro scambio",
    "swapPriceModal": {
      "title": "I prezzi sono cambiati",
      "action": "Continua",
      "body": "Gli importi e le commissioni possono cambiare a causa di oscillazioni nel mercato delle criptovalute. \n\nEsamina l'importo e le commissioni finali e invia nuovamente."
    },
    "swapCompleteSection": {
      "title": "Scambio eseguito",
      "subtitle": "I tuoi asset scambiati appariranno nel tuo portafoglio a breve",
      "done": "Fatto"
    },
    "swapErrorSection": {
      "title": "Non è stato possibile completare lo scambio",
      "subtitle": "I tuoi asset sono al sicuro nel tuo portafoglio.\nRiprova.",
      "contactSupport": "Se hai bisogno di ulteriore assistenza, puoi contattare il\n<0>Supporto clienti<0>"
    },
    "swapActionBar": {
      "tryAgain": "Riprova",
      "done": "Fatto",
      "swapAgain": "Effettua un altro scambio"
    },
    "swapErrorModal": {
      "title": "Non siamo stati in grado di completare la transazione.",
      "body": "Attendi e riprova in un secondo momento o contatta il team del nostro supporto tecnico per richiedere assistenza.",
      "swapRestart": "Ignora",
      "contactSupport": "Contatta il supporto tecnico"
    }
  },
  "inviteModal": {
    "title": "Sembra che {{contactName}} non abbia ancora un wallet {{appName}}.",
    "body": "Puoi comunque invitarlo/invitarla su {{appName}} o provare a inviare un pagamento al suo indirizzo di wallet o nom.space.",
    "sendInviteButtonLabel": "Invia l'invito",
    "shareMessage": "Ciao! Sto usando {{appName}} come wallet di criptovalute e voglio invitarti a provarla. Dopo che avrai scaricato l'applicazione e che avrai collegato il tuo numero telefonico, riceveremo entrambi un NFT. Usa questo collegamento: {{link}}",
    "rewardsActive": {
      "title": "Invita {{contactName}} in {{appName}} ed entrambi riceverete NFT!",
      "body": "Sembra che {{contactName}} non sia su {{appName}}. Puoi comunque inviare un pagamento se conosci l'indirizzo del suo portafoglio, o un invito se non. \n\nDopo che avrà scaricato il wallet e collegato il suo numero telefonico, riceverete entrambi un NFT esclusivo."
    },
    "rewardsActiveCUSD": {
      "title": "Invita {{contactName}} in {{appName}} e riceverete 0.50 cUSD",
      "body": "Sembra che {{contactName}} non sia su {{appName}}. Puoi comunque inviare un pagamento se conosci l'indirizzo del suo wallet, oppure mandare un invito. \n\n Dopo che avrà scaricato {{appName}}, collegato il suo numero telefonico, aggiunto e mantenuto fondi nel suo wallet per 7 giorni, entrambi riceverete 0,50 cUSD fino a esaurimento dei fondi riservati a tale promozione."
    }
  },
  "celoNews": {
    "headerTitle": "Notizie",
    "headerDescription": "Scopri i casi d'uso, i progetti pilota e gli aggiornamenti tecnici sul blog di Celo.",
    "readMoreButtonText": "Leggi tutto sul blog",
    "loadingError": "Siamo spiacenti, non siamo riusciti a caricare gli ultimi notizie. Riprova più tardi.",
    "retryButtonText": "Riprova"
  },
  "chooseYourAdventure": {
    "header": "Ti diamo il benvenuto in {{appName}}",
    "subtitle": "Qual è la prima cosa che vorresti fare?",
    "later": "Esplorerò più tardi",
    "options": {
      "add": "Aggiungi fondi al tuo portafoglio",
      "dapp": "Trova i modi per usare le tue cripto",
      "earn": "Esplora le opportunità di guadagno",
      "profile": "Crea il tuo profilo",
      "learn": "Scopri di più su Celo",
      "learnPoints": "Scopri di più sui punti {{appName}}"
    }
  },
  "reverifyUsingCPVHomecard": {
    "description": "Ricollega il tuo numero per inviare, ricevere e ottenere ricompense sulle tue criptovalute",
    "buttonLabel": "Ricollega il numero"
  },
  "profileScreen": {
    "generateName": "Genera un nome",
    "namePlaceholder": "Seleziona un nome, ad es. \"{{exampleName}}\"",
    "profilePictureDisclaimer": "Personalizza {{appName}} con la tua immagine del profilo. La tua immagine rimane privata, non viene mai condivisa o caricata."
  },
  "tokenBottomSheet": {
    "searchAssets": "Cerca asset",
    "noTokenInResult": "Nessun risultato corrispondente trovato per <0>\"{{searchTerm}}\"</0>.",
    "noFilterSearchResults": "Non sono state trovate attività corrispondenti a \"{{searchTerm}}\" nelle seguenti categorie: {{filterNames}}",
    "noFilterResults": "Non sono state trovate attività corrispondenti alle seguenti categorie: {{filterNames}}",
    "noSearchResults": "Nessuna attività trovata corrispondente a \"{{searchTerm}}\"",
    "filters": {
      "myTokens": "I miei token",
      "popular": "Popolare",
      "recentlySwapped": "Scambiato di recente",
      "network": "Rete {{networkName}}",
      "selectNetwork": "Rete",
      "stablecoins": "Stablecoin",
      "gasTokens": "Token per commissioni",
      "tokens": "Token"
    }
  },
  "homeActions": {
    "add": "Acquista",
    "receive": "Ricevi",
    "request": "Richiedi",
    "send": "Invia",
    "swap": "Scambia",
    "withdraw": "Preleva"
  },
  "nftGallery": {
    "title": "Collezioni",
    "noNfts": "I tuoi NFT saranno visualizzati qui, una volta che ne avrai uno nel tuo portafoglio"
  },
  "nftInfoCarousel": {
    "viewOnCeloExplorer": "Visualizza su Celo Explorer",
    "attributes": "Attributi",
    "description": "Descrizione",
    "noNftsFound": "Non sono stati trovati NFT",
    "nftImageLoadError": "Impossibile visualizzare questo NFT"
  },
  "nftsLoadErrorScreen": {
    "loadErrorTitle": "Errore durante il caricamento degli NFT",
    "loadErrorSubtitle": "I tuoi asset sono al sicuro. Riprova.",
    "contactSupport": "Se hai bisogno di ulteriore assistenza, \n<0>Contatta il Supporto tecnico</0>"
  },
  "hooksPreview": {
    "modal": {
      "title": "Modalità Anteprima hook",
      "message": "Conferma di voler abilitare la modalità Anteprima hook.\n\nQuesta funzionalità è destinata solo agli sviluppatori che creano hook. Se non sei uno sviluppatore o non hai attivato questa azione, NON CONFERMARE.",
      "cancel": "Annulla",
      "confirm": "Conferma"
    },
    "invalidApiUrl": "URL dell'API Anteprima hook non valido",
    "bannerTitle": "Anteprima hook abilitata, toccare per disabilitarla"
  },
  "assets": {
    "claimRewards": "Richiedi ora",
    "bridge": "Bridge tramite {{bridge}}",
    "networkName": "Rete {{networkName}}",
    "tabBar": {
      "tokens": "Token",
      "collectibles": "Collezioni",
      "dappPositions": "Asset DeFi"
    },
    "importToken": "Importa",
    "importTokens": "Importa token"
  },
  "notificationCenterSpotlight": {
    "message": "Introduzione di un nuovo modo per richiedere le ricompense, visualizzare gli avvisi e vedere gli aggiornamenti in un'unica posizione",
    "cta": "Ho capito"
  },
  "tokenDetails": {
    "yourBalance": "Il tuo saldo",
    "learnMore": "Altre informazioni su {{tokenName}}",
    "priceUnavailable": "Prezzo non disponibile",
    "priceDeltaSuffix": "Oggi",
    "actions": {
      "send": "Invia",
      "swap": "Scambia",
      "add": "Acquista",
      "withdraw": "Preleva",
      "more": "Altro"
    },
    "moreActions": "Altre azioni",
    "actionDescriptions": {
      "send": "Usa qualsiasi indirizzo Celo, dominio, numero telefonico, ecc.",
      "sendV1_74_one": "Utilizza qualsiasi indirizzo {{supportedNetworkNames}}, dominio, numero di telefono, ecc.",
      "sendV1_74_other": "Utilizza qualsiasi indirizzo, dominio, numero di telefono sulle seguenti reti: {{supportedNetworkNames}}",
      "swap": "Scambia i tuoi token senza uscire dal tuo portafoglio",
      "add": "Acquista token utilizzando uno dei nostri fornitori di fiducia",
      "withdraw": "Trasferisci i token su un conto bancario, servizio di Mobile Money, buono regalo, ecc."
    }
  },
  "tokenImport": {
    "title": "Importa token",
    "notification": "Chiunque può creare un token, incluse versioni false di token esistenti. Prima di effettuare l'importazione, verifica che l'indirizzo del token sia corretto.",
    "input": {
      "tokenAddress": "Indirizzo del token",
      "tokenAddressPlaceholder": "0x…",
      "tokenSymbol": "Simbolo del token",
      "network": "Rete"
    },
    "error": {
      "invalidAddress": "Indirizzo token non valido. Controlla l'indirizzo",
      "invalidToken": "Token non valido. Riprova o contatta il Supporto tecnico",
      "tokenAlreadySupported": "Questo token è già supportato"
    },
    "importSuccess": "Token {{tokenSymbol}} importato correttamente",
    "importButton": "Importa"
  },
  "sendSelectRecipient": {
<<<<<<< HEAD
    "searchText": "Cerca per indirizzo del portafoglio",
=======
    "searchText": "Cerca per nome, numero telefonico, portafoglio...",
    "searchInputLabel": "A",
    "searchInputPlaceholder": "Indirizzo o numero di telefono del portafoglio",
>>>>>>> 6b3487a3
    "paste": "Incolla dagli Appunti",
    "title": "Seleziona un destinatario",
    "contactsTitle": "Seleziona un contatto",
    "header": "Invia",
    "contactsHeader": "Invia ai contatti",
    "recents": "Recenti",
    "results": "Risultati",
    "qr": {
      "title": "Invia tramite codice QR",
      "subtitle": "Tocca per scansionare o mostrare un indirizzo"
    },
    "invite": {
      "title": "Invia a un contatto",
      "subtitle": "Invia fondi ai tuoi contatti"
    },
    "jumpstart": {
      "title": "Invia con un Live Link",
      "subtitle": "Condividi un link per inviare criptovalute in formato testo"
    },
    "getStarted": {
      "title": "Come inviare fondi in {{appName}}",
      "subtitle": "INIZIA",
      "options": {
        "one": {
          "title": "Indirizzo del wallet",
          "subtitle": "Inserisci un indirizzo di portafoglio compatibile con la rete (es. 0x123...abcde)"
        },
        "two": {
          "title": "Numero telefonico",
          "subtitle": "Invia direttamente al numero telefonico di una persona che usa {{appName}}"
        },
        "three": {
          "title": "ENS",
          "subtitle": "Invia risorse all'handle ENS di una persona"
        },
        "four": {
          "title": "Nome del profilo",
          "subtitle": "Puoi cercare utenti esistenti in {{appName}}"
        }
      }
    },
    "enableContactsModal": {
      "title": "Abilita i contatti per continuare",
      "description": "Vai alle impostazioni per aggiornare i tuoi contatti e iniziare a inviare agli amici"
    },
    "connectPhoneNumberModal": {
      "title": "Collega il tuo numero telefonico",
      "description": "Devi collegare il tuo numero telefonico per poter iniziare a inviare criptovalute ai tuoi amici"
    },
    "unknownAddressInfo": "Assicurati che questo indirizzo supporti l'asset che vuoi inviare. Se l'indirizzo non è valido, i tuoi fondi potrebbero non essere recuperabili.",
    "buttons": {
      "send": "Continua",
      "invite": "Invita"
    }
  },
  "transactionStatus": {
    "transactionIsCompleted": "Completata",
    "transactionIsPending": "In attesa",
    "transactionIsFailed": "Operazione non riuscita"
  },
  "transactionDetailsActions": {
    "showCompletedTransactionDetails": "Dettagli",
    "checkPendingTransactionStatus": "Controlla lo stato",
    "retryFailedTransaction": "Riprova"
  },
  "viewOnCeloBlockExplorer": "Visualizza su CeloExplorer",
  "viewOnCeloScan": "Visualizza su CeloScan",
  "viewOnEthereumBlockExplorer": "Visualizza su Etherscan",
  "viewOnArbiscan": "Visualizza su Arbiscan",
  "viewOnOPMainnetExplorer": "Visualizza su OP Mainnet Explorer",
  "viewOnOPSepoliaExplorer": "Visualizza su OP Sepolia Explorer",
  "viewOnPolygonPoSScan": "Visualizza su PolygonScan",
  "viewOnBaseScan": "Visualizza su BaseScan",
  "viewOnAxelarScan": "Visualizza su AxelarScan",
  "sendEnterAmountScreen": {
    "title": "Inserisci l'importo",
    "selectToken": "Seleziona un token",
    "networkFee": "Commissione di rete {{networkName}}",
    "lowerAmount": "Inserisci un importo inferiore",
    "maxAmountWarning": {
      "title": "Invio dell'importo massimo",
      "description": "Modifica l'importo che stai inviando per assicurarti di avere abbastanza {{feeTokenSymbol}} per le commissioni sulle transazioni"
    },
    "notEnoughBalanceForGasWarning": {
      "title": "Sono necessari più {{feeTokenSymbol}} per le commissioni sulle transazioni",
      "description": "Aggiungi {{feeTokenSymbol}} per coprire le commissioni sulle transazioni o modifica l'importo che stai inviando"
    },
    "prepareTransactionError": {
      "title": "Si è verificato un errore!",
      "description": "Non è stato possibile preparare una transazione per questo token."
    },
    "insufficientBalanceWarning": {
      "title": "Sono necessari più {{tokenSymbol}}",
      "description": "Saldo {{tokenSymbol}} insufficiente. Immetti un importo inferiore o scegli un altro asset."
    }
  },
  "jumpstartIntro": {
    "title": "Condividi le criptovalute come un testo",
    "description": "I link diretti sono un modo per inviare criptovalute a un amico con un link usando la rete Celo",
    "noFundsHint": "Per iniziare, è necessario che tu abbia asset Celo nel tuo wallet.",
    "haveFundsButton": "Invia con un Live Link",
    "addFundsCelo": {
      "title": "Ottieni asset su Celo",
      "info": "I link diretti sono un modo per inviare criptovalute a un amico con un link utilizzando la rete Celo.\nPer iniziare, è necessario che tu abbia asset CELO nel tuo portafoglio.",
      "description": "Una volta aggiunti asset su Celo, dovrai tornare indietro per creare un link diretto.",
      "cta": "Ottieni asset su Celo",
      "actionDescriptions": {
        "add": "Acquista asset su Celo utilizzando uno dei nostri fornitori di fiducia",
        "swap": "Scambia un altro asset con un asset su Celo",
        "transfer": "Utilizza qualsiasi wallet o exchange compatibile con Celo per depositare asset su Celo"
      }
    }
  },
  "jumpstartEnterAmountScreen": {
    "maxAmountWarning": {
      "title": "Puoi inviare fino a {{amountInLocalCurrency,currency}} in un link",
      "description": "Questo link potrà essere richiesto da chiunque ne abbia accesso. Assicurati di inviare i link a persone di cui ti fidi."
    }
  },
  "jumpstartSendConfirmationScreen": {
    "title": "Crea un Live Link",
    "sendAmountLabel": "Importo del link diretto",
    "confirmButton": "Invia e crea un link",
    "info": "Quando crei un link, i fondi vengono prelevati dal tuo portafoglio. Puoi recuperare il link in qualsiasi momento. Condividi i link con attenzione.",
    "sendError": {
      "title": "Impossibile creare un link",
      "description": "Il tuo link diretto non è stato creato. Riprova.",
      "ctaLabel": "Ignorare"
    }
  },
  "jumpstartShareLinkScreen": {
    "title": "Condividi il Live Link",
    "description": "Copia il link per inviare {{tokenSymbol}} tramite la tua app di messaggistica preferita, oppure utilizza il codice QR.",
    "linkLabel": "Link diretto",
    "linkCopiedMessage": "Link live copiato",
    "navigationWarning": {
      "title": "Hai condiviso il link?",
      "description": "Assicurati di condividere questo link diretto o di salvarlo in un posto sicuro.\n\nNon preoccuparti se non viene reclamato: puoi recuperare facilmente i fondi dal tuo feed di attività.",
      "ctaNavigate": "Vai alla schermata iniziale"
    },
    "ctaShare": "Condividi link",
    "ctaScanQRCode": "Mostra il codice QR",
    "shareMessage": "Ciao! Ti invio un link finanziato con {{tokenAmount}} {{tokenSymbol}} su {{appName}}. Utilizza questo link per scaricare l'app e i fondi saranno attivi. Ti aspetto. {{link}}",
    "qrCodeBottomSheet": {
      "title": "Scansiona il codice per ricevere i fondi",
      "description": "Controlla lo stato dei tuoi fondi nella schermata iniziale. In alternativa, copia o condividi il link si seguito."
    }
  },
  "transactionFeed": {
    "approvalTransactionTitle": "Approvazione",
    "estimatedNetworkFee": "Commissione di rete stimata",
    "networkFee": "Commissione di rete",
    "appFee": "Commissione app",
    "estimatedCrossChainFee": "Commissione stimata cross-chain",
    "crossChainFee": "Commissione cross-chain",
    "finiteApprovalDescription": "Somma di {{approvedAmount}} {{tokenSymbol}} approvata per la transazione",
    "infiniteApprovalDescription": "Somma di {{tokenSymbol}} infiniti approvata per la transazione",
    "revokeApprovalDescription": "Revoca di {{tokenSymbol}} per la transazione",
    "descriptionLabel": "Dettagli",
    "crossChainSwapTransactionLabel": "Cross-chain",
    "depositTitle": "Depositati",
    "depositSubtitle": "sul pool {{txAppName}}",
    "depositSubtitle_noTxAppName": "all'applicazione sconosciuta",
    "withdrawTitle": "Preleva",
    "withdrawSubtitle": "dal pool {{txAppName}}",
    "withdrawSubtitle_noTxAppName": "d'app sconosciuta",
    "claimRewardTitle": "Raccolti",
    "claimRewardSubtitle": "dal pool {{txAppName}}",
    "claimRewardSubtitle_noTxAppName": "d'app sconosciuta",
    "allTransactionsShown": "Hai raggiunto la fine della cronologia delle transazioni.",
    "fetchErrorRetry": "Riprova",
    "error": {
      "fetchError": "Ops, c'è stato un problema nell'aggiornare il tuo feed. La cronologia delle tue transazioni potrebbe essere incompleta per il momento."
    },
    "noTransactions": "Congratulazioni, hai creato con successo un portafoglio {{appName}} !"
  },
  "transactionDetails": {
    "descriptionLabel": "Dettagli",
    "depositTitle": "Depositati",
    "depositSubtitle": "Depositati {{tokenSymbol}} sul pool {{txAppName}}",
    "depositSubtitle_noTxAppName": "{{tokenSymbol}} depositati sul app sconosciuta",
    "depositDetails": "Somma depositata",
    "withdrawTitle": "Preleva",
    "withdrawSubtitle": "Prelevati {{tokenSymbol}} dal pool {{txAppName}}",
    "withdrawSubtitle_noTxAppName": "{{tokenSymbol}} prelevati d'app sconosciuta",
    "withdrawDetails": "Importo prelevato",
    "claimRewardTitle": "Raccolti",
    "claimRewardSubtitle": "{{tokenSymbol}} raccolti dal pool {{txAppName}}",
    "claimRewardSubtitle_noTxAppName": "Raccolta di {{tokenSymbol}} da un'applicazione sconosciuta",
    "claimRewardDetails": "Importo raccolto",
    "swap": "Scambio",
    "network": "Rete",
    "fees": "Commissioni"
  },
  "multichainBeta": {
    "beta": "BETA",
    "title": "Novità! Ethereum è in {{appName}}",
    "description1": "Inizialmente, stiamo rendendo disponibile questa funzionalità a un gruppo selezionato di persone. Tu sei tra i fortunati!",
    "description2": "È ancora una novità e il nostro team si sta impegnando per rendere tutto perfetto. Saremo lieti di ricevere il tuo feedback.",
    "primaryCta": "Provala ora",
    "secondaryCta": "No grazie"
  },
  "getStartedHome": {
    "title": "Acquista criptovalute o trasferisci token",
    "body": "Compra o trasferisci token compatibili per inviare criptovalute ed esplorare il Web3!",
    "titleV1_86": "Aggiungi fondi al tuo portafoglio",
    "exploreTokens": "Esplora tutti i token",
    "exploreTokensBody": "In {{appName}} puoi acquistare più di 10 token. Dai un'occhiata!"
  },
  "nftCelebration": {
    "bottomSheet": {
      "title": "Congratulazioni!",
      "description": "Hai guadagnato un collezionabile esclusivo per i primi esploratori di Ethereum. Benvenuto in Ethereum su {{appName}}.",
      "cta": "Grazie!"
    },
    "notification": {
      "title": "Una nuova NFT ti aspetta 🎉",
      "description": "Puoi trovare il tuo nuovo {{rewardName}} NFT nella sezione \"Collezionabili\""
    },
    "rewardBottomSheet": {
      "title": "Guadagna $5 in ETH",
      "description": "Aggiungi al tuo wallet un qualsiasi importo in token Ethereum entro il 4 aprile 2024 alle 12:00 PM PDT, e riceverai $5 in ETH il 5 aprile 2024 entro le 23:59 PM PDT.\n\nQuesta offerta esclusiva è dedicata ai primi esploratori di Ethereum.",
      "expirationLabel": "Scade {{expirationLabelText}}",
      "cta": "Usa la ricompensa"
    },
    "rewardReminderBottomSheet": {
      "title": "Non perdere l'occasione, guadagna $5 in ETH",
      "description": "Aggiungi al tuo wallet un qualsiasi importo in token Ethereum entro il 4 aprile 2024 alle 12:00 PM PDT, e riceverai $5 in ETH il 5 aprile 2024 entro le 23:59 PM PDT.\n\nQuesta offerta esclusiva è dedicata ai primi esploratori di Ethereum.",
      "expirationLabel": "Scade {{expirationLabelText}}",
      "cta": "Usa la ricompensa"
    }
  },
  "pleaseWait": "Attendi",
  "error": "Errore",
  "linkPhoneNumber": {
    "title": "Collega un numero di telefono all'indirizzo del tuo portafoglio",
    "description": "Niente più indirizzi di portafogli disordinati! Invia criptovalute ad altri utenti Celo con un semplice numero di telefono",
    "startButtonLabel": "Numero di telefono del link",
    "later": "Ci penso più tardi"
  },
  "bottomTabsNavigator": {
    "wallet": {
      "tabName": "Wallet",
      "title": "Il mio wallet"
    },
    "home": {
      "tabName": "Inizio",
      "title": "Ciao!"
    },
    "discover": {
      "tabName": "Scopri",
      "title": "Esplora il web3"
    }
  },
  "jumpstartStatus": {
    "loading": {
      "title": "Controllo fondi in corso",
      "description": "Ti preghiamo di attendere mentre controlliamo il tuo Live Link. I fondi richiesti arriveranno a breve."
    },
    "error": {
      "title": "Impossibile reclamare i fondi",
      "description": "Per un motivo sconosciuto non è stato possibile richiedere questo link",
      "alreadyClaimedDescription": "Il link è già stato richiesto. Chiedi al tuo amico di inviare un nuovo link",
      "contactSupport": "Contatta il supporto tecnico",
      "dismiss": "Ignora"
    }
  },
  "jumpstartReclaim": {
    "description": "Il recupero del link comporta una commissione sulla transazione, vuoi procedere comunque?",
    "fetchStatusError": {
      "title": "Ops. Si è verificato un errore",
      "description": "Non è stato possibile recuperare lo stato di richiesta per questo invito. Riprova più tardi o contatta l'assistenza",
      "retryCta": "Riprova"
    },
    "reclaimError": {
      "title": "Impossibile richiedere i fondi",
      "description": "Prova a effettuare nuovamente la richiesta o contatta l'assistenza"
    }
  },
  "multiSelect": {
    "switchNetwork": "Cambia rete",
    "allNetworks": "Tutte le reti"
  },
  "points": {
    "title": "Punti {{appName}}",
    "activity": "Attività",
    "history": {
      "cards": {
        "createWallet": {
          "title": "Possessore di wallet",
          "subtitle": "Membro di {{appName}}"
        },
        "swap": {
          "title": "Scambio",
          "subtitle": "{{fromToken}} > {{toToken}}"
        },
        "createLiveLink": {
          "title": "Link diretto",
          "subtitle": {
            "erc20": "Inviato {{tokenSymbol}}",
            "erc721": "NFT inviato"
          }
        },
        "depositEarn": {
          "title": "Depositati",
          "subtitle": "sul pool {{network}}"
        }
      },
      "title": "Azioni punteggiate",
      "error": {
        "title": "Impossibile caricare le azioni punteggiate",
        "subtitle": "Ops. Qualcosa non ha funzionato durante il tentativo di caricare il feed dei azioni punteggiate. Riprova.",
        "tryAgain": "Riprova"
      },
      "empty": {
        "title": "Non ci sono ancora azione punteggiata",
        "subtitle": "Sembra che tu non abbia ancora guadagnato punti. Usa {{appName}} per iniziare ad accumulare punti!",
        "gotIt": "Ho capito"
      },
      "pageError": {
        "title": "Impossibile caricare",
        "subtitle": "Ops. Qualcosa è andato storto durante il caricamento. Riprova.",
        "refresh": "Aggiorna"
      }
    },
    "fetchBalanceError": {
      "title": "Impossibile caricare i punti",
      "description": "Ops. Qualcosa è andato storto nel tentativo di caricare i tuoi punti. Le informazioni contenute in questa pagina potrebbero non essere aggiornate. Aggiorna la pagina.",
      "retryCta": "Aggiornare"
    },
    "loading": {
      "title": "Raccolta punti in corso",
      "description": "Stiamo calcolando i tuoi punti, ti preghiamo di attendere."
    },
    "error": {
      "title": "Impossibile caricare i punti",
      "description": "Ops. Qualcosa è andato storto durante il caricamento dei punti. Riprova.",
      "retryCta": "Riprova"
    },
    "infoCard": {
      "title": "Altri modi per guadagnare punti in arrivo",
      "body": "Aggiungiamo continuamente nuovi modi per guadagnare punti utilizzando l'app. Continua a seguirci."
    },
    "activitySection": {
      "title": "Come faccio a guadagnare punti?",
      "body": "Guadagnare punti è facile! Ti basta usare l'app."
    },
    "noActivities": {
      "title": "Per sbloccare più punti, esegui l'aggiornamento 🔓",
      "body": "Ops! Sembra che tu stia utilizzando una versione precedente di {{appName}}. Aggiorna ora per scoprire tutti i nuovi ed entusiasmanti modi in cui puoi guadagnare punti."
    },
    "activityCards": {
      "createWallet": {
        "title": "Creare un wallet {{appName}}"
      },
      "swap": {
        "title": "Scambia asset",
        "bottomSheet": {
          "title": "Scambia asset",
          "body": "Guadagna {{pointsValue}} punti ogni volta che scambi un asset utilizzando {{appName}}. \n\nTocca qui sotto per iniziare a scambiare e guadagnare.",
          "cta": "Inizia uno scambio"
        }
      },
      "moreComing": {
        "title": "Altre novità in arrivo!"
      },
      "createLiveLink": {
        "title": "Invia con un Live Link",
        "bottomSheet": {
          "title": "Invia con un Live Link",
          "body": "Guadagna {{pointsValue}} punti ogni volta che invii fondi utilizzando un Live Link su {{appName}}. \n\nTocca qui sotto per iniziare a inviare e guadagnare!",
          "cta": "Invia con un Live Link"
        }
      },
      "depositEarn": {
        "title": "Deposita in un pool di guadagni su {{appName}}",
        "bottomSheet": {
          "title": "Deposita in un pool di guadagni",
          "body": "Guadagna {{pointsValue}} punti ogni volta che depositi fondi in un pool di guadagni su {{appName}}. \n\nTocca qui sotto per iniziare a guadagnare rendimento e punti!",
          "cta": "Vai ai pool di guadagni"
        }
      }
    },
    "discoverCard": {
      "title": "Punti {{appName}}",
      "description": "Guadagna punti facilmente con {{appName}}. Usa l'app, che permette anche lo scambio, e guadagna punti!",
      "balance": "punti {{pointsBalance}}"
    },
    "intro": {
      "title": "Guadagna punti senza fatica",
      "description": "Scopri un nuovo modo di guadagnare! Ora, le tue azioni su {{appName}} ti fanno guadagnare punti. Inizia a guadagnare oggi stesso e accedi a fantastici vantaggi.",
      "cta": "Inizia ad accumulare punti"
    },
    "disclaimer": {
      "learnMoreCta": "<0>Scopri di più</0> sui punti di {{appName}}",
      "title": "Scopri di più sui punti di {{appName}}",
      "body": "I punti sono il programma fedeltà di {{appName}}. Vengono assegnati per l'utilizzo dell'app. I punti non possono essere spesi, scambiati o trasferiti.",
      "dismiss": "Ho capito"
    }
  },
  "earnFlow": {
    "gasSubsidized": "Per un periodo di tempo limitato le commissioni sulle transazioni sono coperte",
    "addCryptoBottomSheet": {
      "title": "Aggiungi {{tokenSymbol}} su {{tokenNetwork}}",
      "description": "Dopo aver aggiunto i token, torna su questa pagina per terminare il deposito in un pool.",
      "actions": {
        "add": "Acquista",
        "transfer": "Trasferisci",
        "swap": "Scambia"
      },
      "actionDescriptions": {
        "add": "Acquista {{tokenSymbol}} su {{tokenNetwork}} utilizzando uno dei nostri fornitori di fiducia",
        "transfer": "Utilizza qualsiasi wallet o exchange compatibile con {{tokenNetwork}} per depositare {{tokenSymbol}}",
        "swap": "Fai uno scambio per acquisire {{tokenSymbol}} cedendo token {{tokenNetwork}}"
      }
    },
    "cta": {
      "title": "Guadagna sulle tue cripto",
      "subtitle": "Deposita oggi stesso e guadagna",
      "description": "Scopri quanto puoi guadagnare mettendo a disposizione un lending pool"
    },
    "earnInfo": {
      "title": "Guadagna sulle\ntue cripto",
      "details": {
        "earn": {
          "titleGasSubsidy": "Massimizza i guadagni senza Gas fee*",
          "title": "Esplora e confronta le pool",
          "subtitle": "Confronta il potenziale di guadagno e i rischi. Scambia, acquista o trasferisci i token per unirti al pool migliore per te.",
          "footnoteSubsidy": "*Le commissioni sono temporaneamente coperte da {{appName}}"
        },
        "work": {
          "title": "Metti i tuoi asset al lavoro",
          "subtitle": "Inizia a guadagnare sulle tue criptovalute effettuando un deposito in un pool di liquidità. "
        },
        "manage": {
          "title": "Gestisci direttamente da {{appName}}",
          "titleV1_92": "Gestisci direttamente da {{appName}}",
          "titleV1_94": "Gestisci le tue posizioni",
          "subtitle": "Collegheremo il tuo portafoglio in modo da poter gestire i pool senza lasciare {{appName}}.",
          "subtitleV1_92": "Collegheremo il tuo portafoglio in modo da poter gestire i pool senza lasciare {{appName}}.",
          "subtitleV1_94": "Scegli un pool che ti piace, aggiungi i tuoi token e monitora i tuoi guadagni."
        },
        "access": {
          "title": "Accedi facilmente ai tuoi fondi",
          "subtitle": "Raccogli i fondi con un tocco quando lo decidi."
        }
      },
      "action": {
        "learn": "Scopri di più",
        "earn": "Inizia a guadagnare"
      }
    },
    "ctaV1_86": {
      "title": "Massimizza i guadagni sulle stablecoin",
      "subtitle": "Acquista {{symbol}}",
      "description": "Guadagna circa {{apy}}% all'anno quando aggiungi {{symbol}} a un pool."
    },
    "entrypoint": {
      "title": "Guadagna sulle tue cripto",
      "subtitle": "Deposita e guadagna",
      "description": "Guadagna sulle tue criptovalute attraverso un pool di liquidità."
    },
    "enterAmount": {
      "title": "Quanto vuoi depositare?",
      "titleWithdraw": "Quanto vorresti prelevare?",
      "deposit": "Deposito",
      "fees": "Commissioni",
      "available": "Disponibile",
      "swap": "Scambio",
      "claimingReward": "Richiedi ricompensa",
      "earnUpToLabel": "Puoi guadagnare fino a:",
      "rateLabel": "Tasso (stima)",
      "earnUpTo": "~{{fiatSymbol}}{{amount}} / anno",
      "earnUpToV1_87": "<0></0> / anno",
      "rate": "{{rate}}% APY",
      "continue": "Continua",
      "info": "Questo pool è supportato da Aave",
      "infoV1_93": "Powered by {{providerName}}",
      "notEnoughBalanceForGasWarning": {
        "title": "Per continuare, devi avere più {{feeTokenSymbol}}",
        "description": "Aggiungi {{feeTokenSymbol}} su {{network}} per coprire il costo delle commissioni sulle transazioni",
        "noGasCta": "Acquista {{feeTokenSymbol}} su {{network}}"
      },
      "feeBottomSheet": {
        "feeDetails": "Dettagli sulle commissioni",
        "moreInformation": "Ulteriori informazioni",
        "estNetworkFee": "Commissione di rete stimata",
        "maxNetworkFee": "Commissione di rete massima",
        "networkFeeDescription": "La commissione di rete viene richiesta dalla rete per elaborare la transazione di deposito.",
        "networkFeeDescriptionWithdrawal": "La commissione di rete viene richiesta dalla rete per elaborare la transazione di prelievo.",
        "networkSwapFeeDescription": "La commissione di rete viene richiesta dalla rete per elaborare la transazione di deposito. La commissione di {{appName}} del {{appFeePercentage}}% viene addebitata per l'utilizzo del nostro prodotto.",
        "appSwapFee": "Commissione di {{appName}}"
      },
      "swapBottomSheet": {
        "swapDetails": "Dettagli swap",
        "swapFrom": "Scambia da",
        "swapTo": "Scambia a",
        "whySwap": "Perché uno swap?",
        "swapDescription": "Per depositare fondi nel pool, il tuo token viene scambiato con un token del pool."
      },
      "withdrawingAndClaimingCard": {
        "title": "Prelievo e richiesta",
        "description": "{{providerName}} ti obbliga a richiedere tutte le ricompense disponibili ogni volta che effettui un prelievo."
      }
    },
    "activePools": {
      "title": "Pool attivi",
      "totalValue": "Valore totale:",
      "apy": "~{{apy}}% APY",
      "exitPool": "Abbandona il pool",
      "depositMore": "Deposita altro",
      "viewPools": "Visualizza i pool",
      "poolsSupplied": "Pool forniti",
      "totalSupplied": "Totale fornito",
      "depositAndEarnings": "Deposito e guadagni",
      "myPools": "I miei pool",
      "explore": "Esplora aperti"
    },
    "depositBottomSheet": {
      "title": "Rivedi e deposita",
      "description": "Prima di effettuare depositi in un pool Aave, consulta i dettagli della transazione in basso",
      "descriptionV1_93": "Prima di effettuare depositi in un pool {{providerName}}, consulta i dettagli della transazione in basso",
      "amount": "Somma depositata",
      "fee": "Commissioni sulle transazioni stimate",
      "provider": "Fornitore di guadagni",
      "network": "Rete",
      "footer": "Depositando criptovalute in un pool Aave, accetti i rischi associati all'utilizzo di Aave. <0>Termini e condizioni</0>",
      "footerV1_93": "Depositando criptovalute in un pool {{providerName}}, accetti i rischi associati all'utilizzo di {{providerName}}. <0>Termini e condizioni</0>",
      "noTermsUrlFooter": "Sei responsabile delle tue azioni in {{appName}}. {{appName}} declina ogni responsabilità per le tue attività o interazioni con {{providerName}}. Puoi consultare i documenti di {{providerName}} <0>qui</0> e i nostri Termini e Condizioni <1>qui</1>.",
      "primaryCta": "Completa",
      "secondaryCta": "Annulla",
      "yieldRate": "Tasso di rendimento (est.)",
      "apy": "{{apy}}%"
    },
    "collect": {
      "title": "Congratulazioni! Rivedi e riscuoti i tuoi guadagni",
      "titleClaim": "Stai per richiedere:",
      "titleCollect": "Stai per raccogliere:",
      "titleWithdraw": "Stai per ritirare:",
      "total": "TOTALE",
      "plus": "PIÙ",
      "reward": "BONUS",
      "rate": "Tasso (stima)",
      "apy": "{{apy}}% APY",
      "fee": "Commissione sulla transazione",
      "cta": "Raccogli guadagni",
      "ctaWithdraw": "Preleva",
      "ctaReward": "Richiedi ora",
      "ctaExit": "Abbandona il pool",
      "errorTitle": "Si è verificato un errore",
      "errorDescription": "Impossibile recuperare i dettagli del deposito. Riprova.",
      "noGasTitle": "Per continuare, devi avere più {{symbol}}",
      "noGasDescription": "Aggiungi {{symbol}} su {{network}} per coprire il costo delle commissioni sulle transazioni",
      "noGasCta": "Acquista {{symbol}} su {{network}}"
    },
    "transactionFeed": {
      "earnClaimTitle": "Raccolti",
      "earnClaimSubtitle": "dal pool {{providerName}}",
      "earnDepositTitle": "Depositati",
      "earnDepositSubtitle": "sul pool {{providerName}}",
      "earnWithdrawTitle": "Prelevati",
      "earnWithdrawSubtitle": "dal pool {{providerName}}"
    },
    "transactionDetails": {
      "descriptionLabel": "Dettagli",
      "earnClaimTitle": "Raccolti",
      "earnClaimSubtitle": "{{tokenSymbol}} raccolti dal pool {{providerName}}",
      "earnClaimDetails": "Importo raccolto",
      "earnDepositTitle": "Depositati",
      "earnDepositSubtitle": "Depositati {{tokenSymbol}} sul pool {{providerName}}",
      "earnDepositDetails": "Somma depositata",
      "earnWithdrawTitle": "Preleva",
      "earnWithdrawSubtitle": "{{tokenSymbol}} prelevati dal pool {{providerName}}",
      "earnWithdrawDetails": "Importo prelevato",
      "swap": "Scambio",
      "network": "Rete",
      "fees": "Commissioni"
    },
    "home": {
      "title": "Guadagna",
      "learnMore": "<0>Scopri di più</0> sui pool di rendimento.",
      "learnMoreBottomSheet": {
        "bottomSheetTitle": "Scopri di più sui pool di rendimento",
        "apySubtitle": "Cos'è l'APY?",
        "apyDescription": "Il rendimento annuo percentuale (APY) è una metrica utilizzata per calcolare il rendimento annualizzato degli investimenti in cripto. È un indicatore chiave del potenziale rendimento di una criptovaluta.",
        "tvlSubtitle": "Cos'è il TVL?",
        "tvlDescription": "Il valore totale bloccato (TVL) è una metrica utilizzata per misurare il valore dei beni digitali bloccati su una rete blockchain. Il TVL viene calcolato sommando il valore di tutti gli asset digitali bloccati in un protocollo DeFi o in uno smart contract. Questi beni possono includere criptovalute, stablecoin e altri token.",
        "yieldPoolSubtitle": "Cos'è un pool di rendimento?",
        "yieldPoolDescription": "I pool di rendimento, o pool di liquidità, sono fondi messi in comune dai detentori di token, che consentono di effettuare scambi su borse decentralizzate. Quando contribuisci al pool, puoi guadagnare interessi da altre persone che prendono in prestito quei fondi.",
        "chooseSubtitle": "Come scegliere un pool? ",
        "chooseDescription": "Qualsiasi decisione finanziaria è una scelta personale. Noi abbiamo aggregato alcuni pool che utilizzano protocolli diversi, ma ciascuno presenta rischi e benefici. Ci adoperiamo al meglio per fornire una serie di informazioni utili su ogni pool, ma sono sempre consigliabili ulteriori approfondimenti se non si è sicuri."
      },
      "noPoolsTitle": "Non ti sei ancora iscritto a nessun pool",
      "noPoolsDescription": "Scopri i pool disponibili, scegline uno che corrisponda ai tuoi obiettivi e sfrutta al meglio le tue criptovalute.",
      "errorTitle": "Impossibile caricare i pool",
      "errorDescription": "Ops. Qualcosa è andato storto durante il caricamento delle informazioni relative ai pool. Riprova.",
      "errorButton": "Riprova"
    },
    "poolCard": {
      "onNetwork": "su {{networkName}}",
      "rate": "Tasso (stima)",
      "yieldRate": "Tasso di rendimento (est.)",
      "reward": "Bonus",
      "tvl": "TVL",
      "exitPool": "Abbandona il pool",
      "addToPool": "Deposita in pool",
      "apy": "{{apy}}% APY",
      "percentage": "{{percentage}}%",
      "poweredBy": "Powered by {{providerName}}",
      "deposited": "Forniti",
      "depositAndEarnings": "Deposito e guadagni"
    },
    "poolFilters": {
      "allPools": "Tutti i pool",
      "myPools": "I miei pool"
    },
    "poolInfoScreen": {
      "chainName": "Rete: <0>{{networkName}}</0>",
      "protocolName": "Protocollo: <0>{{providerName}}</0>",
      "yieldRate": "Tasso di rendimento",
      "dailyYieldRate": "Tasso giornaliero",
      "ratePercent": "{{rate}}%",
      "rewards": "Ricompense",
      "noRewards": "Senza ricompense",
      "safetyScore": "Punteggio di sicurezza",
      "tvl": "TVL",
      "ageOfPool": "Pool creato:",
      "learnMoreOnProvider": "Visualizza pool su {{providerName}}",
      "deposit": "Deposito",
      "depositAndEarnings": "Deposito e guadagni",
      "withdraw": "Preleva",
      "withdrawBottomSheet": {
        "title": "Seleziona il tipo di prelievo",
        "withdrawAndClaim": "Preleva e richiedi",
        "withdrawDescription": "Prelevare un importo specifico di tutti i token che hai depositato nel pool",
        "withdrawAndClaimRewardsDescription": "Preleva un importo specifico dei token che hai depositato nel pool e richiedi automaticamente le tue ricompense",
        "withdrawAndClaimEarningsDescription": "Preleva un importo specifico dei token che hai depositato nel pool e richiedi automaticamente i tuoi guadagni",
        "claimRewards": "Richiedi ora",
        "claimRewardsDescription": "Richiedi le tue ricompense. Non è possibile richiedere parte dell'importo della ricompensa",
        "claimEarnings": "Richiedi guadagni",
        "claimEarningsDescription": "Richiedi i guadagni del tuo deposito. Non è possibile richieste parte degli importi",
        "exit": "Esci",
        "exitDescription": "Uscendo ritirerai tutto quello che hai nel pool",
        "exitWithRewardsDescription": "Uscendo ritirerai tutto ciò che hai nel pool, comprese le ricompense",
        "exitWithEarningsDescription": "Uscendo ritirerai tutto ciò che hai nel pool, compresi i guadagni"
      },
      "totalDepositAndEarnings": "Depositi e guadagni totali",
      "titleLocalAmountDisplay": "{{localCurrencySymbol}}{{localCurrencyAmount}}",
      "lineItemAmountDisplay": "{{localCurrencySymbol}}{{localCurrencyAmount}} ({{cryptoAmount}} {{cryptoSymbol}})",
      "infoBottomSheet": {
        "gotIt": "Ho capito",
        "depositDescription": "Questa è la ripartizione dell'importo depositato, degli interessi maturati su tale importo e di tutte le ulteriori ricompense ottenute partecipando al pool.",
        "depositNoBreakdownDescription": "Questo numero combina i token forniti agli interessi maturati e alle ricompense ottenute, ove del caso.\n\nAlcuni protocolli, come {{providerName}}, non forniscono una ripartizione dei guadagni. In questo non vi è nulla di anomalo. I guadagni si sommano invece direttamente all'importo depositato e su tale cifra via via crescente continuano a maturare interessi. ",
        "tvlTitle": "Valore totale bloccato (TVL)",
        "tvlDescription": "TVL si riferisce all’importo totale degli asset depositati in un pool di liquidità e può essere utilizzato per indicare il grado di fiducia nel pool e la sua utilità. Generalmente un TVL più alto è correlato a un rischio ridotto, ma nessun pool è completamente privo di rischi.",
        "ageTitle": "Pool creato:",
        "ageDescription": "L'anzianità di un pool di liquidità può essere indicativa di risultati consolidati nel tempo e di una certa esperienza nel costruire la fiducia della comunità. Per questo alcuni considerano più sicuri i pool meno recenti.\n\nNon esiste un modo perfetto per determinare il rischio; pertanto, usa queste informazioni nel contesto della tua indagine generale per prendere la decisione migliore per te.",
        "yieldRateTitle": "Tasso di rendimento",
        "yieldRateDescription": "Sebbene la maggior parte dei pool converta i guadagni in token di liquidità, alcuni offrono token aggiuntivi come ricompensa o ulteriore incentivo.\n\nPoiché {{appName}} aggrega pool che utilizzano più protocolli, tutti i tassi di guadagno e ricompensa sono stati riuniti in un unico tasso di rendimento complessivo, in modo che risulti più facile valutare il potenziale di guadagno. Tale numero è una stima poiché i valori di guadagno e ricompensa fluttuano costantemente.\n\nPer ulteriori informazioni sulla ripartizione del guadagno, visita <0>{{providerName}}</0>.",
        "dailyYieldRateTitle": "Tasso giornaliero",
        "dailyYieldRateDescription": "Il tasso giornaliero visualizzato riflette il tasso giornaliero fornito da {{providerName}}.",
        "dailyYieldRateLink": "Vedi più dettagli sui tassi giornalieri su {{providerName}}",
        "safetyScoreTitle": "Punteggio di sicurezza",
        "safetyScoreDescription": "Il punteggio di sicurezza analizza la sicurezza dell'asset sottostante in base a diversi fattori chiave. Ha lo scopo di richiamare la tua attenzione sui rischi da considerare prima di investire e di informarti sui dettagli tecnici che potresti non essere in grado di valutare da solo.\nSebbene la posizione completa sia sempre più complicata, il punteggio di sicurezza viene fornito per semplificare le principali considerazioni sui rischi e sulla sicurezza e per dare il via alla tua due diligence. Il nostro team considera attentamente ogni fattore prima che un vault venga utilizzato e tiene sotto controllo ogni asset, chain e protocollo che {{providerName}} ha integrato.",
        "safetyScoreRateLink": "Visualizza più dettagli sul punteggio di sicurezza su {{providerName}}"
      },
      "viewMoreDetails": "Vedi più dettagli",
      "viewLessDetails": "Vedi meno dettagli"
    },
    "beforeDepositBottomSheet": {
      "youNeedTitle": "Hai bisogno di {{tokenSymbol}} su {{tokenNetwork}} per depositare",
      "crossChainAlternativeDescription": "Se non vuoi usare i tuoi token su {{tokenNetwork}}, scegli un'opzione qui sotto. Devi tornare per completare il deposito nel pool in un secondo momento.",
      "beforeYouCanDepositTitle": "Prima di poter depositare...",
      "beforeYouCanDepositDescription": "Devi aggiungere uno dei token del pool. Una volta aggiunto, devi tornare per completare il deposito nel pool.",
      "action": {
        "swapAndDeposit": "Scambio e deposito",
        "swapAndDepositDescription": "Scegli qualsiasi token su {{tokenNetwork}}. Lo scambieremo e lo depositeremo simultaneamente per te.",
        "crossChainSwap": "Scambio cross-chain",
        "crossChainSwapDescription": "Scambia un token su un'altra rete con {{tokenSymbol}}",
        "swap": "Scambio",
        "swapDescription": "Scambia un altro token presente nel tuo wallet con {{tokenSymbol}} su {{tokenNetwork}}",
        "add": "Acquista",
        "addDescription": "Acquista {{tokenSymbol}} su {{tokenNetwork}} utilizzando uno dei nostri fornitori di fiducia",
        "transfer": "Trasferisci",
        "transferDescription": "Utilizza qualsiasi wallet o exchange compatibile con {{tokenNetwork}} per depositare {{tokenSymbol}}"
      }
    }
  },
  "addFundsActions": {
    "add": "Acquista",
    "transfer": "Trasferisci",
    "swap": "Scambia"
  },
  "duration_lessThanADay": "Meno di un giorno",
  "duration_day_one": "1 giorno",
  "duration_day_other": "{{count}} giorni",
  "duration_month_one": "1 mese",
  "duration_month_other": "{{count}} mesi",
  "duration_year_one": "1 anno",
  "duration_year_other": "{{count}} anni",
  "duration_yearMonth_one": "1 anno, 1 mese",
  "duration_yearMonth_other": "{{count}} anni, {{count2}} mesi",
  "celoDollarAmount": "<0></0> Celo Dollar",
  "celoDollarAmount_plural": "<0></0> Celo Dollar"
}<|MERGE_RESOLUTION|>--- conflicted
+++ resolved
@@ -2124,13 +2124,9 @@
     "importButton": "Importa"
   },
   "sendSelectRecipient": {
-<<<<<<< HEAD
     "searchText": "Cerca per indirizzo del portafoglio",
-=======
-    "searchText": "Cerca per nome, numero telefonico, portafoglio...",
     "searchInputLabel": "A",
-    "searchInputPlaceholder": "Indirizzo o numero di telefono del portafoglio",
->>>>>>> 6b3487a3
+    "searchInputPlaceholder": "Indirizzo del wallet",
     "paste": "Incolla dagli Appunti",
     "title": "Seleziona un destinatario",
     "contactsTitle": "Seleziona un contatto",
