--- conflicted
+++ resolved
@@ -2122,13 +2122,9 @@
     "importButton": "导入"
   },
   "sendSelectRecipient": {
-<<<<<<< HEAD
     "searchText": "按钱包地址搜索",
-=======
-    "searchText": "按姓名、电话、钱包等搜索",
     "searchInputLabel": "至",
-    "searchInputPlaceholder": "钱包地址或电话号码",
->>>>>>> 6b3487a3
+    "searchInputPlaceholder": "钱包地址",
     "paste": "从剪贴板粘贴",
     "title": "选择接收人",
     "contactsTitle": "选择联系人",
