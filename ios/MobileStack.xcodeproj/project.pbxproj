--- conflicted
+++ resolved
@@ -801,7 +801,7 @@
 				CLANG_WARN__DUPLICATE_METHOD_MATCH = YES;
 				"CODE_SIGN_IDENTITY[sdk=iphoneos*]" = "iPhone Developer";
 				COPY_PHASE_STRIP = NO;
-				CURRENT_PROJECT_VERSION = 225;
+				CURRENT_PROJECT_VERSION = 226;
 				ENABLE_BITCODE = NO;
 				ENABLE_STRICT_OBJC_MSGSEND = YES;
 				"EXCLUDED_ARCHS[sdk=iphonesimulator*]" = "arm64 ";
@@ -830,11 +830,7 @@
 					"$(PODS_ROOT)/Headers/Public/CleverTap-iOS-SDK",
 				);
 				IPHONEOS_DEPLOYMENT_TARGET = 15.0;
-<<<<<<< HEAD
-				MARKETING_VERSION = 1.104.0;
-=======
 				MARKETING_VERSION = 1.105.0;
->>>>>>> 54a954cb
 				MTL_ENABLE_DEBUG_INFO = YES;
 				ONLY_ACTIVE_ARCH = YES;
 				OTHER_CFLAGS = "$(inherited)";
@@ -866,7 +862,7 @@
 				CLANG_WARN__DUPLICATE_METHOD_MATCH = YES;
 				"CODE_SIGN_IDENTITY[sdk=iphoneos*]" = "iPhone Developer";
 				COPY_PHASE_STRIP = YES;
-				CURRENT_PROJECT_VERSION = 225;
+				CURRENT_PROJECT_VERSION = 226;
 				ENABLE_BITCODE = NO;
 				ENABLE_NS_ASSERTIONS = NO;
 				ENABLE_STRICT_OBJC_MSGSEND = YES;
@@ -893,11 +889,7 @@
 					"$(PODS_ROOT)/Headers/Public/CleverTap-iOS-SDK",
 				);
 				IPHONEOS_DEPLOYMENT_TARGET = 15.0;
-<<<<<<< HEAD
-				MARKETING_VERSION = 1.104.0;
-=======
 				MARKETING_VERSION = 1.105.0;
->>>>>>> 54a954cb
 				MTL_ENABLE_DEBUG_INFO = NO;
 				OTHER_CFLAGS = "$(inherited)";
 				OTHER_CPLUSPLUSFLAGS = "$(inherited)";
